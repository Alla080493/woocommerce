--- conflicted
+++ resolved
@@ -15,31 +15,6 @@
 	<?php do_action( 'woocommerce_before_add_to_cart_button' ); ?>
 
 	<?php
-<<<<<<< HEAD
-		/**
-		 * @since 3.0.0.
-		 */
-		do_action( 'woocommerce_before_add_to_cart_quantity' );
-
-		woocommerce_quantity_input( array(
-			'min_value'   => apply_filters( 'woocommerce_quantity_input_min', $product->get_min_purchase_quantity(), $product ),
-			'max_value'   => apply_filters( 'woocommerce_quantity_input_max', $product->get_max_purchase_quantity(), $product ),
-			'input_value' => isset( $_POST['quantity'] ) ? wc_stock_amount( $_POST['quantity'] ) : $product->get_min_purchase_quantity(),
-		) );
-
-		/**
-		 * @since 3.0.0.
-		 */
-		do_action( 'woocommerce_after_add_to_cart_quantity' );
-
-		/**
-		 * @since 3.4.0.
-		 */
-		$nonce_active = apply_filters( 'woocommerce_add_to_cart_nonce_active', false );
-		if ( $nonce_active ) {
-			wp_nonce_field( 'woocommerce-cart', 'woocommerce-cart-nonce' );
-		}
-=======
 	do_action( 'woocommerce_before_add_to_cart_quantity' );
 
 	woocommerce_quantity_input( array(
@@ -49,7 +24,14 @@
 	) );
 
 	do_action( 'woocommerce_after_add_to_cart_quantity' );
->>>>>>> 59d967c8
+
+	/**
+	 * @since 3.4.0.
+	 */
+	$nonce_active = apply_filters( 'woocommerce_add_to_cart_nonce_active', false );
+	if ( $nonce_active ) {
+		wp_nonce_field( 'woocommerce-cart', 'woocommerce-cart-nonce' );
+	}
 	?>
 
 	<button type="submit" class="single_add_to_cart_button button alt"><?php echo esc_html( $product->single_add_to_cart_text() ); ?></button>
