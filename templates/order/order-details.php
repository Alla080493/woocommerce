--- conflicted
+++ resolved
@@ -19,23 +19,15 @@
 if ( ! defined( 'ABSPATH' ) ) {
 	exit;
 }
+if ( ! $order = wc_get_order( $order_id ) ) {
+	return;
+}
 
-<<<<<<< HEAD
-$order                 = wc_get_order( $order_id );
 $order_items           = $order->get_items( apply_filters( 'woocommerce_purchase_order_item_types', 'line_item' ) );
 $show_purchase_note    = $order->has_status( apply_filters( 'woocommerce_purchase_note_order_statuses', array( 'completed', 'processing' ) ) );
 $show_customer_details = is_user_logged_in() && $order->get_user_id() === get_current_user_id();
 $downloads             = $order->get_downloadable_items();
 $show_downloads        = $order->has_downloadable_item() && $order->is_download_permitted();
-=======
-if ( ! $order = wc_get_order( $order_id ) ) {
-	return;
-}
-$order_items           = $order->get_items( apply_filters( 'woocommerce_purchase_order_item_types', 'line_item' ) );
-$show_purchase_note    = $order->has_status( apply_filters( 'woocommerce_purchase_note_order_statuses', array( 'completed', 'processing' ) ) );
-$show_customer_details = is_user_logged_in() && $order->get_user_id() === get_current_user_id();
-?>
->>>>>>> 2f77f31f
 
 if ( $show_downloads ) {
 	wc_get_template( 'order/order-downloads.php', array( 'downloads' => $downloads, 'show_title' => true ) );
