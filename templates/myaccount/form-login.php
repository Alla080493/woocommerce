<?php
/**
 * Login Form
 *
 * @author 		WooThemes
 * @package 	WooCommerce/Templates
 * @version     1.6.4
 */

if ( ! defined( 'ABSPATH' ) ) exit; // Exit if accessed directly

global $woocommerce; ?>

<?php $woocommerce->show_messages(); ?>

<?php do_action('woocommerce_before_customer_login_form'); ?>

<?php if (get_option('woocommerce_enable_myaccount_registration')=='yes') : ?>

<div class="col2-set" id="customer_login">

	<div class="col-1">

<?php endif; ?>

		<h2><?php _e( 'Login', 'woocommerce' ); ?></h2>

		<form method="post" class="login">
			<p class="form-row form-row-wide">
				<label for="username"><?php _e( 'Username or email address', 'woocommerce' ); ?> <span class="required">*</span></label>
				<input type="text" class="input-text" name="username" id="username" />
			</p>
			<p class="form-row form-row-wide">
				<label for="password"><?php _e( 'Password', 'woocommerce' ); ?> <span class="required">*</span></label>
				<input class="input-text" type="password" name="password" id="password" />
			</p>

			<p class="form-row">
<<<<<<< HEAD
				<?php $woocommerce->nonce_field('login', 'login') ?>
				<input type="submit" class="button" name="login" value="<?php _e( 'Login', 'woocommerce' ); ?>" /> <a class="lost_password" href="<?php
=======
				<?php $woocommerce->get_helper( 'nonce' )->nonce_field('login', 'login') ?>
				<input type="submit" class="button" name="login" value="<?php _e( 'Login', 'woocommerce' ); ?>" />
				<a class="lost_password" href="<?php
>>>>>>> c949027d

				$lost_password_page_id = woocommerce_get_page_id( 'lost_password' );

				if ( $lost_password_page_id )
					echo esc_url( get_permalink( $lost_password_page_id ) );
				else
					echo esc_url( wp_lostpassword_url( home_url() ) );

				?>"><?php _e( 'Lost Password?', 'woocommerce' ); ?></a>
			</p>
		</form>

<?php if (get_option('woocommerce_enable_myaccount_registration')=='yes') : ?>

	</div>

	<div class="col-2">

		<h2><?php _e( 'Register', 'woocommerce' ); ?></h2>

		<form method="post" class="register">

			<?php if ( get_option( 'woocommerce_registration_generate_username' ) == 'no' ) : ?>

				<p class="form-row form-row-wide">
					<label for="reg_username"><?php _e( 'Username', 'woocommerce' ); ?> <span class="required">*</span></label>
					<input type="text" class="input-text" name="username" id="reg_username" value="<?php if ( ! empty( $_POST['username'] ) ) esc_attr_e($_POST['username']); ?>" />
				</p>

			<?php endif; ?>

			<p class="form-row form-row-wide">
				<label for="reg_email"><?php _e( 'Email address', 'woocommerce' ); ?> <span class="required">*</span></label>
				<input type="email" class="input-text" name="email" id="reg_email" value="<?php if ( ! empty( $_POST['email'] ) ) esc_attr_e($_POST['email']); ?>" />
			</p>

			<p class="form-row form-row-wide">
				<label for="reg_password"><?php _e( 'Password', 'woocommerce' ); ?> <span class="required">*</span></label>
				<input type="password" class="input-text" name="password" id="reg_password" value="<?php if ( ! empty( $_POST['password'] ) ) esc_attr_e( $_POST['password'] ); ?>" />
			</p>

			<!-- Spam Trap -->
			<div style="left:-999em; position:absolute;"><label for="trap">Anti-spam</label><input type="text" name="email_2" id="trap" tabindex="-1" /></div>

			<?php do_action( 'register_form' ); ?>

			<p class="form-row">
				<?php $woocommerce->get_helper( 'nonce' )->nonce_field('register', 'register') ?>
				<input type="submit" class="button" name="register" value="<?php _e( 'Register', 'woocommerce' ); ?>" />
			</p>
		</form>

	</div>

</div>
<?php endif; ?>

<?php do_action('woocommerce_after_customer_login_form'); ?><|MERGE_RESOLUTION|>--- conflicted
+++ resolved
@@ -36,14 +36,8 @@
 			</p>
 
 			<p class="form-row">
-<<<<<<< HEAD
-				<?php $woocommerce->nonce_field('login', 'login') ?>
+				<?php $woocommerce->get_helper( 'nonce' )->nonce_field('login', 'login') ?>
 				<input type="submit" class="button" name="login" value="<?php _e( 'Login', 'woocommerce' ); ?>" /> <a class="lost_password" href="<?php
-=======
-				<?php $woocommerce->get_helper( 'nonce' )->nonce_field('login', 'login') ?>
-				<input type="submit" class="button" name="login" value="<?php _e( 'Login', 'woocommerce' ); ?>" />
-				<a class="lost_password" href="<?php
->>>>>>> c949027d
 
 				$lost_password_page_id = woocommerce_get_page_id( 'lost_password' );
 
