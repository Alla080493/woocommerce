--- conflicted
+++ resolved
@@ -24,18 +24,9 @@
 			<property name="customSanitizingFunctions" type="array" value="wc_clean,wc_sanitize_tooltip,wc_format_decimal,wc_stock_amount" />
 		</properties>
 	</rule>
-<<<<<<< HEAD
-
-	<rule ref="WordPress.XSS.EscapeOutput">
-		<properties>
-			<property name="customEscapingFunctions" type="array" value="wc_help_tip" />
-		</properties>
-	</rule>
-=======
 	<rule ref="WordPress.XSS.EscapeOutput">
 		<properties>
 			<property name="customEscapingFunctions" type="array" value="wc_help_tip,wc_sanitize_tooltip" />
 		</properties>
 </rule>
->>>>>>> 67144be6
 </ruleset>