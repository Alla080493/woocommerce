/* global woocommerce_admin */
( function( $, woocommerce_admin ) {
	$( function() {
		if ( 'undefined' === typeof woocommerce_admin ) {
			return;
		}

		// Add buttons to product screen.
		var $product_screen = $( '.edit-php.post-type-product' ),
			$title_action   = $product_screen.find( '.page-title-action:first' ),
			$blankslate     = $product_screen.find( '.woocommerce-BlankState' );

		if ( 0 === $blankslate.length ) {
			if ( woocommerce_admin.urls.export_products ) {
				$title_action.after('<a href="' + woocommerce_admin.urls.export_products + '" class="page-title-action">' + woocommerce_admin.strings.export_products + '</a>');
			}
			if ( woocommerce_admin.urls.import_products ) {
				$title_action.after( '<a href="' + woocommerce_admin.urls.import_products + '" class="page-title-action">' + woocommerce_admin.strings.import_products + '</a>' );
			}
		} else {
			$title_action.hide();
		}

		// Progress indicators when showing steps.
		$( '.woocommerce-progress-form-wrapper .button-next' ).on( 'click', function() {
			$('.wc-progress-form-content').block({
				message: null,
				overlayCSS: {
					background: '#fff',
					opacity: 0.6
				}
			});
			return true;
		} );

		// Field validation error tips
		$( document.body )

			.on( 'wc_add_error_tip', function( e, element, error_type ) {
				var offset = element.position();

				if ( element.parent().find( '.wc_error_tip' ).length === 0 ) {
					element.after( '<div class="wc_error_tip ' + error_type + '">' + woocommerce_admin[error_type] + '</div>' );
					element.parent().find( '.wc_error_tip' )
						.css( 'left', offset.left + element.width() - ( element.width() / 2 ) - ( $( '.wc_error_tip' ).width() / 2 ) )
						.css( 'top', offset.top + element.height() )
						.fadeIn( '100' );
				}
			})

			.on( 'wc_remove_error_tip', function( e, element, error_type ) {
				element.parent().find( '.wc_error_tip.' + error_type ).fadeOut( '100', function() { $( this ).remove(); } );
			})

			.on( 'click', function() {
				$( '.wc_error_tip' ).fadeOut( '100', function() { $( this ).remove(); } );
			})

			.on( 'blur', '.wc_input_decimal[type=text], .wc_input_price[type=text], .wc_input_country_iso[type=text]', function() {
				$( '.wc_error_tip' ).fadeOut( '100', function() { $( this ).remove(); } );
			})

			.on( 'change', '.wc_input_price[type=text], .wc_input_decimal[type=text], .wc-order-totals #refund_amount[type=text]', function() {
				var regex;

				if ( $( this ).is( '.wc_input_price' ) || $( this ).is( '#refund_amount' ) ) {
					regex = new RegExp( '[^\-0-9\%\\' + woocommerce_admin.mon_decimal_point + ']+', 'gi' );
				} else {
					regex = new RegExp( '[^\-0-9\%\\' + woocommerce_admin.decimal_point + ']+', 'gi' );
				}

				var value    = $( this ).val();
				var newvalue = value.replace( regex, '' );

				if ( value !== newvalue ) {
					$( this ).val( newvalue );
				}
			})

			.on( 'keyup', '.wc_input_price[type=text], .wc_input_decimal[type=text], .wc_input_country_iso[type=text], .wc-order-totals #refund_amount[type=text]', function() {
				var regex, error;

				if ( $( this ).is( '.wc_input_price' ) || $( this ).is( '#refund_amount' ) ) {
					regex = new RegExp( '[^\-0-9\%\\' + woocommerce_admin.mon_decimal_point + ']+', 'gi' );
					error = 'i18n_mon_decimal_error';
				} else if ( $( this ).is( '.wc_input_country_iso' ) ) {
					regex = new RegExp( '([^A-Z])+|(.){3,}', 'im' );
					error = 'i18n_country_iso_error';
				} else {
					regex = new RegExp( '[^\-0-9\%\\' + woocommerce_admin.decimal_point + ']+', 'gi' );
					error = 'i18n_decimal_error';
				}

				var value    = $( this ).val();
				var newvalue = value.replace( regex, '' );

				if ( value !== newvalue ) {
					$( document.body ).triggerHandler( 'wc_add_error_tip', [ $( this ), error ] );
				} else {
					$( document.body ).triggerHandler( 'wc_remove_error_tip', [ $( this ), error ] );
				}
			})

			.on( 'change', '#_sale_price.wc_input_price[type=text], .wc_input_price[name^=variable_sale_price]', function() {
				var sale_price_field = $( this ), regular_price_field;

				if( sale_price_field.attr( 'name' ).indexOf( 'variable' ) !== -1 ) {
					regular_price_field = sale_price_field.parents( '.variable_pricing' ).find( '.wc_input_price[name^=variable_regular_price]' );
				} else {
					regular_price_field = $( '#_regular_price' );
				}

				var sale_price    = parseFloat( window.accounting.unformat( sale_price_field.val(), woocommerce_admin.mon_decimal_point ) );
				var regular_price = parseFloat( window.accounting.unformat( regular_price_field.val(), woocommerce_admin.mon_decimal_point ) );

				if ( sale_price >= regular_price ) {
					$( this ).val( '' );
				}
			})

			.on( 'keyup', '#_sale_price.wc_input_price[type=text], .wc_input_price[name^=variable_sale_price]', function() {
				var sale_price_field = $( this ), regular_price_field;

				if( sale_price_field.attr( 'name' ).indexOf( 'variable' ) !== -1 ) {
					regular_price_field = sale_price_field.parents( '.variable_pricing' ).find( '.wc_input_price[name^=variable_regular_price]' );
				} else {
					regular_price_field = $( '#_regular_price' );
				}

				var sale_price    = parseFloat( window.accounting.unformat( sale_price_field.val(), woocommerce_admin.mon_decimal_point ) );
				var regular_price = parseFloat( window.accounting.unformat( regular_price_field.val(), woocommerce_admin.mon_decimal_point ) );

				if ( sale_price >= regular_price ) {
					$( document.body ).triggerHandler( 'wc_add_error_tip', [ $(this), 'i18_sale_less_than_regular_error' ] );
				} else {
					$( document.body ).triggerHandler( 'wc_remove_error_tip', [ $(this), 'i18_sale_less_than_regular_error' ] );
				}
			})

			.on( 'init_tooltips', function() {

				$( '.tips, .help_tip, .woocommerce-help-tip' ).tipTip( {
					'attribute': 'data-tip',
					'fadeIn': 50,
					'fadeOut': 50,
					'delay': 200
				} );

				$( '.column-wc_actions .wc-action-button' ).tipTip( {
					'fadeIn': 50,
					'fadeOut': 50,
					'delay': 200
				} );

				// Add tiptip to parent element for widefat tables
				$( '.parent-tips' ).each( function() {
					$( this ).closest( 'a, th' ).attr( 'data-tip', $( this ).data( 'tip' ) ).tipTip( {
						'attribute': 'data-tip',
						'fadeIn': 50,
						'fadeOut': 50,
						'delay': 200
					} ).css( 'cursor', 'help' );
				});
			});

		// Tooltips
		$( document.body ).trigger( 'init_tooltips' );

		// wc_input_table tables
		$( '.wc_input_table.sortable tbody' ).sortable({
			items: 'tr',
			cursor: 'move',
			axis: 'y',
			scrollSensitivity: 40,
			forcePlaceholderSize: true,
			helper: 'clone',
			opacity: 0.65,
			placeholder: 'wc-metabox-sortable-placeholder',
			start: function( event, ui ) {
				ui.item.css( 'background-color', '#f6f6f6' );
			},
			stop: function( event, ui ) {
				ui.item.removeAttr( 'style' );
			}
		});
		// Focus on inputs within the table if clicked instead of trying to sort.
		$( '.wc_input_table.sortable tbody input' ).on( 'click', function() {
			$( this ).focus();
		} );

		$( '.wc_input_table .remove_rows' ).click( function() {
			var $tbody = $( this ).closest( '.wc_input_table' ).find( 'tbody' );
			if ( $tbody.find( 'tr.current' ).length > 0 ) {
				var $current = $tbody.find( 'tr.current' );
				$current.each( function() {
					$( this ).remove();
				});
			}
			return false;
		});

		var controlled = false;
		var shifted    = false;
		var hasFocus   = false;

		$( document.body ).bind( 'keyup keydown', function( e ) {
			shifted    = e.shiftKey;
			controlled = e.ctrlKey || e.metaKey;
		});

		$( '.wc_input_table' ).on( 'focus click', 'input', function( e ) {
			var $this_table = $( this ).closest( 'table, tbody' );
			var $this_row   = $( this ).closest( 'tr' );

			if ( ( e.type === 'focus' && hasFocus !== $this_row.index() ) || ( e.type === 'click' && $( this ).is( ':focus' ) ) ) {
				hasFocus = $this_row.index();

				if ( ! shifted && ! controlled ) {
					$( 'tr', $this_table ).removeClass( 'current' ).removeClass( 'last_selected' );
					$this_row.addClass( 'current' ).addClass( 'last_selected' );
				} else if ( shifted ) {
					$( 'tr', $this_table ).removeClass( 'current' );
					$this_row.addClass( 'selected_now' ).addClass( 'current' );

					if ( $( 'tr.last_selected', $this_table ).length > 0 ) {
						if ( $this_row.index() > $( 'tr.last_selected', $this_table ).index() ) {
							$( 'tr', $this_table ).slice( $( 'tr.last_selected', $this_table ).index(), $this_row.index() ).addClass( 'current' );
						} else {
							$( 'tr', $this_table ).slice( $this_row.index(), $( 'tr.last_selected', $this_table ).index() + 1 ).addClass( 'current' );
						}
					}

					$( 'tr', $this_table ).removeClass( 'last_selected' );
					$this_row.addClass( 'last_selected' );
				} else {
					$( 'tr', $this_table ).removeClass( 'last_selected' );
					if ( controlled && $( this ).closest( 'tr' ).is( '.current' ) ) {
						$this_row.removeClass( 'current' );
					} else {
						$this_row.addClass( 'current' ).addClass( 'last_selected' );
					}
				}

				$( 'tr', $this_table ).removeClass( 'selected_now' );
			}
		}).on( 'blur', 'input', function() {
			hasFocus = false;
		});

		// Additional cost and Attribute term tables
		$( '.woocommerce_page_wc-settings .shippingrows tbody tr:even, table.attributes-table tbody tr:nth-child(odd)' ).addClass( 'alternate' );

		// Show order items on orders page
		$( document.body ).on( 'click', '.show_order_items', function() {
			$( this ).closest( 'td' ).find( 'table' ).toggle();
			return false;
		});

		// Select availability
		$( 'select.availability' ).change( function() {
			if ( $( this ).val() === 'all' ) {
				$( this ).closest( 'tr' ).next( 'tr' ).hide();
			} else {
				$( this ).closest( 'tr' ).next( 'tr' ).show();
			}
		}).change();

		// Hidden options
		$( '.hide_options_if_checked' ).each( function() {
			$( this ).find( 'input:eq(0)' ).change( function() {
				if ( $( this ).is( ':checked' ) ) {
					$( this ).closest( 'fieldset, tr' ).nextUntil( '.hide_options_if_checked, .show_options_if_checked', '.hidden_option' ).hide();
				} else {
					$( this ).closest( 'fieldset, tr' ).nextUntil( '.hide_options_if_checked, .show_options_if_checked', '.hidden_option' ).show();
				}
			}).change();
		});

		$( '.show_options_if_checked' ).each( function() {
			$( this ).find( 'input:eq(0)' ).change( function() {
				if ( $( this ).is( ':checked' ) ) {
					$( this ).closest( 'fieldset, tr' ).nextUntil( '.hide_options_if_checked, .show_options_if_checked', '.hidden_option' ).show();
				} else {
					$( this ).closest( 'fieldset, tr' ).nextUntil( '.hide_options_if_checked, .show_options_if_checked', '.hidden_option' ).hide();
				}
			}).change();
		});

		// Reviews.
		$( 'input#woocommerce_enable_reviews' ).change(function() {
			if ( $( this ).is( ':checked' ) ) {
				$( '#woocommerce_enable_review_rating' ).closest( 'tr' ).show();
			} else {
				$( '#woocommerce_enable_review_rating' ).closest( 'tr' ).hide();
			}
		}).change();

<<<<<<< HEAD
		// Attribute term table
		$( 'table.attributes-table tbody tr:nth-child(odd)' ).addClass( 'alternate' );

		// Toggle gateway on/off.
		$( '.wc_gateways' ).on( 'click', '.wc-payment-gateway-method-toggle-enabled', function() {
			var $link   = $( this ),
				$row    = $link.closest( 'tr' ),
				$table  = $row.closest( 'div' ),
				$toggle = $link.find( '.woocommerce-input-toggle' );

			var data = {
				action: 'woocommerce_toggle_gateway_enabled',
				security: woocommerce_admin.nonces.gateway_toggle,
				gateway_id: $row.data( 'gateway_id' )
			};

			$table.block({
				message: null,
				overlayCSS: {
					background: '#fff',
					opacity: 0.6
				}
			});

			$.ajax( {
				url:      woocommerce_admin.ajax_url,
				data:     data,
				dataType : 'json',
				type     : 'POST',
				success:  function( response ) {
					if ( true === response.data ) {
						$toggle.removeClass( 'woocommerce-input-toggle--enabled, woocommerce-input-toggle--disabled' );
						$toggle.addClass( 'woocommerce-input-toggle--enabled' );
					} else if ( false === response.data ) {
						$toggle.removeClass( 'woocommerce-input-toggle--enabled, woocommerce-input-toggle--disabled' );
						$toggle.addClass( 'woocommerce-input-toggle--disabled' );
					} else if ( 'needs_setup' === response.data ) {
						window.location.href = $link.attr( 'href' );
					}
				},
				complete: function() {
					$table.unblock();
				}
			} );
=======
	// Reviews.
	$( 'input#woocommerce_enable_reviews' ).change(function() {
		if ( $( this ).is( ':checked' ) ) {
			$( '#woocommerce_enable_review_rating' ).closest( 'tr' ).show();
		} else {
			$( '#woocommerce_enable_review_rating' ).closest( 'tr' ).hide();
		}
	}).change();

	// Attribute term table
	$( 'table.attributes-table tbody tr:nth-child(odd)' ).addClass( 'alternate' );


	// Toggle gateway on/off.
	$( '.wc_gateways' ).on( 'click', '.wc-payment-gateway-method-toggle-enabled', function() {
		var $link   = $( this ),
		    $row    = $link.closest( 'tr' ),
			$toggle = $link.find( '.woocommerce-input-toggle' );

		var data = {
			action: 'woocommerce_toggle_gateway_enabled',
			security: woocommerce_admin.nonces.gateway_toggle,
			gateway_id: $row.data( 'gateway_id' )
		};

		$toggle.addClass( 'woocommerce-input-toggle--loading' );

		$.ajax( {
			url:      woocommerce_admin.ajax_url,
			data:     data,
			dataType : 'json',
			type     : 'POST',
			success:  function( response ) {
				if ( true === response.data ) {
					$toggle.removeClass( 'woocommerce-input-toggle--enabled, woocommerce-input-toggle--disabled' );
					$toggle.addClass( 'woocommerce-input-toggle--enabled' );
					$toggle.removeClass( 'woocommerce-input-toggle--loading' );
				} else if ( false === response.data ) {
					$toggle.removeClass( 'woocommerce-input-toggle--enabled, woocommerce-input-toggle--disabled' );
					$toggle.addClass( 'woocommerce-input-toggle--disabled' );
					$toggle.removeClass( 'woocommerce-input-toggle--loading' );
				} else if ( 'needs_setup' === response.data ) {
					window.location.href = $link.attr( 'href' );
				}
			}
		} );
>>>>>>> e68e8e82

			return false;
		});
	});
})( jQuery, woocommerce_admin );<|MERGE_RESOLUTION|>--- conflicted
+++ resolved
@@ -295,7 +295,6 @@
 			}
 		}).change();
 
-<<<<<<< HEAD
 		// Attribute term table
 		$( 'table.attributes-table tbody tr:nth-child(odd)' ).addClass( 'alternate' );
 
@@ -303,7 +302,6 @@
 		$( '.wc_gateways' ).on( 'click', '.wc-payment-gateway-method-toggle-enabled', function() {
 			var $link   = $( this ),
 				$row    = $link.closest( 'tr' ),
-				$table  = $row.closest( 'div' ),
 				$toggle = $link.find( '.woocommerce-input-toggle' );
 
 			var data = {
@@ -312,13 +310,7 @@
 				gateway_id: $row.data( 'gateway_id' )
 			};
 
-			$table.block({
-				message: null,
-				overlayCSS: {
-					background: '#fff',
-					opacity: 0.6
-				}
-			});
+			$toggle.addClass( 'woocommerce-input-toggle--loading' );
 
 			$.ajax( {
 				url:      woocommerce_admin.ajax_url,
@@ -329,65 +321,16 @@
 					if ( true === response.data ) {
 						$toggle.removeClass( 'woocommerce-input-toggle--enabled, woocommerce-input-toggle--disabled' );
 						$toggle.addClass( 'woocommerce-input-toggle--enabled' );
+						$toggle.removeClass( 'woocommerce-input-toggle--loading' );
 					} else if ( false === response.data ) {
 						$toggle.removeClass( 'woocommerce-input-toggle--enabled, woocommerce-input-toggle--disabled' );
 						$toggle.addClass( 'woocommerce-input-toggle--disabled' );
+						$toggle.removeClass( 'woocommerce-input-toggle--loading' );
 					} else if ( 'needs_setup' === response.data ) {
 						window.location.href = $link.attr( 'href' );
 					}
-				},
-				complete: function() {
-					$table.unblock();
 				}
 			} );
-=======
-	// Reviews.
-	$( 'input#woocommerce_enable_reviews' ).change(function() {
-		if ( $( this ).is( ':checked' ) ) {
-			$( '#woocommerce_enable_review_rating' ).closest( 'tr' ).show();
-		} else {
-			$( '#woocommerce_enable_review_rating' ).closest( 'tr' ).hide();
-		}
-	}).change();
-
-	// Attribute term table
-	$( 'table.attributes-table tbody tr:nth-child(odd)' ).addClass( 'alternate' );
-
-
-	// Toggle gateway on/off.
-	$( '.wc_gateways' ).on( 'click', '.wc-payment-gateway-method-toggle-enabled', function() {
-		var $link   = $( this ),
-		    $row    = $link.closest( 'tr' ),
-			$toggle = $link.find( '.woocommerce-input-toggle' );
-
-		var data = {
-			action: 'woocommerce_toggle_gateway_enabled',
-			security: woocommerce_admin.nonces.gateway_toggle,
-			gateway_id: $row.data( 'gateway_id' )
-		};
-
-		$toggle.addClass( 'woocommerce-input-toggle--loading' );
-
-		$.ajax( {
-			url:      woocommerce_admin.ajax_url,
-			data:     data,
-			dataType : 'json',
-			type     : 'POST',
-			success:  function( response ) {
-				if ( true === response.data ) {
-					$toggle.removeClass( 'woocommerce-input-toggle--enabled, woocommerce-input-toggle--disabled' );
-					$toggle.addClass( 'woocommerce-input-toggle--enabled' );
-					$toggle.removeClass( 'woocommerce-input-toggle--loading' );
-				} else if ( false === response.data ) {
-					$toggle.removeClass( 'woocommerce-input-toggle--enabled, woocommerce-input-toggle--disabled' );
-					$toggle.addClass( 'woocommerce-input-toggle--disabled' );
-					$toggle.removeClass( 'woocommerce-input-toggle--loading' );
-				} else if ( 'needs_setup' === response.data ) {
-					window.location.href = $link.attr( 'href' );
-				}
-			}
-		} );
->>>>>>> e68e8e82
 
 			return false;
 		});
