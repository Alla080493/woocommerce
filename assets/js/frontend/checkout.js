--- conflicted
+++ resolved
@@ -24,11 +24,8 @@
 
 			if ( $( document.body ).hasClass( 'woocommerce-order-pay' ) ) {
 				this.$order_review.on( 'click', 'input[name="payment_method"]', this.payment_method_selected );
-<<<<<<< HEAD
 				this.$order_review.on( 'submit', this.submitOrder );
-=======
 				this.$order_review.attr( 'novalidate', 'novalidate' );
->>>>>>> fa9465a2
 			}
 
 			// Prevent HTML5 validation which can conflict.
