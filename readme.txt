--- conflicted
+++ resolved
@@ -170,20 +170,15 @@
 * Fix - Fixed cart subtotal 1p rounding error.
 * Fix - Fixed discount logic to also look at variation parent categories when validating coupons.
 * Fix - Product import filename based matching, and full URL based matching where the date part would still be present.
-<<<<<<< HEAD
-* Fix - Make sure image zoom is enable for calling initZoomForTarget
-* Tweak - Replace settings screenshot on wp.org listing.
-* Tweak - Clearly describe when a feature is powered by WooCommerce Services.
-* Tweak - Add back option to send admin new order email, include order number in order emails.
-=======
 * Fix - Fixed storage of cart discounts when prices include tax.
 * Fix - Added styling for screen-reader-text for themes which do not define it.
 * Fix - Fixed legacy cart `prices_include_tax` variable.
 * Fix -  Hide cat-parent class when category will show no children due to the new depth setting.
+* Fix - Make sure image zoom is enable for calling initZoomForTarget
 * Tweak - Clearly describe when a feature is powered by WooCommerce Services in the setup wizard.
 * Tweak - Restored discount total line in order screen when discounts are present.
 * Tweak - Add back option to send admin new order email, and include order number and customer email in order emails.
->>>>>>> 2ab0a40c
+* Tweak - Replace settings screenshot on wp.org listing.
 
 = 3.2.0 - 2017-10-11 =
 * Feature - Coupons can now be applied and removed in admin when editing unpaid orders.
