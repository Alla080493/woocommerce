--- conflicted
+++ resolved
@@ -214,7 +214,6 @@
 		$this->assertGreaterThan( 0, $products->total );
 		$this->assertGreaterThan( 0, $products->max_num_pages );
 		$this->assertNotEmpty( $products->products );
-<<<<<<< HEAD
 
 		$product->delete( true );
 		$product_2->delete( true );
@@ -223,8 +222,6 @@
 		$grouped->delete( true );
 		$draft->delete( true );
 		$variation->delete( true );
-=======
->>>>>>> 38a4f1ee
 	}
 
 	/**
@@ -623,11 +620,9 @@
 			)
 		);
 		$this->assertEquals( array( $product_2->get_id() ), $products );
-<<<<<<< HEAD
 
 		$product_1->delete( true );
 		$product_2->delete( true );
-=======
 	}
 
 	/**
@@ -677,7 +672,6 @@
 			)
 		);
 		$this->assertEquals( array( $product_2->get_id() ), $products );
->>>>>>> 38a4f1ee
 	}
 
 	/**
@@ -913,19 +907,7 @@
 		$this->assertTrue( wc_product_has_unique_sku( $product_1->get_id(), $product_1->get_sku() ) );
 
 		$product_2 = WC_Helper_Product::create_simple_product();
-<<<<<<< HEAD
 		$product_2->set_sku( $product_1->get_sku() );
-=======
-		// we need to manually set a sku, because WC_Product now uses wc_product_has_unique_sku before setting
-		// so we need to manually set it to test the functionality.
-		update_post_meta( $product_2->get_id(), '_sku', $product_1->get_sku() );
-
-		$this->assertFalse( wc_product_has_unique_sku( $product_2->get_id(), $product_1->get_sku() ) );
-
-		WC_Helper_Product::delete_product( $product_1->get_id() );
-
-		$this->assertTrue( wc_product_has_unique_sku( $product_2->get_id(), $product_2->get_sku() ) );
->>>>>>> 38a4f1ee
 	}
 
 	/**
