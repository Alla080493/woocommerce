--- conflicted
+++ resolved
@@ -140,15 +140,8 @@
 		update_option( 'woocommerce_prices_include_tax', 'no' );
 		update_option( 'woocommerce_calc_taxes', 'no' );
 
-<<<<<<< HEAD
 		// Delete coupon
 		WC_Helper_Coupon::delete_coupon( $coupon->get_id() );
-
-		// Clean up product
-		WC_Helper_Product::delete_product( $product->id );
-=======
-		WC_Helper_Coupon::delete_coupon( $coupon->id );
->>>>>>> ddf90f62
 	}
 
 	/**
