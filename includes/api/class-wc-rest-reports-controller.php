--- conflicted
+++ resolved
@@ -31,7 +31,6 @@
 	 * @since 3.5.0
 	 * @return array
 	 */
-<<<<<<< HEAD
 	protected $rest_base = 'reports';
 
 	/**
@@ -71,7 +70,7 @@
 	 */
 	public function get_items( $request ) {
 		$data    = array();
-		$reports = array(
+    $reports = array(
 			array(
 				'slug'        => 'revenue/stats',
 				'description' => __( 'Stats about revenue.', 'woocommerce' ),
@@ -81,6 +80,10 @@
 				'description' => __( 'Stats about orders.', 'woocommerce' ),
 			),
 			array(
+				'slug'        => 'orders/totals',
+				'description' => __( 'Orders totals.', 'woocommerce' ),
+			),
+			array(
 				'slug'        => 'products',
 				'description' => __( 'Products detailed reports.', 'woocommerce' ),
 			),
@@ -89,6 +92,14 @@
 				'description' => __( 'Stats about products.', 'woocommerce' ),
 			),
 			array(
+				'slug'        => 'products/totals',
+				'description' => __( 'Products totals.', 'woocommerce' ),
+            ),
+			array(
+				'slug'        => 'reviews/totals',
+				'description' => __( 'Reviews totals.', 'woocommerce' ),
+			),
+			array(
 				'slug'        => 'categories',
 				'description' => __( 'Product categories detailed reports.', 'woocommerce' ),
 			),
@@ -97,12 +108,28 @@
 				'description' => __( 'Stats about product categories.', 'woocommerce' ),
 			),
 			array(
+				'slug'        => 'categories/totals',
+				'description' => __( 'Categories totals.', 'woocommerce' ),
+			),
+			array(
+				'slug'        => 'tags/totals',
+				'description' => __( 'Tags totals.', 'woocommerce' ),
+            ),
+			array(
+				'slug'        => 'attributes/totals',
+				'description' => __( 'Attributes totals.', 'woocommerce' ),
+			),
+			array(
 				'slug'        => 'coupons',
 				'description' => __( 'Coupons detailed reports.', 'woocommerce' ),
 			),
 			array(
 				'slug'        => 'coupons/stats',
 				'description' => __( 'Stats about coupons.', 'woocommerce' ),
+            ),
+			array(
+				'slug'        => 'coupons/totals',
+				'description' => __( 'Coupons totals.', 'woocommerce' ),
 			),
 			array(
 				'slug'        => 'taxes',
@@ -127,7 +154,11 @@
 			array(
 				'slug'        => 'customers',
 				'description' => __( 'Customers detailed reports.', 'woocommerce' ),
-			),
+            ),
+			array(
+				'slug'        => 'customers/totals',
+				'description' => __( 'Customers totals.', 'woocommerce' ),
+            ),
 		);
 
 		foreach ( $reports as $report ) {
@@ -216,44 +247,4 @@
 		return array(
 			'context' => $this->get_context_param( array( 'default' => 'view' ) ),
 		);
-=======
-	protected function get_reports() {
-		$reports = parent::get_reports();
-
-		$reports[] = array(
-			'slug'        => 'orders/totals',
-			'description' => __( 'Orders totals.', 'woocommerce' ),
-		);
-		$reports[] = array(
-			'slug'        => 'products/totals',
-			'description' => __( 'Customers totals.', 'woocommerce' ),
-		);
-		$reports[] = array(
-			'slug'        => 'customers/totals',
-			'description' => __( 'Customers totals.', 'woocommerce' ),
-		);
-		$reports[] = array(
-			'slug'        => 'coupons/totals',
-			'description' => __( 'Coupons totals.', 'woocommerce' ),
-		);
-		$reports[] = array(
-			'slug'        => 'reviews/totals',
-			'description' => __( 'Reviews totals.', 'woocommerce' ),
-		);
-		$reports[] = array(
-			'slug'        => 'categories/totals',
-			'description' => __( 'Categories totals.', 'woocommerce' ),
-		);
-		$reports[] = array(
-			'slug'        => 'tags/totals',
-			'description' => __( 'Tags totals.', 'woocommerce' ),
-		);
-		$reports[] = array(
-			'slug'        => 'attributes/totals',
-			'description' => __( 'Attributes totals.', 'woocommerce' ),
-		);
-
-		return $reports;
->>>>>>> 48a00453
-	}
 }