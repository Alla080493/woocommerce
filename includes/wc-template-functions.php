<?php
/**
 * WooCommerce Template
 *
 * Functions for the templating system.
 *
 * @author   Automattic
 * @category Core
 * @package  WooCommerce\Functions
 * @version  2.5.0
 */

if ( ! defined( 'ABSPATH' ) ) {
	exit; // Exit if accessed directly.
}

/**
 * Handle redirects before content is output - hooked into template_redirect so is_page works.
 */
function wc_template_redirect() {
	global $wp_query, $wp;

<<<<<<< HEAD
	if ( ! empty( $_GET['page_id'] ) && '' === get_option( 'permalink_structure' ) && wc_get_page_id( 'shop' ) === absint( $_GET['page_id'] ) && get_post_type_archive_link( 'product' ) ) {
=======
	if ( ! empty( $_GET['page_id'] ) && '' === get_option( 'permalink_structure' ) && wc_get_page_id( 'shop' ) === absint( $_GET['page_id'] ) ) { // WPCS: input var ok, CSRF ok.
>>>>>>> fec19970

		// When default permalinks are enabled, redirect shop page to post type archive url.
		wp_safe_redirect( get_post_type_archive_link( 'product' ) );
		exit;

	} elseif ( is_page( wc_get_page_id( 'checkout' ) ) && wc_get_page_id( 'checkout' ) !== wc_get_page_id( 'cart' ) && WC()->cart->is_empty() && empty( $wp->query_vars['order-pay'] ) && ! isset( $wp->query_vars['order-received'] ) ) {

		// When on the checkout with an empty cart, redirect to cart page.
		wc_add_notice( __( 'Checkout is not available whilst your cart is empty.', 'woocommerce' ), 'notice' );
		wp_redirect( wc_get_page_permalink( 'cart' ) );
		exit;

	} elseif ( isset( $wp->query_vars['customer-logout'] ) && ! empty( $_REQUEST['_wpnonce'] ) && wp_verify_nonce( sanitize_key( $_REQUEST['_wpnonce'] ), 'customer-logout' ) ) { // WPCS: input var ok, CSRF ok.

		// Logout.
		wp_redirect( str_replace( '&amp;', '&', wp_logout_url( wc_get_page_permalink( 'myaccount' ) ) ) );
		exit;

	} elseif ( isset( $wp->query_vars['customer-logout'] ) && 'true' === $wp->query_vars['customer-logout'] ) {
		// Redirect to the correct logout endpoint.
		wp_redirect( esc_url_raw( wc_get_account_endpoint_url( 'customer-logout' ) ) );
		exit;

	} elseif ( is_search() && is_post_type_archive( 'product' ) && apply_filters( 'woocommerce_redirect_single_search_result', true ) && 1 === absint( $wp_query->found_posts ) ) {

		// Redirect to the product page if we have a single product.
		$product = wc_get_product( $wp_query->post );

		if ( $product && $product->is_visible() ) {
			wp_safe_redirect( get_permalink( $product->get_id() ), 302 );
			exit;
		}
	} elseif ( is_add_payment_method_page() ) {

		// Ensure payment gateways are loaded early.
		WC()->payment_gateways();

	} elseif ( is_checkout() ) {

		// Checkout pages handling
		// Buffer the checkout page.
		ob_start();

		// Ensure gateways and shipping methods are loaded early.
		WC()->payment_gateways();
		WC()->shipping();

	}
}
add_action( 'template_redirect', 'wc_template_redirect' );

/**
 * When loading sensitive checkout or account pages, send a HTTP header to limit rendering of pages to same origin iframes for security reasons.
 *
 * Can be disabled with: remove_action( 'template_redirect', 'wc_send_frame_options_header' );
 *
 * @since  2.3.10
 */
function wc_send_frame_options_header() {
	if ( is_checkout() || is_account_page() ) {
		send_frame_options_header();
	}
}
add_action( 'template_redirect', 'wc_send_frame_options_header' );

/**
 * No index our endpoints.
 * Prevent indexing pages like order-received.
 *
 * @since 2.5.3
 */
function wc_prevent_endpoint_indexing() {
	if ( is_wc_endpoint_url() || isset( $_GET['download_file'] ) ) { // WPCS: input var ok, CSRF ok.
		@header( 'X-Robots-Tag: noindex' ); // @codingStandardsIgnoreLine
	}
}
add_action( 'template_redirect', 'wc_prevent_endpoint_indexing' );

/**
 * Remove adjacent_posts_rel_link_wp_head - pointless for products.
 *
 * @since 3.0.0
 */
function wc_prevent_adjacent_posts_rel_link_wp_head() {
	if ( is_singular( 'product' ) ) {
		remove_action( 'wp_head', 'adjacent_posts_rel_link_wp_head', 10, 0 );
	}
}
add_action( 'template_redirect', 'wc_prevent_adjacent_posts_rel_link_wp_head' );

/**
 * Show the gallery if JS is disabled.
 *
 * @since 3.0.6
 */
function wc_gallery_noscript() {
	?>
	<noscript><style>.woocommerce-product-gallery{ opacity: 1 !important; }</style></noscript>
	<?php
}
add_action( 'wp_head', 'wc_gallery_noscript' );

/**
 * When the_post is called, put product data into a global.
 *
 * @param mixed $post Post Object.
 * @return WC_Product
 */
function wc_setup_product_data( $post ) {
	unset( $GLOBALS['product'] );

	if ( is_int( $post ) ) {
		$the_post = get_post( $post );
	} else {
		$the_post = $post;
	}

	if ( empty( $the_post->post_type ) || ! in_array( $the_post->post_type, array( 'product', 'product_variation' ), true ) ) {
		return;
	}

	$GLOBALS['product'] = wc_get_product( $the_post );

	return $GLOBALS['product'];
}
add_action( 'the_post', 'wc_setup_product_data' );

if ( ! function_exists( 'woocommerce_reset_loop' ) ) {

	/**
	 * Reset the loop's index and columns when we're done outputting a product loop.
	 */
	function woocommerce_reset_loop() {
		$GLOBALS['woocommerce_loop'] = array(
			'loop'    => '',
			'columns' => '',
			'name'    => '',
		);
	}
}
add_filter( 'loop_end', 'woocommerce_reset_loop' );

/**
 * Products RSS Feed.
 *
 * @deprecated 2.6
 * @access public
 */
function wc_products_rss_feed() {
	// Product RSS.
	if ( is_post_type_archive( 'product' ) || is_singular( 'product' ) ) {

		$feed = get_post_type_archive_feed_link( 'product' );

		echo '<link rel="alternate" type="application/rss+xml"  title="' . esc_attr__( 'New products', 'woocommerce' ) . '" href="' . esc_url( $feed ) . '" />';

	} elseif ( is_tax( 'product_cat' ) ) {

		$term = get_term_by( 'slug', esc_attr( get_query_var( 'product_cat' ) ), 'product_cat' );

		if ( $term ) {
			$feed = add_query_arg( 'product_cat', $term->slug, get_post_type_archive_feed_link( 'product' ) );
			/* translators: %s: category name */
			echo '<link rel="alternate" type="application/rss+xml"  title="' . esc_attr( sprintf( __( 'New products added to %s', 'woocommerce' ), $term->name ) ) . '" href="' . esc_url( $feed ) . '" />';
		}
	} elseif ( is_tax( 'product_tag' ) ) {

		$term = get_term_by( 'slug', esc_attr( get_query_var( 'product_tag' ) ), 'product_tag' );

		if ( $term ) {
			$feed = add_query_arg( 'product_tag', $term->slug, get_post_type_archive_feed_link( 'product' ) );
			/* translators: %s: tag name */
			echo '<link rel="alternate" type="application/rss+xml"  title="' . sprintf( esc_attr__( 'New products tagged %s', 'woocommerce' ), rawurlencode( $term->name ) ) . '" href="' . esc_url( $feed ) . '" />';
		}
	}
}

/**
 * Output generator tag to aid debugging.
 *
 * @access public
 *
 * @param string $gen Generator.
 * @param string $type Type.
 *
 * @return string
 */
function wc_generator_tag( $gen, $type ) {
	switch ( $type ) {
		case 'html':
			$gen .= "\n" . '<meta name="generator" content="WooCommerce ' . esc_attr( WC_VERSION ) . '">';
			break;
		case 'xhtml':
			$gen .= "\n" . '<meta name="generator" content="WooCommerce ' . esc_attr( WC_VERSION ) . '" />';
			break;
	}
	return $gen;
}

/**
 * Add body classes for WC pages.
 *
 * @param  array $classes Body Classes.
 * @return array
 */
function wc_body_class( $classes ) {
	$classes = (array) $classes;

	if ( is_woocommerce() ) {

		$classes[] = 'woocommerce';
		$classes[] = 'woocommerce-page';

	} elseif ( is_checkout() ) {

		$classes[] = 'woocommerce-checkout';
		$classes[] = 'woocommerce-page';

	} elseif ( is_cart() ) {

		$classes[] = 'woocommerce-cart';
		$classes[] = 'woocommerce-page';

	} elseif ( is_account_page() ) {

		$classes[] = 'woocommerce-account';
		$classes[] = 'woocommerce-page';

	}

	if ( is_store_notice_showing() ) {
		$classes[] = 'woocommerce-demo-store';
	}

	foreach ( WC()->query->get_query_vars() as $key => $value ) {
		if ( is_wc_endpoint_url( $key ) ) {
			$classes[] = 'woocommerce-' . sanitize_html_class( $key );
		}
	}

	return array_unique( $classes );
}

/**
 * Display the classes for the product cat div.
 *
 * @since 2.4.0
 * @param string|array $class One or more classes to add to the class list.
 * @param object       $category object Optional.
 */
function wc_product_cat_class( $class = '', $category = null ) {
	// Separates classes with a single space, collates classes for post DIV.
	echo 'class="' . esc_attr( join( ' ', wc_get_product_cat_class( $class, $category ) ) ) . '"';
}

/**
 * Get the default columns setting - this is how many products will be shown per row in loops.
 *
 * @since 3.3.0
 * @return int
 */
function wc_get_default_products_per_row() {
	$columns = get_option( 'woocommerce_catalog_columns', 3 );

	// Theme support.
	$theme_support = get_theme_support( 'woocommerce' );
	$theme_support = is_array( $theme_support ) ? $theme_support[0]: false;

	if ( isset( $theme_support['product_grid']['min_columns'] ) && $columns < $theme_support['product_grid']['min_columns'] ) {
		$columns = $theme_support['product_grid']['min_columns'];
		update_option( 'woocommerce_catalog_columns', $columns );
	} elseif ( ! empty( $theme_support['product_grid']['max_columns'] ) && $columns > $theme_support['product_grid']['max_columns'] ) {
		$columns = $theme_support['product_grid']['max_columns'];
		update_option( 'woocommerce_catalog_columns', $columns );
	}

	// Legacy filter.
	if ( has_filter( 'loop_shop_columns' ) ) {
		$columns = apply_filters( 'loop_shop_columns', $columns );
	}

	return absint( $columns );
}

/**
 * Get the default rows setting - this is how many product rows will be shown in loops.
 *
 * @since 3.3.0
 * @return int
 */
function wc_get_default_product_rows_per_page() {
	$rows = absint( get_option( 'woocommerce_catalog_rows', 4 ) );

	// Theme support.
	$theme_support = get_theme_support( 'woocommerce' );
	$theme_support = is_array( $theme_support ) ? $theme_support[0]: false;

	if ( isset( $theme_support['product_grid']['min_rows'] ) && $rows < $theme_support['product_grid']['min_rows'] ) {
		$rows = $theme_support['product_grid']['min_rows'];
		update_option( 'woocommerce_catalog_rows', $rows );
	} elseif ( ! empty( $theme_support['product_grid']['max_rows'] ) && $rows > $theme_support['product_grid']['max_rows'] ) {
		$rows = $theme_support['product_grid']['max_rows'];
		update_option( 'woocommerce_catalog_rows', $rows );
	}

	return $rows;
}

/**
 * Get classname for loops based on $woocommerce_loop global.
 *
 * @since 2.6.0
 * @return string
 */
function wc_get_loop_class() {
	global $woocommerce_loop;

<<<<<<< HEAD
	$woocommerce_loop['loop']    = ! empty( $woocommerce_loop['loop'] ) ? $woocommerce_loop['loop'] + 1   : 1;
	$woocommerce_loop['columns'] = ! empty( $woocommerce_loop['columns'] ) ? $woocommerce_loop['columns'] : wc_get_default_products_per_row();
=======
	$woocommerce_loop['loop']    = ! empty( $woocommerce_loop['loop'] ) ? $woocommerce_loop['loop'] + 1 : 1;
	$woocommerce_loop['columns'] = max( 1, ! empty( $woocommerce_loop['columns'] ) ? $woocommerce_loop['columns'] : apply_filters( 'loop_shop_columns', 4 ) );
>>>>>>> fec19970

	if ( 0 === ( $woocommerce_loop['loop'] - 1 ) % $woocommerce_loop['columns'] || 1 === $woocommerce_loop['columns'] ) {
		return 'first';
	} elseif ( 0 === $woocommerce_loop['loop'] % $woocommerce_loop['columns'] ) {
		return 'last';
	} else {
		return '';
	}
}

/**
 * Get the classes for the product cat div.
 *
 * @since 2.4.0
 *
 * @param string|array $class One or more classes to add to the class list.
 * @param object       $category object Optional.
 *
 * @return array
 */
function wc_get_product_cat_class( $class = '', $category = null ) {
	$classes   = is_array( $class ) ? $class : array_map( 'trim', explode( ' ', $class ) );
	$classes[] = 'product-category';
	$classes[] = 'product';
	$classes[] = wc_get_loop_class();
	$classes   = apply_filters( 'product_cat_class', $classes, $class, $category );

	return array_unique( array_filter( $classes ) );
}

/**
 * Adds extra post classes for products.
 *
 * @since 2.1.0
 * @param array        $classes Current classes.
 * @param string|array $class Additional class.
 * @param int          $post_id Post ID.
 * @return array
 */
function wc_product_post_class( $classes, $class = '', $post_id = '' ) {
	if ( ! $post_id || ! in_array( get_post_type( $post_id ), array( 'product', 'product_variation' ), true ) ) {
		return $classes;
	}

	$product = wc_get_product( $post_id );

	if ( $product ) {
		$classes[] = 'product';
		$classes[] = wc_get_loop_class();
		$classes[] = $product->get_stock_status();

		if ( $product->is_on_sale() ) {
			$classes[] = 'sale';
		}
		if ( $product->is_featured() ) {
			$classes[] = 'featured';
		}
		if ( $product->is_downloadable() ) {
			$classes[] = 'downloadable';
		}
		if ( $product->is_virtual() ) {
			$classes[] = 'virtual';
		}
		if ( $product->is_sold_individually() ) {
			$classes[] = 'sold-individually';
		}
		if ( $product->is_taxable() ) {
			$classes[] = 'taxable';
		}
		if ( $product->is_shipping_taxable() ) {
			$classes[] = 'shipping-taxable';
		}
		if ( $product->is_purchasable() ) {
			$classes[] = 'purchasable';
		}
		if ( $product->get_type() ) {
			$classes[] = 'product-type-' . $product->get_type();
		}
		if ( $product->is_type( 'variable' ) ) {
			if ( ! $product->get_default_attributes() ) {
				$classes[] = 'has-default-attributes';
			}
			if ( $product->has_child() ) {
				$classes[] = 'has-children';
			}
		}
	}

	$key = array_search( 'hentry', $classes, true );
	if ( false !== $key ) {
		unset( $classes[ $key ] );
	}

	return $classes;
}

/**
 * Outputs hidden form inputs for each query string variable.
 *
 * @since 3.0.0
 * @param array  $values Name value pairs.
 * @param array  $exclude Keys to exclude.
 * @param string $current_key Current key we are outputting.
 * @param bool   $return Whether to return.
 * @return string
 */
function wc_query_string_form_fields( $values = null, $exclude = array(), $current_key = '', $return = false ) {
	if ( is_null( $values ) ) {
		$values = $_GET; // WPCS: input var ok, CSRF ok.
	}
	$html = '';

	foreach ( $values as $key => $value ) {
		if ( in_array( $key, $exclude, true ) ) {
			continue;
		}
		if ( $current_key ) {
			$key = $current_key . '[' . $key . ']';
		}
		if ( is_array( $value ) ) {
			$html .= wc_query_string_form_fields( $value, $exclude, $key, true );
		} else {
			$html .= '<input type="hidden" name="' . esc_attr( $key ) . '" value="' . esc_attr( wp_unslash( $value ) ) . '" />';
		}
	}

	if ( $return ) {
		return $html;
	} else {
		echo $html; // WPCS: XSS ok.
	}
}

/**
 * Template pages
 */

if ( ! function_exists( 'woocommerce_content' ) ) {

	/**
	 * Output WooCommerce content.
	 *
	 * This function is only used in the optional 'woocommerce.php' template.
	 * which people can add to their themes to add basic woocommerce support.
	 * without hooks or modifying core templates.
	 */
	function woocommerce_content() {

		if ( is_singular( 'product' ) ) {

			while ( have_posts() ) :
				the_post();
				wc_get_template_part( 'content', 'single-product' );
			endwhile;

		} else {
			?>

			<?php if ( apply_filters( 'woocommerce_show_page_title', true ) ) : ?>

				<h1 class="page-title"><?php woocommerce_page_title(); ?></h1>

			<?php endif; ?>

			<?php do_action( 'woocommerce_archive_description' ); ?>

			<?php if ( have_posts() ) : ?>

				<?php do_action( 'woocommerce_before_shop_loop' ); ?>

				<?php woocommerce_product_loop_start(); ?>

					<?php woocommerce_product_subcategories(); ?>

					<?php while ( have_posts() ) : ?>
						<?php the_post(); ?>

						<?php wc_get_template_part( 'content', 'product' ); ?>

					<?php endwhile; // end of the loop. ?>

				<?php woocommerce_product_loop_end(); ?>

				<?php do_action( 'woocommerce_after_shop_loop' ); ?>

<<<<<<< HEAD
			<?php else : ?>
=======
			<?php
				elseif ( ! woocommerce_product_subcategories( array(
					'before' => woocommerce_product_loop_start( false ),
					'after' => woocommerce_product_loop_end( false ),
				) ) ) :
			?>
>>>>>>> fec19970

				<?php do_action( 'woocommerce_no_products_found' ); ?>

			<?php
			endif;
		}
	}
}

/**
 * Global
 */

if ( ! function_exists( 'woocommerce_output_content_wrapper' ) ) {

	/**
	 * Output the start of the page wrapper.
	 */
	function woocommerce_output_content_wrapper() {
		wc_get_template( 'global/wrapper-start.php' );
	}
}
if ( ! function_exists( 'woocommerce_output_content_wrapper_end' ) ) {

	/**
	 * Output the end of the page wrapper.
	 */
	function woocommerce_output_content_wrapper_end() {
		wc_get_template( 'global/wrapper-end.php' );
	}
}

if ( ! function_exists( 'woocommerce_get_sidebar' ) ) {

	/**
	 * Get the shop sidebar template.
	 */
	function woocommerce_get_sidebar() {
		wc_get_template( 'global/sidebar.php' );
	}
}

if ( ! function_exists( 'woocommerce_demo_store' ) ) {

	/**
	 * Adds a demo store banner to the site if enabled.
	 */
	function woocommerce_demo_store() {
		if ( ! is_store_notice_showing() ) {
			return;
		}

		$notice = get_option( 'woocommerce_demo_store_notice' );

		if ( empty( $notice ) ) {
			$notice = __( 'This is a demo store for testing purposes &mdash; no orders shall be fulfilled.', 'woocommerce' );
		}

		echo apply_filters( 'woocommerce_demo_store', '<p class="woocommerce-store-notice demo_store">' . wp_kses_post( $notice ) . ' <a href="#" class="woocommerce-store-notice__dismiss-link">' . esc_html__( 'Dismiss', 'woocommerce' ) . '</a></p>', $notice ); // WPCS: XSS ok.
	}
}

/**
 * Loop
 */

if ( ! function_exists( 'woocommerce_page_title' ) ) {

	/**
	 * Page Title function.
	 *
	 * @param  bool $echo Should echo title.
	 * @return string
	 */
	function woocommerce_page_title( $echo = true ) {

		if ( is_search() ) {
			/* translators: %s: search query */
			$page_title = sprintf( __( 'Search results: &ldquo;%s&rdquo;', 'woocommerce' ), get_search_query() );

			if ( get_query_var( 'paged' ) ) {
				/* translators: %s: page number */
				$page_title .= sprintf( __( '&nbsp;&ndash; Page %s', 'woocommerce' ), get_query_var( 'paged' ) );
			}
		} elseif ( is_tax() ) {

			$page_title = single_term_title( '', false );

		} else {

			$shop_page_id = wc_get_page_id( 'shop' );
			$page_title   = get_the_title( $shop_page_id );

		}

		$page_title = apply_filters( 'woocommerce_page_title', $page_title );

		if ( $echo ) {
			echo $page_title; // WPCS: XSS ok.
		} else {
			return $page_title;
		}
	}
}

if ( ! function_exists( 'woocommerce_product_loop_start' ) ) {

	/**
	 * Output the start of a product loop. By default this is a UL.
	 *
	 * @param bool $echo Should echo?.
	 * @return string
	 */
	function woocommerce_product_loop_start( $echo = true ) {
		ob_start();

		$GLOBALS['woocommerce_loop']['loop'] = 0;

		wc_get_template( 'loop/loop-start.php' );

		if ( $echo ) {
			echo ob_get_clean(); // WPCS: XSS ok.
		} else {
			return ob_get_clean();
		}
	}
}

if ( ! function_exists( 'woocommerce_product_loop_end' ) ) {

	/**
	 * Output the end of a product loop. By default this is a UL.
	 *
	 * @param bool $echo Should echo?.
	 * @return string
	 */
	function woocommerce_product_loop_end( $echo = true ) {
		ob_start();

		wc_get_template( 'loop/loop-end.php' );

		if ( $echo ) {
			echo ob_get_clean(); // WPCS: XSS ok.
		} else {
			return ob_get_clean();
		}
	}
}
if ( ! function_exists( 'woocommerce_template_loop_product_title' ) ) {

	/**
	 * Show the product title in the product loop. By default this is an H2.
	 */
	function woocommerce_template_loop_product_title() {
		echo '<h2 class="woocommerce-loop-product__title">' . get_the_title() . '</h2>';
	}
}
if ( ! function_exists( 'woocommerce_template_loop_category_title' ) ) {

	/**
	 * Show the subcategory title in the product loop.
	 *
	 * @param object $category Category object.
	 */
	function woocommerce_template_loop_category_title( $category ) {
		?>
		<h2 class="woocommerce-loop-category__title">
			<?php
			echo esc_html( $category->name );

			if ( $category->count > 0 ) {
				echo apply_filters( 'woocommerce_subcategory_count_html', ' <mark class="count">(' . esc_html( $category->count ) . ')</mark>', $category ); // WPCS: XSS ok.
			}
			?>
		</h2>
		<?php
	}
}

if ( ! function_exists( 'woocommerce_template_loop_product_link_open' ) ) {
	/**
	 * Insert the opening anchor tag for products in the loop.
	 */
	function woocommerce_template_loop_product_link_open() {
		echo '<a href="' . esc_url( get_the_permalink() ) . '" class="woocommerce-LoopProduct-link woocommerce-loop-product__link">';
	}
}

if ( ! function_exists( 'woocommerce_template_loop_product_link_close' ) ) {
	/**
	 * Insert the opening anchor tag for products in the loop.
	 */
	function woocommerce_template_loop_product_link_close() {
		echo '</a>';
	}
}

if ( ! function_exists( 'woocommerce_template_loop_category_link_open' ) ) {
	/**
	 * Insert the opening anchor tag for categories in the loop.
	 *
	 * @param int|object|string $category Category ID, Object or String.
	 */
	function woocommerce_template_loop_category_link_open( $category ) {
		echo '<a href="' . esc_url( get_term_link( $category, 'product_cat' ) ) . '">';
	}
}

if ( ! function_exists( 'woocommerce_template_loop_category_link_close' ) ) {
	/**
	 * Insert the closing anchor tag for categories in the loop.
	 */
	function woocommerce_template_loop_category_link_close() {
		echo '</a>';
	}
}

if ( ! function_exists( 'woocommerce_taxonomy_archive_description' ) ) {

	/**
	 * Show an archive description on taxonomy archives.
	 */
	function woocommerce_taxonomy_archive_description() {
		if ( is_product_taxonomy() && 0 === absint( get_query_var( 'paged' ) ) ) {
			$term = get_queried_object();

			if ( $term && ! empty( $term->description ) ) {
				echo '<div class="term-description">' . wc_format_content( $term->description ) . '</div>'; // WPCS: XSS ok.
			}
		}
	}
}
if ( ! function_exists( 'woocommerce_product_archive_description' ) ) {

	/**
	 * Show a shop page description on product archives.
	 */
	function woocommerce_product_archive_description() {
		// Don't display the description on search results page.
		if ( is_search() ) {
			return;
		}

		if ( is_post_type_archive( 'product' ) && 0 === absint( get_query_var( 'paged' ) ) ) {
			$shop_page = get_post( wc_get_page_id( 'shop' ) );
			if ( $shop_page ) {
				$description = wc_format_content( $shop_page->post_content );
				if ( $description ) {
					echo '<div class="page-description">' . $description . '</div>'; // WPCS: XSS ok.
				}
			}
		}
	}
}

if ( ! function_exists( 'woocommerce_template_loop_add_to_cart' ) ) {

	/**
	 * Get the add to cart template for the loop.
	 *
	 * @param array $args Arguments.
	 */
	function woocommerce_template_loop_add_to_cart( $args = array() ) {
		global $product;

		if ( $product ) {
			$defaults = array(
				'quantity' => 1,
				'class'    => implode( ' ', array_filter( array(
					'button',
					'product_type_' . $product->get_type(),
					$product->is_purchasable() && $product->is_in_stock() ? 'add_to_cart_button' : '',
					$product->supports( 'ajax_add_to_cart' ) ? 'ajax_add_to_cart' : '',
				) ) ),
			);

			$args = apply_filters( 'woocommerce_loop_add_to_cart_args', wp_parse_args( $args, $defaults ), $product );

			wc_get_template( 'loop/add-to-cart.php', $args );
		}
	}
}
if ( ! function_exists( 'woocommerce_template_loop_product_thumbnail' ) ) {

	/**
	 * Get the product thumbnail for the loop.
	 */
	function woocommerce_template_loop_product_thumbnail() {
		echo woocommerce_get_product_thumbnail(); // WPCS: XSS ok.
	}
}
if ( ! function_exists( 'woocommerce_template_loop_price' ) ) {

	/**
	 * Get the product price for the loop.
	 */
	function woocommerce_template_loop_price() {
		wc_get_template( 'loop/price.php' );
	}
}
if ( ! function_exists( 'woocommerce_template_loop_rating' ) ) {

	/**
	 * Display the average rating in the loop.
	 */
	function woocommerce_template_loop_rating() {
		wc_get_template( 'loop/rating.php' );
	}
}
if ( ! function_exists( 'woocommerce_show_product_loop_sale_flash' ) ) {

	/**
	 * Get the sale flash for the loop.
	 */
	function woocommerce_show_product_loop_sale_flash() {
		wc_get_template( 'loop/sale-flash.php' );
	}
}

if ( ! function_exists( 'woocommerce_get_product_thumbnail' ) ) {

	/**
	 * Get the product thumbnail, or the placeholder if not set.
	 *
	 * @param string $size (default: 'woocommerce_thumbnail').
	 * @param int    $deprecated1 Deprecated since WooCommerce 2.0 (default: 0).
	 * @param int    $deprecated2 Deprecated since WooCommerce 2.0 (default: 0).
	 * @return string
	 */
	function woocommerce_get_product_thumbnail( $size = 'woocommerce_thumbnail', $deprecated1 = 0, $deprecated2 = 0 ) {
		global $product;

		$image_size = apply_filters( 'single_product_archive_thumbnail_size', $size );

		return $product ? $product->get_image( $image_size ) : '';
	}
}

if ( ! function_exists( 'woocommerce_result_count' ) ) {

	/**
	 * Output the result count text (Showing x - x of x results).
<<<<<<< HEAD
	 *
	 * @param WP_Query $query Pass a query object or use global to pull pagination info.
=======
>>>>>>> fec19970
	 */
	function woocommerce_result_count( $query = null ) {
		if ( ! is_a( $query, 'WP_Query' ) ) {
			$query = $GLOBALS['wp_query'];
		}

		if ( ! woocommerce_products_will_display() ) {
			return;
		}

		$args = array(
			'total'    => $query->found_posts,
			'per_page' => $query->get( 'posts_per_page' ),
			'current'  => max( 1, $query->get( 'paged', 1 ) ),
		);

		wc_get_template( 'loop/result-count.php', $args );
	}
}

if ( ! function_exists( 'woocommerce_catalog_ordering' ) ) {

	/**
	 * Output the product sorting options.
<<<<<<< HEAD
	 *
	 * @param WP_Query $query Pass a query object or use global.
=======
>>>>>>> fec19970
	 */
	function woocommerce_catalog_ordering( $query = null ) {
		if ( ! is_a( $query, 'WP_Query' ) ) {
			$query = $GLOBALS['wp_query'];
		}

		if ( ! woocommerce_products_will_display() ) {
			return;
		}

		$orderby                 = isset( $_GET['orderby'] ) ? wc_clean( wp_unslash( $_GET['orderby'] ) ) : apply_filters( 'woocommerce_default_catalog_orderby', get_option( 'woocommerce_default_catalog_orderby' ) ); // WPCS: input var ok, CSRF ok.
		$show_default_orderby    = 'menu_order' === apply_filters( 'woocommerce_default_catalog_orderby', get_option( 'woocommerce_default_catalog_orderby' ) );
		$catalog_orderby_options = apply_filters( 'woocommerce_catalog_orderby', array(
			'menu_order' => __( 'Default sorting', 'woocommerce' ),
			'popularity' => __( 'Sort by popularity', 'woocommerce' ),
			'rating'     => __( 'Sort by average rating', 'woocommerce' ),
			'date'       => __( 'Sort by newness', 'woocommerce' ),
			'price'      => __( 'Sort by price: low to high', 'woocommerce' ),
			'price-desc' => __( 'Sort by price: high to low', 'woocommerce' ),
		) );

<<<<<<< HEAD
		if ( $query->is_search() ) {
			$catalog_orderby_options = array_merge( array( 'relevance' => __( 'Relevance', 'woocommerce' ) ), $catalog_orderby_options );
=======
		if ( $wp_query->is_search() ) {
			$catalog_orderby_options = array_merge( array(
				'relevance' => __( 'Relevance', 'woocommerce' ),
			), $catalog_orderby_options );
>>>>>>> fec19970
			unset( $catalog_orderby_options['menu_order'] );
			if ( 'menu_order' === $orderby ) {
				$orderby = 'relevance';
			}
		}

		if ( ! $show_default_orderby ) {
			unset( $catalog_orderby_options['menu_order'] );
		}

		if ( 'no' === get_option( 'woocommerce_enable_review_rating' ) ) {
			unset( $catalog_orderby_options['rating'] );
		}

		wc_get_template( 'loop/orderby.php', array(
			'catalog_orderby_options' => $catalog_orderby_options,
			'orderby'                 => $orderby,
			'show_default_orderby'    => $show_default_orderby,
		) );
	}
}

if ( ! function_exists( 'woocommerce_pagination' ) ) {

	/**
	 * Output the pagination.
<<<<<<< HEAD
	 *
	 * @param WP_Query $query Pass a query object or use global to pull pagination info.
=======
>>>>>>> fec19970
	 */
	function woocommerce_pagination( $query = null ) {
		if ( ! is_a( $query, 'WP_Query' ) ) {
			$query = $GLOBALS['wp_query'];
		}

		$args = array(
			'total'   => $query->max_num_pages,
			'current' => max( 1, $query->get( 'paged', 1 ) ),
		);

		wc_get_template( 'loop/pagination.php', $args );
	}
}

/**
 * Single Product
 */

if ( ! function_exists( 'woocommerce_show_product_images' ) ) {

	/**
	 * Output the product image before the single product summary.
	 */
	function woocommerce_show_product_images() {
		wc_get_template( 'single-product/product-image.php' );
	}
}
if ( ! function_exists( 'woocommerce_show_product_thumbnails' ) ) {

	/**
	 * Output the product thumbnails.
	 */
	function woocommerce_show_product_thumbnails() {
		wc_get_template( 'single-product/product-thumbnails.php' );
	}
}

if ( ! function_exists( 'woocommerce_output_product_data_tabs' ) ) {

	/**
	 * Output the product tabs.
	 */
	function woocommerce_output_product_data_tabs() {
		wc_get_template( 'single-product/tabs/tabs.php' );
	}
}
if ( ! function_exists( 'woocommerce_template_single_title' ) ) {

	/**
	 * Output the product title.
	 */
	function woocommerce_template_single_title() {
		wc_get_template( 'single-product/title.php' );
	}
}
if ( ! function_exists( 'woocommerce_template_single_rating' ) ) {

	/**
	 * Output the product rating.
	 */
	function woocommerce_template_single_rating() {
		if ( post_type_supports( 'product', 'comments' ) ) {
			wc_get_template( 'single-product/rating.php' );
		}
	}
}
if ( ! function_exists( 'woocommerce_template_single_price' ) ) {

	/**
	 * Output the product price.
	 */
	function woocommerce_template_single_price() {
		wc_get_template( 'single-product/price.php' );
	}
}
if ( ! function_exists( 'woocommerce_template_single_excerpt' ) ) {

	/**
	 * Output the product short description (excerpt).
	 */
	function woocommerce_template_single_excerpt() {
		wc_get_template( 'single-product/short-description.php' );
	}
}
if ( ! function_exists( 'woocommerce_template_single_meta' ) ) {

	/**
	 * Output the product meta.
	 */
	function woocommerce_template_single_meta() {
		wc_get_template( 'single-product/meta.php' );
	}
}
if ( ! function_exists( 'woocommerce_template_single_sharing' ) ) {

	/**
	 * Output the product sharing.
	 */
	function woocommerce_template_single_sharing() {
		wc_get_template( 'single-product/share.php' );
	}
}
if ( ! function_exists( 'woocommerce_show_product_sale_flash' ) ) {

	/**
	 * Output the product sale flash.
	 */
	function woocommerce_show_product_sale_flash() {
		wc_get_template( 'single-product/sale-flash.php' );
	}
}

if ( ! function_exists( 'woocommerce_template_single_add_to_cart' ) ) {

	/**
	 * Trigger the single product add to cart action.
	 */
	function woocommerce_template_single_add_to_cart() {
		global $product;
		do_action( 'woocommerce_' . $product->get_type() . '_add_to_cart' );
	}
}
if ( ! function_exists( 'woocommerce_simple_add_to_cart' ) ) {

	/**
	 * Output the simple product add to cart area.
	 */
	function woocommerce_simple_add_to_cart() {
		wc_get_template( 'single-product/add-to-cart/simple.php' );
	}
}
if ( ! function_exists( 'woocommerce_grouped_add_to_cart' ) ) {

	/**
	 * Output the grouped product add to cart area.
	 */
	function woocommerce_grouped_add_to_cart() {
		global $product;

		$products = array_filter( array_map( 'wc_get_product', $product->get_children() ), 'wc_products_array_filter_visible_grouped' );

		if ( $products ) {
			wc_get_template( 'single-product/add-to-cart/grouped.php', array(
				'grouped_product'    => $product,
				'grouped_products'   => $products,
				'quantites_required' => false,
			) );
		}
	}
}
if ( ! function_exists( 'woocommerce_variable_add_to_cart' ) ) {

	/**
	 * Output the variable product add to cart area.
	 */
	function woocommerce_variable_add_to_cart() {
		global $product;

		// Enqueue variation scripts.
		wp_enqueue_script( 'wc-add-to-cart-variation' );

		// Get Available variations?
		$get_variations = count( $product->get_children() ) <= apply_filters( 'woocommerce_ajax_variation_threshold', 30, $product );

		// Load the template.
		wc_get_template( 'single-product/add-to-cart/variable.php', array(
			'available_variations' => $get_variations ? $product->get_available_variations() : false,
			'attributes'           => $product->get_variation_attributes(),
			'selected_attributes'  => $product->get_default_attributes(),
		) );
	}
}
if ( ! function_exists( 'woocommerce_external_add_to_cart' ) ) {

	/**
	 * Output the external product add to cart area.
	 */
	function woocommerce_external_add_to_cart() {
		global $product;

		if ( ! $product->add_to_cart_url() ) {
			return;
		}

		wc_get_template( 'single-product/add-to-cart/external.php', array(
			'product_url' => $product->add_to_cart_url(),
			'button_text' => $product->single_add_to_cart_text(),
		) );
	}
}

if ( ! function_exists( 'woocommerce_quantity_input' ) ) {

	/**
	 * Output the quantity input for add to cart forms.
	 *
	 * @param  array           $args Args for the input.
	 * @param  WC_Product|null $product Product.
	 * @param  boolean         $echo Whether to return or echo|string.
	 *
	 * @return string
	 */
	function woocommerce_quantity_input( $args = array(), $product = null, $echo = true ) {
		if ( is_null( $product ) ) {
			$product = $GLOBALS['product'];
		}

		$defaults = array(
			'input_id'    => uniqid( 'quantity_' ),
			'input_name'  => 'quantity',
			'input_value' => '1',
			'max_value'   => apply_filters( 'woocommerce_quantity_input_max', -1, $product ),
			'min_value'   => apply_filters( 'woocommerce_quantity_input_min', 0, $product ),
			'step'        => apply_filters( 'woocommerce_quantity_input_step', 1, $product ),
			'pattern'     => apply_filters( 'woocommerce_quantity_input_pattern', has_filter( 'woocommerce_stock_amount', 'intval' ) ? '[0-9]*' : '' ),
			'inputmode'   => apply_filters( 'woocommerce_quantity_input_inputmode', has_filter( 'woocommerce_stock_amount', 'intval' ) ? 'numeric' : '' ),
		);

		$args = apply_filters( 'woocommerce_quantity_input_args', wp_parse_args( $args, $defaults ), $product );

		// Apply sanity to min/max args - min cannot be lower than 0.
		$args['min_value'] = max( $args['min_value'], 0 );
		$args['max_value'] = 0 < $args['max_value'] ? $args['max_value'] : '';

		// Max cannot be lower than min if defined.
		if ( '' !== $args['max_value'] && $args['max_value'] < $args['min_value'] ) {
			$args['max_value'] = $args['min_value'];
		}

		ob_start();

		wc_get_template( 'global/quantity-input.php', $args );

		if ( $echo ) {
			echo ob_get_clean(); // WPCS: XSS ok.
		} else {
			return ob_get_clean();
		}
	}
}

if ( ! function_exists( 'woocommerce_product_description_tab' ) ) {

	/**
	 * Output the description tab content.
	 */
	function woocommerce_product_description_tab() {
		wc_get_template( 'single-product/tabs/description.php' );
	}
}
if ( ! function_exists( 'woocommerce_product_additional_information_tab' ) ) {

	/**
	 * Output the attributes tab content.
	 */
	function woocommerce_product_additional_information_tab() {
		wc_get_template( 'single-product/tabs/additional-information.php' );
	}
}
if ( ! function_exists( 'woocommerce_product_reviews_tab' ) ) {

	/**
	 * Output the reviews tab content.
	 *
	 * @deprecated 2.4.0 Unused.
	 */
	function woocommerce_product_reviews_tab() {
		wc_deprecated_function( 'woocommerce_product_reviews_tab', '2.4' );
	}
}

if ( ! function_exists( 'woocommerce_default_product_tabs' ) ) {

	/**
	 * Add default product tabs to product pages.
	 *
	 * @param array $tabs Array of tabs.
	 * @return array
	 */
	function woocommerce_default_product_tabs( $tabs = array() ) {
		global $product, $post;

		// Description tab - shows product content.
		if ( $post->post_content ) {
			$tabs['description'] = array(
				'title'    => __( 'Description', 'woocommerce' ),
				'priority' => 10,
				'callback' => 'woocommerce_product_description_tab',
			);
		}

		// Additional information tab - shows attributes.
		if ( $product && ( $product->has_attributes() || apply_filters( 'wc_product_enable_dimensions_display', $product->has_weight() || $product->has_dimensions() ) ) ) {
			$tabs['additional_information'] = array(
				'title'    => __( 'Additional information', 'woocommerce' ),
				'priority' => 20,
				'callback' => 'woocommerce_product_additional_information_tab',
			);
		}

		// Reviews tab - shows comments.
		if ( comments_open() ) {
			$tabs['reviews'] = array(
				/* translators: %s: reviews count */
				'title'    => sprintf( __( 'Reviews (%d)', 'woocommerce' ), $product->get_review_count() ),
				'priority' => 30,
				'callback' => 'comments_template',
			);
		}

		return $tabs;
	}
}

if ( ! function_exists( 'woocommerce_sort_product_tabs' ) ) {

	/**
	 * Sort tabs by priority.
	 *
	 * @param array $tabs Array of tabs.
	 * @return array
	 */
	function woocommerce_sort_product_tabs( $tabs = array() ) {

		// Make sure the $tabs parameter is an array.
		if ( ! is_array( $tabs ) ) {
			trigger_error( 'Function woocommerce_sort_product_tabs() expects an array as the first parameter. Defaulting to empty array.' ); // @codingStandardsIgnoreLine
			$tabs = array();
		}

		// Re-order tabs by priority.
		if ( ! function_exists( '_sort_priority_callback' ) ) {
			/**
			 * Sort Priority Callback Function
			 *
			 * @param array $a Comparison A.
			 * @param array $b Comparison B.
			 * @return bool
			 */
			function _sort_priority_callback( $a, $b ) {
				if ( ! isset( $a['priority'], $b['priority'] ) || $a['priority'] === $b['priority'] ) {
					return 0;
				}
				return ( $a['priority'] < $b['priority'] ) ? -1 : 1;
			}
		}

		uasort( $tabs, '_sort_priority_callback' );

		return $tabs;
	}
}

if ( ! function_exists( 'woocommerce_comments' ) ) {

	/**
	 * Output the Review comments template.
	 *
	 * @param WP_Comment $comment Comment object.
	 * @param array      $args Arguments.
	 * @param int        $depth Depth.
	 */
	function woocommerce_comments( $comment, $args, $depth ) {
		$GLOBALS['comment'] = $comment; // WPCS: override ok.
		wc_get_template( 'single-product/review.php', array(
			'comment' => $comment,
			'args'    => $args,
			'depth'   => $depth,
		) );
	}
}

if ( ! function_exists( 'woocommerce_review_display_gravatar' ) ) {
	/**
	 * Display the review authors gravatar
	 *
	 * @param array $comment WP_Comment.
	 * @return void
	 */
	function woocommerce_review_display_gravatar( $comment ) {
		echo get_avatar( $comment, apply_filters( 'woocommerce_review_gravatar_size', '60' ), '' );
	}
}

if ( ! function_exists( 'woocommerce_review_display_rating' ) ) {
	/**
	 * Display the reviewers star rating
	 *
	 * @return void
	 */
	function woocommerce_review_display_rating() {
		if ( post_type_supports( 'product', 'comments' ) ) {
			wc_get_template( 'single-product/review-rating.php' );
		}
	}
}

if ( ! function_exists( 'woocommerce_review_display_meta' ) ) {
	/**
	 * Display the review authors meta (name, verified owner, review date)
	 *
	 * @return void
	 */
	function woocommerce_review_display_meta() {
		wc_get_template( 'single-product/review-meta.php' );
	}
}

if ( ! function_exists( 'woocommerce_review_display_comment_text' ) ) {

	/**
	 * Display the review content.
	 */
	function woocommerce_review_display_comment_text() {
		echo '<div class="description">';
		comment_text();
		echo '</div>';
	}
}

if ( ! function_exists( 'woocommerce_output_related_products' ) ) {

	/**
	 * Output the related products.
	 */
	function woocommerce_output_related_products() {

		$args = array(
			'posts_per_page' => 4,
			'columns'        => 4,
			'orderby'        => 'rand',
		);

		woocommerce_related_products( apply_filters( 'woocommerce_output_related_products_args', $args ) );
	}
}

if ( ! function_exists( 'woocommerce_related_products' ) ) {

	/**
	 * Output the related products.
	 *
	 * @param array $args Provided arguments.
	 */
	function woocommerce_related_products( $args = array() ) {
		global $product, $woocommerce_loop;

		if ( ! $product ) {
			return;
		}

		$defaults = array(
			'posts_per_page' => 2,
			'columns'        => 2,
			'orderby'        => 'rand',
			'order'          => 'desc',
		);

		$args = wp_parse_args( $args, $defaults );

		// Get visible related products then sort them at random.
		$args['related_products'] = array_filter( array_map( 'wc_get_product', wc_get_related_products( $product->get_id(), $args['posts_per_page'], $product->get_upsell_ids() ) ), 'wc_products_array_filter_visible' );

		// Handle orderby.
		$args['related_products'] = wc_products_array_orderby( $args['related_products'], $args['orderby'], $args['order'] );

		// Set global loop values.
		$woocommerce_loop['name']    = 'related';
		$woocommerce_loop['columns'] = apply_filters( 'woocommerce_related_products_columns', $args['columns'] );

		wc_get_template( 'single-product/related.php', $args );
	}
}

if ( ! function_exists( 'woocommerce_upsell_display' ) ) {

	/**
	 * Output product up sells.
	 *
	 * @param int    $limit (default: -1).
	 * @param int    $columns (default: 4).
	 * @param string $orderby Supported values - rand, title, ID, date, modified, menu_order, price.
	 * @param string $order Sort direction.
	 */
	function woocommerce_upsell_display( $limit = '-1', $columns = 4, $orderby = 'rand', $order = 'desc' ) {
		global $product, $woocommerce_loop;

		if ( ! $product ) {
			return;
		}

		// Handle the legacy filter which controlled posts per page etc.
		$args = apply_filters( 'woocommerce_upsell_display_args', array(
			'posts_per_page' => $limit,
			'orderby'        => $orderby,
			'columns'        => $columns,
		) );
		$woocommerce_loop['name']    = 'up-sells';
		$woocommerce_loop['columns'] = apply_filters( 'woocommerce_upsells_columns', isset( $args['columns'] ) ? $args['columns'] : $columns );
		$orderby                     = apply_filters( 'woocommerce_upsells_orderby', isset( $args['orderby'] ) ? $args['orderby'] : $orderby );
		$limit                       = apply_filters( 'woocommerce_upsells_total', isset( $args['posts_per_page'] ) ? $args['posts_per_page'] : $limit );

		// Get visible upsells then sort them at random, then limit result set.
		$upsells = wc_products_array_orderby( array_filter( array_map( 'wc_get_product', $product->get_upsell_ids() ), 'wc_products_array_filter_visible' ), $orderby, $order );
		$upsells = $limit > 0 ? array_slice( $upsells, 0, $limit ) : $upsells;

		wc_get_template( 'single-product/up-sells.php', array(
			'upsells' => $upsells,

			// Not used now, but used in previous version of up-sells.php.
			'posts_per_page' => $limit,
			'orderby'        => $orderby,
			'columns'        => $columns,
		) );
	}
}

/** Cart */

if ( ! function_exists( 'woocommerce_shipping_calculator' ) ) {

	/**
	 * Output the cart shipping calculator.
	 */
	function woocommerce_shipping_calculator() {
		wc_get_template( 'cart/shipping-calculator.php' );
	}
}

if ( ! function_exists( 'woocommerce_cart_totals' ) ) {

	/**
	 * Output the cart totals.
	 */
	function woocommerce_cart_totals() {
		if ( is_checkout() ) {
			return;
		}
		wc_get_template( 'cart/cart-totals.php' );
	}
}

if ( ! function_exists( 'woocommerce_cross_sell_display' ) ) {

	/**
	 * Output the cart cross-sells.
	 *
	 * @param  int    $limit (default: 2).
	 * @param  int    $columns (default: 2).
	 * @param  string $orderby (default: 'rand').
	 * @param  string $order (default: 'desc').
	 */
	function woocommerce_cross_sell_display( $limit = 2, $columns = 2, $orderby = 'rand', $order = 'desc' ) {
		global $woocommerce_loop;

		if ( is_checkout() ) {
			return;
		}
		// Get visible cross sells then sort them at random.
		$cross_sells                 = array_filter( array_map( 'wc_get_product', WC()->cart->get_cross_sells() ), 'wc_products_array_filter_visible' );
		$woocommerce_loop['name']    = 'cross-sells';
		$woocommerce_loop['columns'] = apply_filters( 'woocommerce_cross_sells_columns', $columns );

		// Handle orderby and limit results.
		$orderby     = apply_filters( 'woocommerce_cross_sells_orderby', $orderby );
		$order       = apply_filters( 'woocommerce_cross_sells_order', $order );
		$cross_sells = wc_products_array_orderby( $cross_sells, $orderby, $order );
		$limit       = apply_filters( 'woocommerce_cross_sells_total', $limit );
		$cross_sells = $limit > 0 ? array_slice( $cross_sells, 0, $limit ) : $cross_sells;

		wc_get_template( 'cart/cross-sells.php', array(
			'cross_sells'    => $cross_sells,

			// Not used now, but used in previous version of up-sells.php.
			'posts_per_page' => $limit,
			'orderby'        => $orderby,
			'columns'        => $columns,
		) );
	}
}

if ( ! function_exists( 'woocommerce_button_proceed_to_checkout' ) ) {

	/**
	 * Output the proceed to checkout button.
	 */
	function woocommerce_button_proceed_to_checkout() {
		wc_get_template( 'cart/proceed-to-checkout-button.php' );
	}
}

if ( ! function_exists( 'woocommerce_widget_shopping_cart_button_view_cart' ) ) {

	/**
	 * Output the view cart button.
	 */
	function woocommerce_widget_shopping_cart_button_view_cart() {
		echo '<a href="' . esc_url( wc_get_cart_url() ) . '" class="button wc-forward">' . esc_html__( 'View cart', 'woocommerce' ) . '</a>';
	}
}

if ( ! function_exists( 'woocommerce_widget_shopping_cart_proceed_to_checkout' ) ) {

	/**
	 * Output the proceed to checkout button.
	 */
	function woocommerce_widget_shopping_cart_proceed_to_checkout() {
		echo '<a href="' . esc_url( wc_get_checkout_url() ) . '" class="button checkout wc-forward">' . esc_html__( 'Checkout', 'woocommerce' ) . '</a>';
	}
}

/** Mini-Cart */

if ( ! function_exists( 'woocommerce_mini_cart' ) ) {

	/**
	 * Output the Mini-cart - used by cart widget.
	 *
	 * @param array $args Arguments.
	 */
	function woocommerce_mini_cart( $args = array() ) {

		$defaults = array(
			'list_class' => '',
		);

		$args = wp_parse_args( $args, $defaults );

		wc_get_template( 'cart/mini-cart.php', $args );
	}
}

/** Login */

if ( ! function_exists( 'woocommerce_login_form' ) ) {

	/**
	 * Output the WooCommerce Login Form.
	 *
	 * @param array $args Arguments.
	 */
	function woocommerce_login_form( $args = array() ) {

		$defaults = array(
			'message'  => '',
			'redirect' => '',
			'hidden'   => false,
		);

		$args = wp_parse_args( $args, $defaults );

		wc_get_template( 'global/form-login.php', $args );
	}
}

if ( ! function_exists( 'woocommerce_checkout_login_form' ) ) {

	/**
	 * Output the WooCommerce Checkout Login Form.
	 */
	function woocommerce_checkout_login_form() {
		wc_get_template( 'checkout/form-login.php', array(
			'checkout' => WC()->checkout(),
		) );
	}
}

if ( ! function_exists( 'woocommerce_breadcrumb' ) ) {

	/**
	 * Output the WooCommerce Breadcrumb.
	 *
	 * @param array $args Arguments.
	 */
	function woocommerce_breadcrumb( $args = array() ) {
		$args = wp_parse_args( $args, apply_filters( 'woocommerce_breadcrumb_defaults', array(
			'delimiter'   => '&nbsp;&#47;&nbsp;',
			'wrap_before' => '<nav class="woocommerce-breadcrumb">',
			'wrap_after'  => '</nav>',
			'before'      => '',
			'after'       => '',
			'home'        => _x( 'Home', 'breadcrumb', 'woocommerce' ),
		) ) );

		$breadcrumbs = new WC_Breadcrumb();

		if ( ! empty( $args['home'] ) ) {
			$breadcrumbs->add_crumb( $args['home'], apply_filters( 'woocommerce_breadcrumb_home_url', home_url() ) );
		}

		$args['breadcrumb'] = $breadcrumbs->generate();

		/**
		 * WooCommerce Breadcrumb hook
		 *
		 * @hooked WC_Structured_Data::generate_breadcrumblist_data() - 10
		 */
		do_action( 'woocommerce_breadcrumb', $breadcrumbs, $args );

		wc_get_template( 'global/breadcrumb.php', $args );
	}
}

if ( ! function_exists( 'woocommerce_order_review' ) ) {

	/**
	 * Output the Order review table for the checkout.
	 *
	 * @param bool $deprecated Deprecated param.
	 */
	function woocommerce_order_review( $deprecated = false ) {
		wc_get_template( 'checkout/review-order.php', array(
			'checkout' => WC()->checkout(),
		) );
	}
}

if ( ! function_exists( 'woocommerce_checkout_payment' ) ) {

	/**
	 * Output the Payment Methods on the checkout.
	 */
	function woocommerce_checkout_payment() {
		if ( WC()->cart->needs_payment() ) {
			$available_gateways = WC()->payment_gateways()->get_available_payment_gateways();
			WC()->payment_gateways()->set_current_gateway( $available_gateways );
		} else {
			$available_gateways = array();
		}

		wc_get_template( 'checkout/payment.php', array(
			'checkout'           => WC()->checkout(),
			'available_gateways' => $available_gateways,
			'order_button_text'  => apply_filters( 'woocommerce_order_button_text', __( 'Place order', 'woocommerce' ) ),
		) );
	}
}

if ( ! function_exists( 'woocommerce_checkout_coupon_form' ) ) {

	/**
	 * Output the Coupon form for the checkout.
	 */
	function woocommerce_checkout_coupon_form() {
		wc_get_template( 'checkout/form-coupon.php', array(
			'checkout' => WC()->checkout(),
		) );
	}
}

if ( ! function_exists( 'woocommerce_products_will_display' ) ) {

	/**
	 * Check if we will be showing products or not (and not sub-categories only).
	 *
	 * @return bool
	 */
	function woocommerce_products_will_display() {
		if ( is_search() || is_filtered() || is_paged() ) {
			return true;
		}

		$display_type = '';

<<<<<<< HEAD
		if ( is_shop() ) {
			$display_type = get_option( 'woocommerce_shop_page_display', '' );
		} elseif ( is_product_category() ) {
			$parent_id    = get_queried_object_id();
			$display_type = get_woocommerce_term_meta( $parent_id, 'display_type', true );
			$display_type = '' === $display_type ? get_option( 'woocommerce_category_archive_display', '' ) : $display_type;
		}

		if ( 'subcategories' === $display_type ) {
			if ( is_product_category() ) {
				$term = get_queried_object();
				if ( $term && ! count( get_term_children( $term->term_id, $term->taxonomy ) ) ) {
					return true;
=======
		if ( is_product_category() ) {
			switch ( get_woocommerce_term_meta( $term->term_id, 'display_type', true ) ) {
				case 'subcategories':
					// Nothing - we want to continue to see if there are products/subcats.
					break;
				case 'products':
				case 'both':
					return true;
				default:
					// Default - no setting.
					if ( get_option( 'woocommerce_category_archive_display' ) !== 'subcategories' ) {
						return true;
					}
					break;
			}
		}

		// Begin subcategory logic.
		if ( empty( $term->term_id ) || empty( $term->taxonomy ) ) {
			return true;
		}

		$transient_name        = 'wc_products_will_display_' . $term->term_id . '_' . WC_Cache_Helper::get_transient_version( 'product_query' );
		$products_will_display = get_transient( $transient_name );

		if ( false === $products_will_display ) {
			$has_children = $wpdb->get_col( $wpdb->prepare( "SELECT term_id FROM {$wpdb->term_taxonomy} WHERE parent = %d AND taxonomy = %s", $term->term_id, $term->taxonomy ) ); // WPCS: db call ok, cache ok.

			if ( $has_children ) {
				// Check terms have products inside - parents first. If products are found inside, subcats will be shown instead of products so we can return false.
				if ( count( get_objects_in_term( $has_children, $term->taxonomy ) ) > 0 ) {
					$products_will_display = false;
				} else {
					// If we get here, the parents were empty so we're forced to check children.
					foreach ( $has_children as $term_id ) {
						$children = get_term_children( $term_id, $term->taxonomy );

						if ( count( get_objects_in_term( $children, $term->taxonomy ) ) > 0 ) {
							$products_will_display = false;
							break;
						}
					}
>>>>>>> fec19970
				}
			}
			return false;
		}

		return true;
	}
}

if ( ! function_exists( 'woocommerce_product_subcategories' ) ) {

	/**
	 * Display product sub categories as thumbnails.
	 *
	 * @param array $args Arguments.
	 * @return boolean
	 */
	function woocommerce_product_subcategories( $args = array() ) {
		$args = wp_parse_args( $args, array(
			'before'       => '',
			'after'        => '',
			'parent_id'    => 0,
			'display_type' => '',
		) );

		// Don't show when filtering, searching or when on page > 1.
		if ( is_search() || is_filtered() || is_paged() ) {
			return;
		}

		$parent_id    = $args['parent_id'];
		$display_type = $args['display_type'];

		// Check categories are enabled and see what level to query.
		if ( is_shop() ) {
			$display_type = get_option( 'woocommerce_shop_page_display', '' );
		} elseif ( is_product_category() ) {
			$parent_id    = get_queried_object_id();
			$display_type = get_woocommerce_term_meta( $parent_id, 'display_type', true );
			$display_type = '' === $display_type ? get_option( 'woocommerce_category_archive_display', '' ) : $display_type;
		}

<<<<<<< HEAD
		if ( '' === $display_type ) {
			return false;
=======
		// Find the category + category parent, if applicable.
		$term      = get_queried_object();
		$parent_id = empty( $term->term_id ) ? 0 : $term->term_id;

		if ( is_product_category() ) {
			$display_type = get_woocommerce_term_meta( $term->term_id, 'display_type', true );

			switch ( $display_type ) {
				case 'products':
					return;
				case '':
					if ( '' === get_option( 'woocommerce_category_archive_display' ) ) {
						return;
					}
					break;
			}
>>>>>>> fec19970
		}

		// NOTE: using child_of instead of parent - this is not ideal but due to a WP bug ( https://core.trac.wordpress.org/ticket/15626 ) pad_counts won't work.
		$product_categories = get_categories( apply_filters( 'woocommerce_product_subcategories_args', array(
			'parent'       => $parent_id,
			'menu_order'   => 'ASC',
			'hide_empty'   => 0,
			'hierarchical' => 1,
			'taxonomy'     => 'product_cat',
			'pad_counts'   => 1,
		) ) );

		if ( apply_filters( 'woocommerce_product_subcategories_hide_empty', true ) ) {
			$product_categories = wp_list_filter( $product_categories, array(
				'count' => 0,
			), 'NOT' );
		}

		if ( $product_categories ) {
			echo wp_kses_post( $args['before'] );

			foreach ( $product_categories as $category ) {
				wc_get_template( 'content-product_cat.php', array(
					'category' => $category,
				) );
			}

			echo wp_kses_post( $args['after'] );

			// If we are hiding products disable the loop and pagination.
<<<<<<< HEAD
			if ( 'subcategories' === $display_type ) {
				global $wp_query;
=======
			if ( is_product_category() ) {
				$display_type = get_woocommerce_term_meta( $term->term_id, 'display_type', true );

				switch ( $display_type ) {
					case 'subcategories':
						$wp_query->post_count    = 0;
						$wp_query->max_num_pages = 0;
						break;
					case '':
						if ( 'subcategories' === get_option( 'woocommerce_category_archive_display' ) ) {
							$wp_query->post_count    = 0;
							$wp_query->max_num_pages = 0;
						}
						break;
				}
			}
>>>>>>> fec19970

				$wp_query->post_count    = 0;
				$wp_query->max_num_pages = 0;
			}

			return true;
		}

		return false;
	}
}

if ( ! function_exists( 'woocommerce_subcategory_thumbnail' ) ) {

	/**
	 * Show subcategory thumbnails.
	 *
	 * @param mixed $category Category.
	 */
	function woocommerce_subcategory_thumbnail( $category ) {
		$small_thumbnail_size = apply_filters( 'subcategory_archive_thumbnail_size', 'woocommerce_thumbnail' );
		$dimensions           = wc_get_image_size( $small_thumbnail_size );
		$thumbnail_id         = get_woocommerce_term_meta( $category->term_id, 'thumbnail_id', true );

		if ( $thumbnail_id ) {
			$image        = wp_get_attachment_image_src( $thumbnail_id, $small_thumbnail_size );
			$image        = $image[0];
			$image_srcset = function_exists( 'wp_get_attachment_image_srcset' ) ? wp_get_attachment_image_srcset( $thumbnail_id, $small_thumbnail_size ) : false;
			$image_sizes  = function_exists( 'wp_get_attachment_image_sizes' ) ? wp_get_attachment_image_sizes( $thumbnail_id, $small_thumbnail_size ) : false;
		} else {
			$image        = wc_placeholder_img_src();
			$image_srcset = false;
			$image_sizes  = false;
		}

		if ( $image ) {
			// Prevent esc_url from breaking spaces in urls for image embeds.
			// Ref: https://core.trac.wordpress.org/ticket/23605.
			$image = str_replace( ' ', '%20', $image );

			// Add responsive image markup if available.
			if ( $image_srcset && $image_sizes ) {
				echo '<img src="' . esc_url( $image ) . '" alt="' . esc_attr( $category->name ) . '" width="' . esc_attr( $dimensions['width'] ) . '" height="' . esc_attr( $dimensions['height'] ) . '" srcset="' . esc_attr( $image_srcset ) . '" sizes="' . esc_attr( $image_sizes ) . '" />';
			} else {
				echo '<img src="' . esc_url( $image ) . '" alt="' . esc_attr( $category->name ) . '" width="' . esc_attr( $dimensions['width'] ) . '" height="' . esc_attr( $dimensions['height'] ) . '" />';
			}
		}
	}
}

if ( ! function_exists( 'woocommerce_order_details_table' ) ) {

	/**
	 * Displays order details in a table.
	 *
	 * @param mixed $order_id Order ID.
	 */
	function woocommerce_order_details_table( $order_id ) {
		if ( ! $order_id ) {
			return;
		}

		wc_get_template( 'order/order-details.php', array(
			'order_id' => $order_id,
		) );
	}
}

if ( ! function_exists( 'woocommerce_order_downloads_table' ) ) {

	/**
	 * Displays order downloads in a table.
	 *
	 * @since 3.2.0
	 * @param array $downloads Downloads.
	 */
	function woocommerce_order_downloads_table( $downloads ) {
		if ( ! $downloads ) {
			return;
		}
		wc_get_template( 'order/order-downloads.php', array(
			'downloads' => $downloads,
		) );
	}
}

if ( ! function_exists( 'woocommerce_order_again_button' ) ) {

	/**
	 * Display an 'order again' button on the view order page.
	 *
	 * @param object $order Order.
	 */
	function woocommerce_order_again_button( $order ) {
		if ( ! $order || ! $order->has_status( apply_filters( 'woocommerce_valid_order_statuses_for_order_again', array( 'completed' ) ) ) || ! is_user_logged_in() ) {
			return;
		}

		wc_get_template( 'order/order-again.php', array(
			'order' => $order,
		) );
	}
}

/** Forms */

if ( ! function_exists( 'woocommerce_form_field' ) ) {

	/**
	 * Outputs a checkout/address form field.
	 *
	 * @param string $key Key.
	 * @param mixed  $args Arguments.
	 * @param string $value (default: null).
	 * @return string
	 */
	function woocommerce_form_field( $key, $args, $value = null ) {
		$defaults = array(
			'type'              => 'text',
			'label'             => '',
			'description'       => '',
			'placeholder'       => '',
			'maxlength'         => false,
			'required'          => false,
			'autocomplete'      => false,
			'id'                => $key,
			'class'             => array(),
			'label_class'       => array(),
			'input_class'       => array(),
			'return'            => false,
			'options'           => array(),
			'custom_attributes' => array(),
			'validate'          => array(),
			'default'           => '',
			'autofocus'         => '',
			'priority'          => '',
		);

		$args = wp_parse_args( $args, $defaults );
		$args = apply_filters( 'woocommerce_form_field_args', $args, $key, $value );

		if ( $args['required'] ) {
			$args['class'][] = 'validate-required';
			$required = ' <abbr class="required" title="' . esc_attr__( 'required', 'woocommerce' ) . '">*</abbr>';
		} else {
			$required = '';
		}

		if ( is_string( $args['label_class'] ) ) {
			$args['label_class'] = array( $args['label_class'] );
		}

		if ( is_null( $value ) ) {
			$value = $args['default'];
		}

		// Custom attribute handling.
		$custom_attributes         = array();
		$args['custom_attributes'] = array_filter( (array) $args['custom_attributes'], 'strlen' );

		if ( $args['maxlength'] ) {
			$args['custom_attributes']['maxlength'] = absint( $args['maxlength'] );
		}

		if ( ! empty( $args['autocomplete'] ) ) {
			$args['custom_attributes']['autocomplete'] = $args['autocomplete'];
		}

		if ( true === $args['autofocus'] ) {
			$args['custom_attributes']['autofocus'] = 'autofocus';
		}

		if ( ! empty( $args['custom_attributes'] ) && is_array( $args['custom_attributes'] ) ) {
			foreach ( $args['custom_attributes'] as $attribute => $attribute_value ) {
				$custom_attributes[] = esc_attr( $attribute ) . '="' . esc_attr( $attribute_value ) . '"';
			}
		}

		if ( ! empty( $args['validate'] ) ) {
			foreach ( $args['validate'] as $validate ) {
				$args['class'][] = 'validate-' . $validate;
			}
		}

		$field           = '';
		$label_id        = $args['id'];
		$sort            = $args['priority'] ? $args['priority'] : '';
		$field_container = '<p class="form-row %1$s" id="%2$s" data-priority="' . esc_attr( $sort ) . '">%3$s</p>';

		switch ( $args['type'] ) {
			case 'country':
				$countries = 'shipping_country' === $key ? WC()->countries->get_shipping_countries() : WC()->countries->get_allowed_countries();

				if ( 1 === count( $countries ) ) {

					$field .= '<strong>' . current( array_values( $countries ) ) . '</strong>';

					$field .= '<input type="hidden" name="' . esc_attr( $key ) . '" id="' . esc_attr( $args['id'] ) . '" value="' . current( array_keys( $countries ) ) . '" ' . implode( ' ', $custom_attributes ) . ' class="country_to_state" readonly="readonly" />';

				} else {

					$field = '<select name="' . esc_attr( $key ) . '" id="' . esc_attr( $args['id'] ) . '" class="country_to_state country_select ' . esc_attr( implode( ' ', $args['input_class'] ) ) . '" ' . implode( ' ', $custom_attributes ) . '><option value="">' . esc_html__( 'Select a country&hellip;', 'woocommerce' ) . '</option>';

					foreach ( $countries as $ckey => $cvalue ) {
						$field .= '<option value="' . esc_attr( $ckey ) . '" ' . selected( $value, $ckey, false ) . '>' . $cvalue . '</option>';
					}

					$field .= '</select>';

					$field .= '<noscript><button type="submit" name="woocommerce_checkout_update_totals" value="' . esc_attr__( 'Update country', 'woocommerce' ) . '">' . esc_html__( 'Update country', 'woocommerce' ) . '</button></noscript>';

				}

				break;
			case 'state':
				/* Get country this state field is representing */
				$for_country = isset( $args['country'] ) ? $args['country'] : WC()->checkout->get_value( 'billing_state' === $key ? 'billing_country' : 'shipping_country' );
				$states      = WC()->countries->get_states( $for_country );

				if ( is_array( $states ) && empty( $states ) ) {

					$field_container = '<p class="form-row %1$s" id="%2$s" style="display: none">%3$s</p>';

					$field .= '<input type="hidden" class="hidden" name="' . esc_attr( $key ) . '" id="' . esc_attr( $args['id'] ) . '" value="" ' . implode( ' ', $custom_attributes ) . ' placeholder="' . esc_attr( $args['placeholder'] ) . '" readonly="readonly" />';

				} elseif ( ! is_null( $for_country ) && is_array( $states ) ) {

					$field .= '<select name="' . esc_attr( $key ) . '" id="' . esc_attr( $args['id'] ) . '" class="state_select ' . esc_attr( implode( ' ', $args['input_class'] ) ) . '" ' . implode( ' ', $custom_attributes ) . ' data-placeholder="' . esc_attr( $args['placeholder'] ) . '">
						<option value="">' . esc_html__( 'Select a state&hellip;', 'woocommerce' ) . '</option>';

					foreach ( $states as $ckey => $cvalue ) {
						$field .= '<option value="' . esc_attr( $ckey ) . '" ' . selected( $value, $ckey, false ) . '>' . $cvalue . '</option>';
					}

					$field .= '</select>';

				} else {

					$field .= '<input type="text" class="input-text ' . esc_attr( implode( ' ', $args['input_class'] ) ) . '" value="' . esc_attr( $value ) . '"  placeholder="' . esc_attr( $args['placeholder'] ) . '" name="' . esc_attr( $key ) . '" id="' . esc_attr( $args['id'] ) . '" ' . implode( ' ', $custom_attributes ) . ' />';

				}

				break;
			case 'textarea':
				$field .= '<textarea name="' . esc_attr( $key ) . '" class="input-text ' . esc_attr( implode( ' ', $args['input_class'] ) ) . '" id="' . esc_attr( $args['id'] ) . '" placeholder="' . esc_attr( $args['placeholder'] ) . '" ' . ( empty( $args['custom_attributes']['rows'] ) ? ' rows="2"' : '' ) . ( empty( $args['custom_attributes']['cols'] ) ? ' cols="5"' : '' ) . implode( ' ', $custom_attributes ) . '>' . esc_textarea( $value ) . '</textarea>';

				break;
			case 'checkbox':
				$field = '<label class="checkbox ' . implode( ' ', $args['label_class'] ) . '" ' . implode( ' ', $custom_attributes ) . '>
						<input type="' . esc_attr( $args['type'] ) . '" class="input-checkbox ' . esc_attr( implode( ' ', $args['input_class'] ) ) . '" name="' . esc_attr( $key ) . '" id="' . esc_attr( $args['id'] ) . '" value="1" ' . checked( $value, 1, false ) . ' /> '
						 . $args['label'] . $required . '</label>';

				break;
			case 'password':
			case 'text':
			case 'email':
			case 'tel':
			case 'number':
				$field .= '<input type="' . esc_attr( $args['type'] ) . '" class="input-text ' . esc_attr( implode( ' ', $args['input_class'] ) ) . '" name="' . esc_attr( $key ) . '" id="' . esc_attr( $args['id'] ) . '" placeholder="' . esc_attr( $args['placeholder'] ) . '"  value="' . esc_attr( $value ) . '" ' . implode( ' ', $custom_attributes ) . ' />';

				break;
			case 'select':
				$field   = '';
				$options = '';

				if ( ! empty( $args['options'] ) ) {
					foreach ( $args['options'] as $option_key => $option_text ) {
						if ( '' === $option_key ) {
							// If we have a blank option, select2 needs a placeholder.
							if ( empty( $args['placeholder'] ) ) {
								$args['placeholder'] = $option_text ? $option_text : __( 'Choose an option', 'woocommerce' );
							}
							$custom_attributes[] = 'data-allow_clear="true"';
						}
						$options .= '<option value="' . esc_attr( $option_key ) . '" ' . selected( $value, $option_key, false ) . '>' . esc_attr( $option_text ) . '</option>';
					}

					$field .= '<select name="' . esc_attr( $key ) . '" id="' . esc_attr( $args['id'] ) . '" class="select ' . esc_attr( implode( ' ', $args['input_class'] ) ) . '" ' . implode( ' ', $custom_attributes ) . ' data-placeholder="' . esc_attr( $args['placeholder'] ) . '">
							' . $options . '
						</select>';
				}

				break;
			case 'radio':
				$label_id = current( array_keys( $args['options'] ) );

				if ( ! empty( $args['options'] ) ) {
					foreach ( $args['options'] as $option_key => $option_text ) {
						$field .= '<input type="radio" class="input-radio ' . esc_attr( implode( ' ', $args['input_class'] ) ) . '" value="' . esc_attr( $option_key ) . '" name="' . esc_attr( $key ) . '" ' . implode( ' ', $custom_attributes ) . ' id="' . esc_attr( $args['id'] ) . '_' . esc_attr( $option_key ) . '"' . checked( $value, $option_key, false ) . ' />';
						$field .= '<label for="' . esc_attr( $args['id'] ) . '_' . esc_attr( $option_key ) . '" class="radio ' . implode( ' ', $args['label_class'] ) . '">' . $option_text . '</label>';
					}
				}

				break;
		}

		if ( ! empty( $field ) ) {
			$field_html = '';

			if ( $args['label'] && 'checkbox' !== $args['type'] ) {
				$field_html .= '<label for="' . esc_attr( $label_id ) . '" class="' . esc_attr( implode( ' ', $args['label_class'] ) ) . '">' . $args['label'] . $required . '</label>';
			}

			$field_html .= $field;

			if ( $args['description'] ) {
				$field_html .= '<span class="description">' . esc_html( $args['description'] ) . '</span>';
			}

			$container_class = esc_attr( implode( ' ', $args['class'] ) );
			$container_id    = esc_attr( $args['id'] ) . '_field';
			$field           = sprintf( $field_container, $container_class, $container_id, $field_html );
		}

		$field = apply_filters( 'woocommerce_form_field_' . $args['type'], $field, $key, $args, $value );

		if ( $args['return'] ) {
			return $field;
		} else {
			echo $field; // WPCS: XSS ok.
		}
	}
}

if ( ! function_exists( 'get_product_search_form' ) ) {

	/**
	 * Display product search form.
	 *
	 * Will first attempt to locate the product-searchform.php file in either the child or.
	 * the parent, then load it. If it doesn't exist, then the default search form.
	 * will be displayed.
	 *
	 * The default searchform uses html5.
	 *
	 * @param bool $echo (default: true).
	 * @return string
	 */
	function get_product_search_form( $echo = true ) {
		global $product_search_form_index;

		ob_start();

		if ( empty( $product_search_form_index ) ) {
			$product_search_form_index = 0;
		}

		do_action( 'pre_get_product_search_form' );

		wc_get_template( 'product-searchform.php', array(
			'index' => $product_search_form_index++,
		) );

		$form = apply_filters( 'get_product_search_form', ob_get_clean() );

		if ( $echo ) {
			echo $form; // WPCS: XSS ok.
		} else {
			return $form;
		}
	}
}

if ( ! function_exists( 'woocommerce_output_auth_header' ) ) {

	/**
	 * Output the Auth header.
	 */
	function woocommerce_output_auth_header() {
		wc_get_template( 'auth/header.php' );
	}
}

if ( ! function_exists( 'woocommerce_output_auth_footer' ) ) {

	/**
	 * Output the Auth footer.
	 */
	function woocommerce_output_auth_footer() {
		wc_get_template( 'auth/footer.php' );
	}
}

if ( ! function_exists( 'woocommerce_single_variation' ) ) {

	/**
	 * Output placeholders for the single variation.
	 */
	function woocommerce_single_variation() {
		echo '<div class="woocommerce-variation single_variation"></div>';
	}
}

if ( ! function_exists( 'woocommerce_single_variation_add_to_cart_button' ) ) {

	/**
	 * Output the add to cart button for variations.
	 */
	function woocommerce_single_variation_add_to_cart_button() {
		wc_get_template( 'single-product/add-to-cart/variation-add-to-cart-button.php' );
	}
}

if ( ! function_exists( 'wc_dropdown_variation_attribute_options' ) ) {

	/**
	 * Output a list of variation attributes for use in the cart forms.
	 *
	 * @param array $args Arguments.
	 * @since 2.4.0
	 */
	function wc_dropdown_variation_attribute_options( $args = array() ) {
		$args = wp_parse_args( apply_filters( 'woocommerce_dropdown_variation_attribute_options_args', $args ), array(
			'options'          => false,
			'attribute'        => false,
			'product'          => false,
			'selected'         => false,
			'name'             => '',
			'id'               => '',
			'class'            => '',
			'show_option_none' => __( 'Choose an option', 'woocommerce' ),
		) );

		$options               = $args['options'];
		$product               = $args['product'];
		$attribute             = $args['attribute'];
		$name                  = $args['name'] ? $args['name'] : 'attribute_' . sanitize_title( $attribute );
		$id                    = $args['id'] ? $args['id'] : sanitize_title( $attribute );
		$class                 = $args['class'];
		$show_option_none      = $args['show_option_none'] ? true : false;
		$show_option_none_text = $args['show_option_none'] ? $args['show_option_none'] : __( 'Choose an option', 'woocommerce' ); // We'll do our best to hide the placeholder, but we'll need to show something when resetting options.

		if ( empty( $options ) && ! empty( $product ) && ! empty( $attribute ) ) {
			$attributes = $product->get_variation_attributes();
			$options    = $attributes[ $attribute ];
		}

		$html = '<select id="' . esc_attr( $id ) . '" class="' . esc_attr( $class ) . '" name="' . esc_attr( $name ) . '" data-attribute_name="attribute_' . esc_attr( sanitize_title( $attribute ) ) . '" data-show_option_none="' . ( $show_option_none ? 'yes' : 'no' ) . '">';
		$html .= '<option value="">' . esc_html( $show_option_none_text ) . '</option>';

		if ( ! empty( $options ) ) {
			if ( $product && taxonomy_exists( $attribute ) ) {
				// Get terms if this is a taxonomy - ordered. We need the names too.
				$terms = wc_get_product_terms( $product->get_id(), $attribute, array(
					'fields' => 'all',
				) );

				foreach ( $terms as $term ) {
					if ( in_array( $term->slug, $options, true ) ) {
						$html .= '<option value="' . esc_attr( $term->slug ) . '" ' . selected( sanitize_title( $args['selected'] ), $term->slug, false ) . '>' . esc_html( apply_filters( 'woocommerce_variation_option_name', $term->name ) ) . '</option>';
					}
				}
			} else {
				foreach ( $options as $option ) {
					// This handles < 2.4.0 bw compatibility where text attributes were not sanitized.
					$selected = sanitize_title( $args['selected'] ) === $args['selected'] ? selected( $args['selected'], sanitize_title( $option ), false ) : selected( $args['selected'], $option, false );
					$html .= '<option value="' . esc_attr( $option ) . '" ' . $selected . '>' . esc_html( apply_filters( 'woocommerce_variation_option_name', $option ) ) . '</option>';
				}
			}
		}

		$html .= '</select>';

		echo apply_filters( 'woocommerce_dropdown_variation_attribute_options_html', $html, $args ); // WPCS: XSS ok.
	}
}

if ( ! function_exists( 'woocommerce_account_content' ) ) {

	/**
	 * My Account content output.
	 */
	function woocommerce_account_content() {
		global $wp;

		if ( ! empty( $wp->query_vars ) ) {
			foreach ( $wp->query_vars as $key => $value ) {
				// Ignore pagename param.
				if ( 'pagename' === $key ) {
					continue;
				}

				if ( has_action( 'woocommerce_account_' . $key . '_endpoint' ) ) {
					do_action( 'woocommerce_account_' . $key . '_endpoint', $value );
					return;
				}
			}
		}

		// No endpoint found? Default to dashboard.
		wc_get_template( 'myaccount/dashboard.php', array(
			'current_user' => get_user_by( 'id', get_current_user_id() ),
		) );
	}
}

if ( ! function_exists( 'woocommerce_account_navigation' ) ) {

	/**
	 * My Account navigation template.
	 */
	function woocommerce_account_navigation() {
		wc_get_template( 'myaccount/navigation.php' );
	}
}

if ( ! function_exists( 'woocommerce_account_orders' ) ) {

	/**
	 * My Account > Orders template.
	 *
	 * @param int $current_page Current page number.
	 */
	function woocommerce_account_orders( $current_page ) {
		$current_page    = empty( $current_page ) ? 1 : absint( $current_page );
		$customer_orders = wc_get_orders( apply_filters( 'woocommerce_my_account_my_orders_query', array(
			'customer' => get_current_user_id(),
			'page'     => $current_page,
			'paginate' => true,
		) ) );

		wc_get_template(
			'myaccount/orders.php',
			array(
				'current_page' => absint( $current_page ),
				'customer_orders' => $customer_orders,
				'has_orders' => 0 < $customer_orders->total,
			)
		);
	}
}

if ( ! function_exists( 'woocommerce_account_view_order' ) ) {

	/**
	 * My Account > View order template.
	 *
	 * @param int $order_id Order ID.
	 */
	function woocommerce_account_view_order( $order_id ) {
		WC_Shortcode_My_Account::view_order( absint( $order_id ) );
	}
}

if ( ! function_exists( 'woocommerce_account_downloads' ) ) {

	/**
	 * My Account > Downloads template.
	 */
	function woocommerce_account_downloads() {
		wc_get_template( 'myaccount/downloads.php' );
	}
}

if ( ! function_exists( 'woocommerce_account_edit_address' ) ) {

	/**
	 * My Account > Edit address template.
	 *
	 * @param string $type Address type.
	 */
	function woocommerce_account_edit_address( $type ) {
		$type = wc_edit_address_i18n( sanitize_title( $type ), true );

		WC_Shortcode_My_Account::edit_address( $type );
	}
}

if ( ! function_exists( 'woocommerce_account_payment_methods' ) ) {

	/**
	 * My Account > Downloads template.
	 */
	function woocommerce_account_payment_methods() {
		wc_get_template( 'myaccount/payment-methods.php' );
	}
}

if ( ! function_exists( 'woocommerce_account_add_payment_method' ) ) {

	/**
	 * My Account > Add payment method template.
	 */
	function woocommerce_account_add_payment_method() {
		WC_Shortcode_My_Account::add_payment_method();
	}
}

if ( ! function_exists( 'woocommerce_account_edit_account' ) ) {

	/**
	 * My Account > Edit account template.
	 */
	function woocommerce_account_edit_account() {
		WC_Shortcode_My_Account::edit_account();
	}
}

if ( ! function_exists( 'wc_no_products_found' ) ) {

	/**
	 * Show no products found message.
	 */
	function wc_no_products_found() {
		wc_get_template( 'loop/no-products-found.php' );
	}
}


if ( ! function_exists( 'wc_get_email_order_items' ) ) {
	/**
	 * Get HTML for the order items to be shown in emails.
	 *
	 * @param WC_Order $order Order object.
	 * @param array    $args Arguments.
	 *
	 * @since 3.0.0
	 * @return string
	 */
	function wc_get_email_order_items( $order, $args = array() ) {
		ob_start();

		$defaults = array(
			'show_sku'      => false,
			'show_image'    => false,
			'image_size'    => array( 32, 32 ),
			'plain_text'    => false,
			'sent_to_admin' => false,
		);

		$args     = wp_parse_args( $args, $defaults );
		$template = $args['plain_text'] ? 'emails/plain/email-order-items.php' : 'emails/email-order-items.php';

		wc_get_template( $template, apply_filters( 'woocommerce_email_order_items_args', array(
			'order'               => $order,
			'items'               => $order->get_items(),
			'show_download_links' => $order->is_download_permitted() && ! $args['sent_to_admin'],
			'show_sku'            => $args['show_sku'],
			'show_purchase_note'  => $order->is_paid() && ! $args['sent_to_admin'],
			'show_image'          => $args['show_image'],
			'image_size'          => $args['image_size'],
			'plain_text'          => $args['plain_text'],
			'sent_to_admin'       => $args['sent_to_admin'],
		) ) );

		return apply_filters( 'woocommerce_email_order_items_table', ob_get_clean(), $order );
	}
}

if ( ! function_exists( 'wc_display_item_meta' ) ) {
	/**
	 * Display item meta data.
	 *
	 * @since  3.0.0
	 * @param  WC_Order_Item $item Order Item.
	 * @param  array         $args Arguments.
	 * @return string|void
	 */
	function wc_display_item_meta( $item, $args = array() ) {
		$strings = array();
		$html    = '';
		$args    = wp_parse_args( $args, array(
			'before'    => '<ul class="wc-item-meta"><li>',
			'after'     => '</li></ul>',
			'separator' => '</li><li>',
			'echo'      => true,
			'autop'     => false,
		) );

		foreach ( $item->get_formatted_meta_data() as $meta_id => $meta ) {
			$value = $args['autop'] ? wp_kses_post( $meta->display_value ) : wp_kses_post( make_clickable( trim( $meta->display_value ) ) );
			$strings[] = '<strong class="wc-item-meta-label">' . wp_kses_post( $meta->display_key ) . ':</strong> ' . $value;
		}

		if ( $strings ) {
			$html = $args['before'] . implode( $args['separator'], $strings ) . $args['after'];
		}

		$html = apply_filters( 'woocommerce_display_item_meta', $html, $item, $args );

		if ( $args['echo'] ) {
			echo $html; // WPCS: XSS ok.
		} else {
			return $html;
		}
	}
}

if ( ! function_exists( 'wc_display_item_downloads' ) ) {
	/**
	 * Display item download links.
	 *
	 * @since  3.0.0
	 * @param  WC_Order_Item $item Order Item.
	 * @param  array         $args Arguments.
	 * @return string|void
	 */
	function wc_display_item_downloads( $item, $args = array() ) {
		$strings = array();
		$html    = '';
		$args    = wp_parse_args( $args, array(
			'before'    => '<ul class ="wc-item-downloads"><li>',
			'after'     => '</li></ul>',
			'separator' => '</li><li>',
			'echo'      => true,
			'show_url'  => false,
		) );

		$downloads = is_object( $item ) && $item->is_type( 'line_item' ) ? $item->get_item_downloads() : array();

		if ( $downloads ) {
			$i = 0;
			foreach ( $downloads as $file ) {
				$i ++;

				if ( $args['show_url'] ) {
					$strings[] = '<strong class="wc-item-download-label">' . esc_html( $file['name'] ) . ':</strong> ' . esc_html( $file['download_url'] );
				} else {
					/* translators: %d: downloads count */
					$prefix = count( $downloads ) > 1 ? sprintf( __( 'Download %d', 'woocommerce' ), $i ) : __( 'Download', 'woocommerce' );
					$strings[] = '<strong class="wc-item-download-label">' . $prefix . ':</strong> <a href="' . esc_url( $file['download_url'] ) . '" target="_blank">' . esc_html( $file['name'] ) . '</a>';
				}
			}
		}

		if ( $strings ) {
			$html = $args['before'] . implode( $args['separator'], $strings ) . $args['after'];
		}

		$html = apply_filters( 'woocommerce_display_item_downloads', $html, $item, $args );

		if ( $args['echo'] ) {
			echo $html; // WPCS: XSS ok.
		} else {
			return $html;
		}
	}
}

if ( ! function_exists( 'woocommerce_photoswipe' ) ) {

	/**
	 * Get the shop sidebar template.
	 */
	function woocommerce_photoswipe() {
		if ( current_theme_supports( 'wc-product-gallery-lightbox' ) ) {
			wc_get_template( 'single-product/photoswipe.php' );
		}
	}
}

/**
 * Outputs a list of product attributes for a product.
 *
 * @since  3.0.0
 * @param  WC_Product $product Product Object.
 */
function wc_display_product_attributes( $product ) {
	wc_get_template( 'single-product/product-attributes.php', array(
		'product'            => $product,
		'attributes'         => array_filter( $product->get_attributes(), 'wc_attributes_array_filter_visible' ),
		'display_dimensions' => apply_filters( 'wc_product_enable_dimensions_display', $product->has_weight() || $product->has_dimensions() ),
	) );
}

/**
 * Get HTML to show product stock.
 *
 * @since  3.0.0
 * @param  WC_Product $product Product Object.
 * @return string
 */
function wc_get_stock_html( $product ) {

	$html = '';
	$availability = $product->get_availability();

	if ( ! empty( $availability['availability'] ) ) {
		ob_start();

		wc_get_template( 'single-product/stock.php', array(
			'product'      => $product,
			'class'        => $availability['class'],
			'availability' => $availability['availability'],
		) );

		$html = ob_get_clean();
	}

	if ( has_filter( 'woocommerce_stock_html' ) ) {
		wc_deprecated_function( 'The woocommerce_stock_html filter', '', 'woocommerce_get_stock_html' );
		$html = apply_filters( 'woocommerce_stock_html', $html, $availability['availability'], $product );
	}

	return apply_filters( 'woocommerce_get_stock_html', $html, $product );
}

/**
 * Get HTML for ratings.
 *
 * @since  3.0.0
 * @param  float $rating Rating being shown.
 * @param  int   $count  Total number of ratings.
 * @return string
 */
function wc_get_rating_html( $rating, $count = 0 ) {
	if ( 0 < $rating ) {
		$html  = '<div class="star-rating">';
		$html .= wc_get_star_rating_html( $rating, $count );
		$html .= '</div>';
	} else {
		$html  = '';
	}

	return apply_filters( 'woocommerce_product_get_rating_html', $html, $rating, $count );
}

/**
 * Get HTML for star rating.
 *
 * @since  3.1.0
 * @param  float $rating Rating being shown.
 * @param  int   $count  Total number of ratings.
 * @return string
 */
function wc_get_star_rating_html( $rating, $count = 0 ) {
	$html = '<span style="width:' . ( ( $rating / 5 ) * 100 ) . '%">';

	if ( 0 < $count ) {
		/* translators: 1: rating 2: rating count */
		$html .= sprintf( _n( 'Rated %1$s out of 5 based on %2$s customer rating', 'Rated %1$s out of 5 based on %2$s customer ratings', $count, 'woocommerce' ), '<strong class="rating">' . esc_html( $rating ) . '</strong>', '<span class="rating">' . esc_html( $count ) . '</span>' );
	} else {
		/* translators: %s: rating */
		$html .= sprintf( esc_html__( 'Rated %s out of 5', 'woocommerce' ), '<strong class="rating">' . esc_html( $rating ) . '</strong>' );
	}

	$html .= '</span>';

	return apply_filters( 'woocommerce_get_star_rating_html', $html, $rating, $count );
}

/**
 * Returns a 'from' prefix if you want to show where prices start at.
 *
 * @since  3.0.0
 * @return string
 */
function wc_get_price_html_from_text() {
	return apply_filters( 'woocommerce_get_price_html_from_text', '<span class="from">' . _x( 'From:', 'min_price', 'woocommerce' ) . ' </span>' );
}

/**
 * Get logout endpoint.
 *
 * @since  2.6.9
 *
 * @param string $redirect Redirect URL.
 *
 * @return string
 */
function wc_logout_url( $redirect = '' ) {
	$logout_endpoint = get_option( 'woocommerce_logout_endpoint' );
	$redirect        = $redirect ? $redirect : wc_get_page_permalink( 'myaccount' );

	if ( $logout_endpoint ) {
		return wp_nonce_url( wc_get_endpoint_url( 'customer-logout', '', $redirect ), 'customer-logout' );
	} else {
		return wp_logout_url( $redirect );
	}
}

/**
 * Show notice if cart is empty.
 *
 * @since 3.1.0
 */
function wc_empty_cart_message() {
	echo '<p class="cart-empty">' . wp_kses_post( apply_filters( 'wc_empty_cart_message', __( 'Your cart is currently empty.', 'woocommerce' ) ) ) . '</p>';
}

/**
 * Disable search engines indexing core, dynamic, cart/checkout pages.
 *
 * @since 3.2.0
 */
function wc_page_noindex() {
	if ( is_page( wc_get_page_id( 'cart' ) ) || is_page( wc_get_page_id( 'checkout' ) ) || is_page( wc_get_page_id( 'myaccount' ) ) ) {
		wp_no_robots();
	}
}
add_action( 'wp_head', 'wc_page_noindex' );

/**
 * Get a slug identifying the current theme.
 *
 * @since 3.3.0
 * @return string
 */
function wc_get_theme_slug_for_templates() {
	return apply_filters( 'woocommerce_theme_slug_for_templates', get_option( 'template' ) );
}<|MERGE_RESOLUTION|>--- conflicted
+++ resolved
@@ -20,11 +20,7 @@
 function wc_template_redirect() {
 	global $wp_query, $wp;
 
-<<<<<<< HEAD
 	if ( ! empty( $_GET['page_id'] ) && '' === get_option( 'permalink_structure' ) && wc_get_page_id( 'shop' ) === absint( $_GET['page_id'] ) && get_post_type_archive_link( 'product' ) ) {
-=======
-	if ( ! empty( $_GET['page_id'] ) && '' === get_option( 'permalink_structure' ) && wc_get_page_id( 'shop' ) === absint( $_GET['page_id'] ) ) { // WPCS: input var ok, CSRF ok.
->>>>>>> fec19970
 
 		// When default permalinks are enabled, redirect shop page to post type archive url.
 		wp_safe_redirect( get_post_type_archive_link( 'product' ) );
@@ -342,13 +338,8 @@
 function wc_get_loop_class() {
 	global $woocommerce_loop;
 
-<<<<<<< HEAD
 	$woocommerce_loop['loop']    = ! empty( $woocommerce_loop['loop'] ) ? $woocommerce_loop['loop'] + 1   : 1;
 	$woocommerce_loop['columns'] = ! empty( $woocommerce_loop['columns'] ) ? $woocommerce_loop['columns'] : wc_get_default_products_per_row();
-=======
-	$woocommerce_loop['loop']    = ! empty( $woocommerce_loop['loop'] ) ? $woocommerce_loop['loop'] + 1 : 1;
-	$woocommerce_loop['columns'] = max( 1, ! empty( $woocommerce_loop['columns'] ) ? $woocommerce_loop['columns'] : apply_filters( 'loop_shop_columns', 4 ) );
->>>>>>> fec19970
 
 	if ( 0 === ( $woocommerce_loop['loop'] - 1 ) % $woocommerce_loop['columns'] || 1 === $woocommerce_loop['columns'] ) {
 		return 'first';
@@ -358,6 +349,7 @@
 		return '';
 	}
 }
+
 
 /**
  * Get the classes for the product cat div.
@@ -499,13 +491,13 @@
 
 		if ( is_singular( 'product' ) ) {
 
-			while ( have_posts() ) :
-				the_post();
+			while ( have_posts() ) : the_post();
+
 				wc_get_template_part( 'content', 'single-product' );
+
 			endwhile;
 
-		} else {
-			?>
+		} else { ?>
 
 			<?php if ( apply_filters( 'woocommerce_show_page_title', true ) ) : ?>
 
@@ -523,8 +515,7 @@
 
 					<?php woocommerce_product_subcategories(); ?>
 
-					<?php while ( have_posts() ) : ?>
-						<?php the_post(); ?>
+					<?php while ( have_posts() ) : the_post(); ?>
 
 						<?php wc_get_template_part( 'content', 'product' ); ?>
 
@@ -534,21 +525,12 @@
 
 				<?php do_action( 'woocommerce_after_shop_loop' ); ?>
 
-<<<<<<< HEAD
 			<?php else : ?>
-=======
-			<?php
-				elseif ( ! woocommerce_product_subcategories( array(
-					'before' => woocommerce_product_loop_start( false ),
-					'after' => woocommerce_product_loop_end( false ),
-				) ) ) :
-			?>
->>>>>>> fec19970
 
 				<?php do_action( 'woocommerce_no_products_found' ); ?>
 
-			<?php
-			endif;
+			<?php endif;
+
 		}
 	}
 }
@@ -886,11 +868,8 @@
 
 	/**
 	 * Output the result count text (Showing x - x of x results).
-<<<<<<< HEAD
 	 *
 	 * @param WP_Query $query Pass a query object or use global to pull pagination info.
-=======
->>>>>>> fec19970
 	 */
 	function woocommerce_result_count( $query = null ) {
 		if ( ! is_a( $query, 'WP_Query' ) ) {
@@ -915,11 +894,8 @@
 
 	/**
 	 * Output the product sorting options.
-<<<<<<< HEAD
 	 *
 	 * @param WP_Query $query Pass a query object or use global.
-=======
->>>>>>> fec19970
 	 */
 	function woocommerce_catalog_ordering( $query = null ) {
 		if ( ! is_a( $query, 'WP_Query' ) ) {
@@ -930,7 +906,7 @@
 			return;
 		}
 
-		$orderby                 = isset( $_GET['orderby'] ) ? wc_clean( wp_unslash( $_GET['orderby'] ) ) : apply_filters( 'woocommerce_default_catalog_orderby', get_option( 'woocommerce_default_catalog_orderby' ) ); // WPCS: input var ok, CSRF ok.
+		$orderby                 = isset( $_GET['orderby'] ) ? wc_clean( wp_unslash( $_GET['orderby'] ) ) : apply_filters( 'woocommerce_default_catalog_orderby', get_option( 'woocommerce_default_catalog_orderby' ) );
 		$show_default_orderby    = 'menu_order' === apply_filters( 'woocommerce_default_catalog_orderby', get_option( 'woocommerce_default_catalog_orderby' ) );
 		$catalog_orderby_options = apply_filters( 'woocommerce_catalog_orderby', array(
 			'menu_order' => __( 'Default sorting', 'woocommerce' ),
@@ -941,15 +917,8 @@
 			'price-desc' => __( 'Sort by price: high to low', 'woocommerce' ),
 		) );
 
-<<<<<<< HEAD
 		if ( $query->is_search() ) {
 			$catalog_orderby_options = array_merge( array( 'relevance' => __( 'Relevance', 'woocommerce' ) ), $catalog_orderby_options );
-=======
-		if ( $wp_query->is_search() ) {
-			$catalog_orderby_options = array_merge( array(
-				'relevance' => __( 'Relevance', 'woocommerce' ),
-			), $catalog_orderby_options );
->>>>>>> fec19970
 			unset( $catalog_orderby_options['menu_order'] );
 			if ( 'menu_order' === $orderby ) {
 				$orderby = 'relevance';
@@ -964,11 +933,7 @@
 			unset( $catalog_orderby_options['rating'] );
 		}
 
-		wc_get_template( 'loop/orderby.php', array(
-			'catalog_orderby_options' => $catalog_orderby_options,
-			'orderby'                 => $orderby,
-			'show_default_orderby'    => $show_default_orderby,
-		) );
+		wc_get_template( 'loop/orderby.php', array( 'catalog_orderby_options' => $catalog_orderby_options, 'orderby' => $orderby, 'show_default_orderby' => $show_default_orderby ) );
 	}
 }
 
@@ -976,11 +941,8 @@
 
 	/**
 	 * Output the pagination.
-<<<<<<< HEAD
 	 *
 	 * @param WP_Query $query Pass a query object or use global to pull pagination info.
-=======
->>>>>>> fec19970
 	 */
 	function woocommerce_pagination( $query = null ) {
 		if ( ! is_a( $query, 'WP_Query' ) ) {
@@ -1746,7 +1708,6 @@
 
 		$display_type = '';
 
-<<<<<<< HEAD
 		if ( is_shop() ) {
 			$display_type = get_option( 'woocommerce_shop_page_display', '' );
 		} elseif ( is_product_category() ) {
@@ -1760,50 +1721,6 @@
 				$term = get_queried_object();
 				if ( $term && ! count( get_term_children( $term->term_id, $term->taxonomy ) ) ) {
 					return true;
-=======
-		if ( is_product_category() ) {
-			switch ( get_woocommerce_term_meta( $term->term_id, 'display_type', true ) ) {
-				case 'subcategories':
-					// Nothing - we want to continue to see if there are products/subcats.
-					break;
-				case 'products':
-				case 'both':
-					return true;
-				default:
-					// Default - no setting.
-					if ( get_option( 'woocommerce_category_archive_display' ) !== 'subcategories' ) {
-						return true;
-					}
-					break;
-			}
-		}
-
-		// Begin subcategory logic.
-		if ( empty( $term->term_id ) || empty( $term->taxonomy ) ) {
-			return true;
-		}
-
-		$transient_name        = 'wc_products_will_display_' . $term->term_id . '_' . WC_Cache_Helper::get_transient_version( 'product_query' );
-		$products_will_display = get_transient( $transient_name );
-
-		if ( false === $products_will_display ) {
-			$has_children = $wpdb->get_col( $wpdb->prepare( "SELECT term_id FROM {$wpdb->term_taxonomy} WHERE parent = %d AND taxonomy = %s", $term->term_id, $term->taxonomy ) ); // WPCS: db call ok, cache ok.
-
-			if ( $has_children ) {
-				// Check terms have products inside - parents first. If products are found inside, subcats will be shown instead of products so we can return false.
-				if ( count( get_objects_in_term( $has_children, $term->taxonomy ) ) > 0 ) {
-					$products_will_display = false;
-				} else {
-					// If we get here, the parents were empty so we're forced to check children.
-					foreach ( $has_children as $term_id ) {
-						$children = get_term_children( $term_id, $term->taxonomy );
-
-						if ( count( get_objects_in_term( $children, $term->taxonomy ) ) > 0 ) {
-							$products_will_display = false;
-							break;
-						}
-					}
->>>>>>> fec19970
 				}
 			}
 			return false;
@@ -1846,27 +1763,8 @@
 			$display_type = '' === $display_type ? get_option( 'woocommerce_category_archive_display', '' ) : $display_type;
 		}
 
-<<<<<<< HEAD
 		if ( '' === $display_type ) {
 			return false;
-=======
-		// Find the category + category parent, if applicable.
-		$term      = get_queried_object();
-		$parent_id = empty( $term->term_id ) ? 0 : $term->term_id;
-
-		if ( is_product_category() ) {
-			$display_type = get_woocommerce_term_meta( $term->term_id, 'display_type', true );
-
-			switch ( $display_type ) {
-				case 'products':
-					return;
-				case '':
-					if ( '' === get_option( 'woocommerce_category_archive_display' ) ) {
-						return;
-					}
-					break;
-			}
->>>>>>> fec19970
 		}
 
 		// NOTE: using child_of instead of parent - this is not ideal but due to a WP bug ( https://core.trac.wordpress.org/ticket/15626 ) pad_counts won't work.
@@ -1880,9 +1778,7 @@
 		) ) );
 
 		if ( apply_filters( 'woocommerce_product_subcategories_hide_empty', true ) ) {
-			$product_categories = wp_list_filter( $product_categories, array(
-				'count' => 0,
-			), 'NOT' );
+			$product_categories = wp_list_filter( $product_categories, array( 'count' => 0 ), 'NOT' );
 		}
 
 		if ( $product_categories ) {
@@ -1897,27 +1793,8 @@
 			echo wp_kses_post( $args['after'] );
 
 			// If we are hiding products disable the loop and pagination.
-<<<<<<< HEAD
 			if ( 'subcategories' === $display_type ) {
 				global $wp_query;
-=======
-			if ( is_product_category() ) {
-				$display_type = get_woocommerce_term_meta( $term->term_id, 'display_type', true );
-
-				switch ( $display_type ) {
-					case 'subcategories':
-						$wp_query->post_count    = 0;
-						$wp_query->max_num_pages = 0;
-						break;
-					case '':
-						if ( 'subcategories' === get_option( 'woocommerce_category_archive_display' ) ) {
-							$wp_query->post_count    = 0;
-							$wp_query->max_num_pages = 0;
-						}
-						break;
-				}
-			}
->>>>>>> fec19970
 
 				$wp_query->post_count    = 0;
 				$wp_query->max_num_pages = 0;
