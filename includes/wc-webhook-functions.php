<?php
/**
 * WooCommerce Webhook functions
 *
 * @package WooCommerce/Functions
 * @version 3.3.0
 */

defined( 'ABSPATH' ) || exit;

/**
 * Process webhook delivery.
 *
 * @since 3.3.0
 * @param WC_Webhook $webhook Webhook instance.
 * @param array      $arg     Delivery arguments.
 */
function wc_webhook_process_delivery( $webhook, $arg ) {
	// Webhooks are processed in the background by default
	// so as to avoid delays or failures in delivery from affecting the
	// user who triggered it.
	if ( apply_filters( 'woocommerce_webhook_deliver_async', true, $webhook, $arg ) ) {
<<<<<<< HEAD
		// Deliver in background.
		WC()->queue()->add(
			'woocommerce_deliver_webhook_async',
			array(
				'webhook_id' => $webhook->get_id(),
				'arg'        => $arg,
			),
			'woocommerce-webhooks'
		);
=======
		$queue_args = array(
			'webhook_id' => $webhook->get_id(),
			'arg'        => $arg,
		);

		$next_scheduled_date = WC()->queue()->get_next( 'woocommerce_deliver_webhook_async', $queue_args, 'woocommerce-webhooks' );

		// Make webhooks unique - only schedule one webhook every 10 minutes to maintain backward compatibility with WP Cron behaviour seen in WC < 3.5.0.
		if ( is_null( $next_scheduled_date ) || $next_scheduled_date->getTimestamp() >= ( 600 + gmdate( 'U' ) ) ) {
			WC()->queue()->add( 'woocommerce_deliver_webhook_async', $queue_args, 'woocommerce-webhooks' );
		}
>>>>>>> 3f9c57b7
	} else {
		// Deliver immediately.
		$webhook->deliver( $arg );
	}
}
add_action( 'woocommerce_webhook_process_delivery', 'wc_webhook_process_delivery', 10, 2 );

/**
 * Wrapper function to execute the `woocommerce_deliver_webhook_async` cron.
 * hook, see WC_Webhook::process().
 *
 * @since 2.2.0
 * @param int   $webhook_id Webhook ID to deliver.
 * @throws Exception        If webhook cannot be read/found and $data parameter of WC_Webhook class constructor is set.
 * @param mixed $arg        Hook argument.
 */
function wc_deliver_webhook_async( $webhook_id, $arg ) {
	$webhook = new WC_Webhook( $webhook_id );
	$webhook->deliver( $arg );
}
add_action( 'woocommerce_deliver_webhook_async', 'wc_deliver_webhook_async', 10, 2 );

/**
 * Check if the given topic is a valid webhook topic, a topic is valid if:
 *
 * + starts with `action.woocommerce_` or `action.wc_`.
 * + it has a valid resource & event.
 *
 * @since  2.2.0
 * @param  string $topic Webhook topic.
 * @return bool
 */
function wc_is_webhook_valid_topic( $topic ) {
	$invalid_topics  = array(
		'action.woocommerce_login_credentials',
		'action.woocommerce_product_csv_importer_check_import_file_path',
		'action.woocommerce_webhook_should_deliver',
	);

	if ( in_array( $topic, $invalid_topics, true ) ) {
		return false;
	}

	// Custom topics are prefixed with woocommerce_ or wc_ are valid.
	if ( 0 === strpos( $topic, 'action.woocommerce_' ) || 0 === strpos( $topic, 'action.wc_' ) ) {
		return true;
	}

	$data = explode( '.', $topic );

	if ( ! isset( $data[0] ) || ! isset( $data[1] ) ) {
		return false;
	}

	$valid_resources = apply_filters( 'woocommerce_valid_webhook_resources', array( 'coupon', 'customer', 'order', 'product' ) );
	$valid_events    = apply_filters( 'woocommerce_valid_webhook_events', array( 'created', 'updated', 'deleted', 'restored' ) );

	if ( in_array( $data[0], $valid_resources, true ) && in_array( $data[1], $valid_events, true ) ) {
		return true;
	}

	return false;
}

/**
 * Check if given status is a valid webhook status.
 *
 * @since 3.5.3
 * @param string $status Status to check.
 * @return bool
 */
function wc_is_webhook_valid_status( $status ) {
	return in_array( $status, array_keys( wc_get_webhook_statuses() ), true );
}

/**
 * Get Webhook statuses.
 *
 * @since  2.3.0
 * @return array
 */
function wc_get_webhook_statuses() {
	return apply_filters(
		'woocommerce_webhook_statuses',
		array(
			'active'   => __( 'Active', 'woocommerce' ),
			'paused'   => __( 'Paused', 'woocommerce' ),
			'disabled' => __( 'Disabled', 'woocommerce' ),
		)
	);
}

/**
 * Load webhooks.
 *
 * @since  3.3.0
 * @throws Exception If webhook cannot be read/found and $data parameter of WC_Webhook class constructor is set.
 * @return bool
 */
function wc_load_webhooks() {
	$data_store = WC_Data_Store::load( 'webhook' );
	$webhooks   = $data_store->get_webhooks_ids();
	$loaded     = false;

	foreach ( $webhooks as $webhook_id ) {
		$webhook = new WC_Webhook( $webhook_id );
		$webhook->enqueue();
		$loaded = true;
	}

	return $loaded;
}

/**
 * Get webhook.
 *
 * @param  int|WC_Webhook $id Webhook ID or object.
 * @throws Exception          If webhook cannot be read/found and $data parameter of WC_Webhook class constructor is set.
 * @return WC_Webhook|null
 */
function wc_get_webhook( $id ) {
	$webhook = new WC_Webhook( $id );

	return 0 !== $webhook->get_id() ? $webhook : null;
}

/**
 * Get webhoook REST API versions.
 *
 * @since 3.5.1
 * @return array
 */
function wc_get_webhook_rest_api_versions() {
	return array(
		'wp_api_v1',
		'wp_api_v2',
		'wp_api_v3',
	);
}<|MERGE_RESOLUTION|>--- conflicted
+++ resolved
@@ -20,17 +20,6 @@
 	// so as to avoid delays or failures in delivery from affecting the
 	// user who triggered it.
 	if ( apply_filters( 'woocommerce_webhook_deliver_async', true, $webhook, $arg ) ) {
-<<<<<<< HEAD
-		// Deliver in background.
-		WC()->queue()->add(
-			'woocommerce_deliver_webhook_async',
-			array(
-				'webhook_id' => $webhook->get_id(),
-				'arg'        => $arg,
-			),
-			'woocommerce-webhooks'
-		);
-=======
 		$queue_args = array(
 			'webhook_id' => $webhook->get_id(),
 			'arg'        => $arg,
@@ -42,7 +31,6 @@
 		if ( is_null( $next_scheduled_date ) || $next_scheduled_date->getTimestamp() >= ( 600 + gmdate( 'U' ) ) ) {
 			WC()->queue()->add( 'woocommerce_deliver_webhook_async', $queue_args, 'woocommerce-webhooks' );
 		}
->>>>>>> 3f9c57b7
 	} else {
 		// Deliver immediately.
 		$webhook->deliver( $arg );
