<?php
if ( ! defined( 'ABSPATH' ) ) {
	exit;
}

/**
 * WooCommerce Product Functions
 *
 * Functions for product specific things.
 *
 * @author   WooThemes
 * @category Core
 * @package  WooCommerce/Functions
 * @version  2.7.0
 */

/**
 * Products wrapper for get_posts.
 *
 * This function should be used for product retrieval so that we have a data agnostic
 * way to get a list of products.
 *
 * Args:
 *      status array|string List of statuses to find. Default: any. Options: any, draft, pending, private and publish.
 *      type array|string Product type, e.g. Default: all. Options: all, simple, external, variable, variation, grouped.
 *      parent int post/product parent
 *      sku string Limit result set to products with specific SKU.
 *      category array Limit result set to products assigned to specific categories by slug
 *                     e.g. array('hoodie', 'cap', 't-shirt').
 *      tag array Limit result set to products assigned to specific tags (by slug)
 *                e.g. array('funky', 'retro', 'designer')
 *      shipping_class array Limit results set to products in specific shipping classes (by slug)
 *                           e.g. array('standard', 'next-day')
 *      limit int Maximum of products to retrieve.
 *      offset int Offset of products to retrieve.
 *      page int Page of products to retrieve. Ignored when using the 'offset' arg.
 *      exclude array Product IDs to exclude from the query.
 *      orderby string Order by date, title, id, modified, rand etc
 *      order string ASC or DESC
 *      return string Type of data to return. Allowed values:
 *          ids array of Product ids
 *          objects array of product objects (default)
 *      paginate bool If true, the return value will be an array with values:
 *          'products'      => array of data (return value above),
 *          'total'         => total number of products matching the query
 *          'max_num_pages' => max number of pages found
 *
 * @since  2.7.0
 * @param  array $args Array of args (above)
 * @return array|stdClass Number of pages and an array of product objects if
 *                             paginate is true, or just an array of values.
 */
function wc_get_products( $args ) {
	$args = wp_parse_args( $args, array(
		'status'         => array( 'draft', 'pending', 'private', 'publish' ),
		'type'           => array_merge( array_keys( wc_get_product_types() ) ),
		'parent'         => null,
		'sku'            => '',
		'category'       => array(),
		'tag'            => array(),
		'limit'          => get_option( 'posts_per_page' ),
		'offset'         => null,
		'page'           => 1,
		'include'        => array(),
		'exclude'        => array(),
		'orderby'        => 'date',
		'order'          => 'DESC',
		'return'         => 'objects',
		'paginate'       => false,
		'shipping_class' => array(),
	) );

	// Handle some BW compatibility arg names where wp_query args differ in naming.
	$map_legacy = array(
		'numberposts'    => 'limit',
		'post_status'    => 'status',
		'post_parent'    => 'parent',
		'posts_per_page' => 'limit',
		'paged'          => 'page',
	);

	foreach ( $map_legacy as $from => $to ) {
		if ( isset( $args[ $from ] ) ) {
			$args[ $to ] = $args[ $from ];
		}
	}

	return WC_Data_Store::load( 'product' )->get_products( $args );
}

/**
 * Main function for returning products, uses the WC_Product_Factory class.
 *
 * @since 2.2.0
 *
 * @param mixed $the_product Post object or post ID of the product.
 * @param array $deprecated Previously used to pass arguments to the factory, e.g. to force a type.
 * @return WC_Product|null
 */
function wc_get_product( $the_product = false, $deprecated = array() ) {
	if ( ! did_action( 'woocommerce_init' ) ) {
		wc_doing_it_wrong( __FUNCTION__, __( 'wc_get_product should not be called before the woocommerce_init action.', 'woocommerce' ), '2.5' );
		return false;
	}
	if ( ! empty( $deprecated ) ) {
		wc_deprecated_argument( 'args', '2.7', 'Passing args to wc_get_product is deprecated. If you need to force a type, construct the product class directly.' );
	}
	return WC()->product_factory->get_product( $the_product, $deprecated );
}

/**
 * Returns whether or not SKUS are enabled.
 * @return bool
 */
function wc_product_sku_enabled() {
	return apply_filters( 'wc_product_sku_enabled', true );
}

/**
 * Returns whether or not product weights are enabled.
 * @return bool
 */
function wc_product_weight_enabled() {
	return apply_filters( 'wc_product_weight_enabled', true );
}

/**
 * Returns whether or not product dimensions (HxWxD) are enabled.
 * @return bool
 */
function wc_product_dimensions_enabled() {
	return apply_filters( 'wc_product_dimensions_enabled', true );
}

/**
 * Clear all transients cache for product data.
 *
 * @param int $post_id (default: 0)
 */
function wc_delete_product_transients( $post_id = 0 ) {
	// Core transients
	$transients_to_clear = array(
		'wc_products_onsale',
		'wc_featured_products',
		'wc_outofstock_count',
		'wc_low_stock_count',
	);

	// Transient names that include an ID
	$post_transient_names = array(
		'wc_product_children_',
		'wc_var_prices_',
		'wc_related_',
		'wc_child_has_weight_',
		'wc_child_has_dimensions_',
		'wc_child_is_in_stock_',
	);

	if ( $post_id > 0 ) {
		foreach ( $post_transient_names as $transient ) {
			$transients_to_clear[] = $transient . $post_id;
		}

		// Does this product have a parent?
		$product = wc_get_product( $post_id );

		if ( $product && $product->get_parent_id() > 0 ) {
			wc_delete_product_transients( $product->get_parent_id() );
		}
	}

	// Delete transients
	foreach ( $transients_to_clear as $transient ) {
		delete_transient( $transient );
	}

	// Increments the transient version to invalidate cache
	WC_Cache_Helper::get_transient_version( 'product', true );

	do_action( 'woocommerce_delete_product_transients', $post_id );
}

/**
 * Function that returns an array containing the IDs of the products that are on sale.
 *
 * @since 2.0
 * @return array
 */
function wc_get_product_ids_on_sale() {
	// Load from cache
	$product_ids_on_sale = get_transient( 'wc_products_onsale' );

	// Valid cache found
	if ( false !== $product_ids_on_sale ) {
		return $product_ids_on_sale;
	}

	$data_store          = WC_Data_Store::load( 'product' );
	$on_sale_products    = $data_store->get_on_sale_products();
	$product_ids_on_sale = wp_parse_id_list( array_merge( wp_list_pluck( $on_sale_products, 'id' ), array_diff( wp_list_pluck( $on_sale_products, 'parent_id' ), array( 0 ) ) ) );

	set_transient( 'wc_products_onsale', $product_ids_on_sale, DAY_IN_SECONDS * 30 );

	return $product_ids_on_sale;
}

/**
 * Function that returns an array containing the IDs of the featured products.
 *
 * @since 2.1
 * @return array
 */
function wc_get_featured_product_ids() {
	// Load from cache
	$featured_product_ids = get_transient( 'wc_featured_products' );

	// Valid cache found
	if ( false !== $featured_product_ids )
		return $featured_product_ids;

	$data_store           = WC_Data_Store::load( 'product' );
	$featured             = $data_store->get_featured_product_ids();
	$product_ids          = array_keys( $featured );
	$parent_ids           = array_values( array_filter( $featured ) );
	$featured_product_ids = array_unique( array_merge( $product_ids, $parent_ids ) );

	set_transient( 'wc_featured_products', $featured_product_ids, DAY_IN_SECONDS * 30 );

	return $featured_product_ids;
}

/**
 * Filter to allow product_cat in the permalinks for products.
 *
 * @param  string  $permalink The existing permalink URL.
 * @param  WP_Post $post
 * @return string
 */
function wc_product_post_type_link( $permalink, $post ) {
	// Abort if post is not a product.
	if ( 'product' !== $post->post_type ) {
		return $permalink;
	}

	// Abort early if the placeholder rewrite tag isn't in the generated URL.
	if ( false === strpos( $permalink, '%' ) ) {
		return $permalink;
	}

	// Get the custom taxonomy terms in use by this post.
	$terms = get_the_terms( $post->ID, 'product_cat' );

	if ( ! empty( $terms ) ) {
		if ( function_exists( 'wp_list_sort' ) ) {
			$terms = wp_list_sort( $terms, 'term_id', 'ASC' );
		} else {
			usort( $terms, '_usort_terms_by_ID' );
		}
		$category_object = apply_filters( 'wc_product_post_type_link_product_cat', $terms[0], $terms, $post );
		$category_object = get_term( $category_object, 'product_cat' );
		$product_cat     = $category_object->slug;

		if ( $category_object->parent ) {
			$ancestors = get_ancestors( $category_object->term_id, 'product_cat' );
			foreach ( $ancestors as $ancestor ) {
				$ancestor_object = get_term( $ancestor, 'product_cat' );
				$product_cat     = $ancestor_object->slug . '/' . $product_cat;
			}
		}
	} else {
		// If no terms are assigned to this post, use a string instead (can't leave the placeholder there)
		$product_cat = _x( 'uncategorized', 'slug', 'woocommerce' );
	}

	$find = array(
		'%year%',
		'%monthnum%',
		'%day%',
		'%hour%',
		'%minute%',
		'%second%',
		'%post_id%',
		'%category%',
		'%product_cat%',
	);

	$replace = array(
		date_i18n( 'Y', strtotime( $post->post_date ) ),
		date_i18n( 'm', strtotime( $post->post_date ) ),
		date_i18n( 'd', strtotime( $post->post_date ) ),
		date_i18n( 'H', strtotime( $post->post_date ) ),
		date_i18n( 'i', strtotime( $post->post_date ) ),
		date_i18n( 's', strtotime( $post->post_date ) ),
		$post->ID,
		$product_cat,
		$product_cat,
	);

	$permalink = str_replace( $find, $replace, $permalink );

	return $permalink;
}
add_filter( 'post_type_link', 'wc_product_post_type_link', 10, 2 );


/**
 * Get the placeholder image URL for products etc.
 *
 * @access public
 * @return string
 */
function wc_placeholder_img_src() {
	return apply_filters( 'woocommerce_placeholder_img_src', WC()->plugin_url() . '/assets/images/placeholder.png' );
}

/**
 * Get the placeholder image.
 *
 * @access public
 * @return string
 */
function wc_placeholder_img( $size = 'shop_thumbnail' ) {
	$dimensions = wc_get_image_size( $size );

	return apply_filters( 'woocommerce_placeholder_img', '<img src="' . wc_placeholder_img_src() . '" alt="' . esc_attr__( 'Placeholder', 'woocommerce' ) . '" width="' . esc_attr( $dimensions['width'] ) . '" class="woocommerce-placeholder wp-post-image" height="' . esc_attr( $dimensions['height'] ) . '" />', $size, $dimensions );
}

/**
 * Variation Formatting.
 *
 * Gets a formatted version of variation data or item meta.
 *
 * @param array|WC_Product_Variation $variation
 * @param bool $flat (default: false)
 * @param bool $include_names include attribute names/labels
 * @return string
 */
function wc_get_formatted_variation( $variation, $flat = false, $include_names = true ) {
	$return = '';

	if ( is_a( $variation, 'WC_Product_Variation' ) ) {
		$variation_attributes = $variation->get_attributes();
		$product              = $variation;
	} else {
		$variation_attributes = $variation;
		$product              = false;
	}

	$list_type = $include_names ? 'dl' : 'ul';

	if ( is_array( $variation_attributes ) ) {

		if ( ! $flat ) {
			$return = '<' . $list_type . ' class="variation">';
		}

		$variation_list = array();

		foreach ( $variation_attributes as $name => $value ) {
			if ( ! $value ) {
				continue;
			}

			// If this is a term slug, get the term's nice name
			if ( taxonomy_exists( $name ) ) {
				$term = get_term_by( 'slug', $value, $name );
				if ( ! is_wp_error( $term ) && ! empty( $term->name ) ) {
					$value = $term->name;
				}
			} else {
				$value = ucwords( str_replace( '-', ' ', $value ) );
			}

			if ( $include_names ) {
				if ( $flat ) {
					$variation_list[] = wc_attribute_label( $name, $product ) . ': ' . rawurldecode( $value );
				} else {
					$variation_list[] = '<dt>' . wc_attribute_label( $name, $product ) . ':</dt><dd>' . rawurldecode( $value ) . '</dd>';
				}
			} else {
				if ( $flat ) {
					$variation_list[] = rawurldecode( $value );
				} else {
					$variation_list[] = '<li>' . rawurldecode( $value ) . '</li>';
				}
			}
		}

		if ( $flat ) {
			$return .= implode( ', ', $variation_list );
		} else {
			$return .= implode( '', $variation_list );
		}

		if ( ! $flat ) {
			$return .= '</' . $list_type . '>';
		}
	}
	return $return;
}

/**
 * Function which handles the start and end of scheduled sales via cron.
 */
function wc_scheduled_sales() {
	$data_store = WC_Data_Store::load( 'product' );

	// Sales which are due to start
	$product_ids = $data_store->get_starting_sales();
	if ( $product_ids ) {
		foreach ( $product_ids as $product_id ) {
			$product = wc_get_product( $product_id );
			$sale_price = $product->get_sale_price();

			if ( $sale_price ) {
				$product->set_price( $sale_price );
			} else {
				$product->set_date_on_sale_to( '' );
				$product->set_date_on_sale_from( '' );
			}

			$product->save();
		}

		delete_transient( 'wc_products_onsale' );
	}

	// Sales which are due to end
	$product_ids = $data_store->get_ending_sales();
	if ( $product_ids ) {
		foreach ( $product_ids as $product_id ) {
			$product       = wc_get_product( $product_id );
			$regular_price = $product->get_regular_price();
			$product->set_price( $regular_price );
			$product->set_sale_price( '' );
			$product->set_date_on_sale_to( '' );
			$product->set_date_on_sale_from( '' );
			$product->save();
		}

		WC_Cache_Helper::get_transient_version( 'product', true );
		delete_transient( 'wc_products_onsale' );
	}
}
add_action( 'woocommerce_scheduled_sales', 'wc_scheduled_sales' );

/**
 * Get attachment image attributes.
 *
 * @access public
 * @param array $attr
 * @return array
 */
function wc_get_attachment_image_attributes( $attr ) {
	if ( strstr( $attr['src'][0], 'woocommerce_uploads/' ) ) {
		$attr['src'][0] = wc_placeholder_img_src();
	}
	return $attr;
}
add_filter( 'wp_get_attachment_image_attributes', 'wc_get_attachment_image_attributes' );


/**
 * Prepare attachment for JavaScript.
 *
 * @access public
 * @param array $response
 * @return array
 */
function wc_prepare_attachment_for_js( $response ) {

	if ( isset( $response['url'] ) && strstr( $response['url'], 'woocommerce_uploads/' ) ) {
		$response['full']['url'] = wc_placeholder_img_src();
		if ( isset( $response['sizes'] ) ) {
			foreach ( $response['sizes'] as $size => $value ) {
				$response['sizes'][ $size ]['url'] = wc_placeholder_img_src();
			}
		}
	}

	return $response;
}
add_filter( 'wp_prepare_attachment_for_js', 'wc_prepare_attachment_for_js' );

/**
 * Track product views.
 */
function wc_track_product_view() {
	if ( ! is_singular( 'product' ) || ! is_active_widget( false, false, 'woocommerce_recently_viewed_products', true ) ) {
		return;
	}

	global $post;

	if ( empty( $_COOKIE['woocommerce_recently_viewed'] ) )
		$viewed_products = array();
	else
		$viewed_products = (array) explode( '|', $_COOKIE['woocommerce_recently_viewed'] );

	if ( ! in_array( $post->ID, $viewed_products ) ) {
		$viewed_products[] = $post->ID;
	}

	if ( sizeof( $viewed_products ) > 15 ) {
		array_shift( $viewed_products );
	}

	// Store for session only
	wc_setcookie( 'woocommerce_recently_viewed', implode( '|', $viewed_products ) );
}

add_action( 'template_redirect', 'wc_track_product_view', 20 );

/**
 * Get product types.
 *
 * @since 2.2
 * @return array
 */
function wc_get_product_types() {
	return (array) apply_filters( 'product_type_selector', array(
		'simple'   => __( 'Simple product', 'woocommerce' ),
		'grouped'  => __( 'Grouped product', 'woocommerce' ),
		'external' => __( 'External/Affiliate product', 'woocommerce' ),
		'variable' => __( 'Variable product', 'woocommerce' ),
	) );
}

/**
 * Check if product sku is unique.
 *
 * @since 2.2
 * @param int $product_id
 * @param string $sku
 * @return bool
 */
function wc_product_has_unique_sku( $product_id, $sku ) {
	$data_store = WC_Data_Store::load( 'product' );
	$sku_found  = $data_store->is_existing_sku( $product_id, $sku );

	if ( apply_filters( 'wc_product_has_unique_sku', $sku_found, $product_id, $sku ) ) {
		return false;
	} else {
		return true;
	}
}

/**
 * Force a unique SKU.
 *
 * @since  2.7.0
 * @param  integer $product_id
 */
function wc_product_force_unique_sku( $product_id ) {
	$product = wc_get_product( $product_id );

	if ( $product && ( $current_sku = $product->get_sku() ) ) {
		try {
<<<<<<< HEAD
			$current_sku = $product->get_sku( 'edit' );
			$new_sku     = wc_product_generate_unique_sku( $product_id, $current_sku );
=======
			$new_sku = wc_product_generate_unique_sku( $product_id, $current_sku );
>>>>>>> dadf4d12

			if ( $current_sku !== $new_sku ) {
				$product->set_sku( $new_sku );
				$product->save();
			}
		} catch ( Exception $e ) {}
	}
}

/**
 * Recursively appends a suffix until a unique SKU is found.
 *
 * @since  2.7.0
 * @param  integer $product_id
 * @param  string  $sku
 * @param  integer $index
 * @return string
 */
function wc_product_generate_unique_sku( $product_id, $sku, $index = 0 ) {
	$generated_sku = 0 < $index ? $sku . '-' . $index : $sku;

	if ( ! wc_product_has_unique_sku( $product_id, $generated_sku ) ) {
		$generated_sku = wc_product_generate_unique_sku( $product_id, $sku, ( $index + 1 ) );
	}

	return $generated_sku;
}

/**
 * Get product ID by SKU.
 *
 * @since  2.3.0
 * @param  string $sku
 * @return int
 */
function wc_get_product_id_by_sku( $sku ) {
	global $wpdb;

	$data_store = WC_Data_Store::load( 'product' );
	$product_id = $data_store->get_product_id_by_sku( $sku );

	return ( $product_id ) ? intval( $product_id ) : 0;
}

/**
 * Get attibutes/data for an individual variation from the database and maintain it's integrity.
 * @param revisit?
 * @since  2.4.0
 * @param  int $variation_id
 * @return array
 */
function wc_get_product_variation_attributes( $variation_id ) {
	// Build variation data from meta
	$all_meta                = get_post_meta( $variation_id );
	$parent_id               = wp_get_post_parent_id( $variation_id );
	$parent_attributes       = array_filter( (array) get_post_meta( $parent_id, '_product_attributes', true ) );
	$found_parent_attributes = array();
	$variation_attributes    = array();

	// Compare to parent variable product attributes and ensure they match
	foreach ( $parent_attributes as $attribute_name => $options ) {
		if ( ! empty( $options['is_variation'] ) ) {
			$attribute                 = 'attribute_' . sanitize_title( $attribute_name );
			$found_parent_attributes[] = $attribute;
			if ( ! array_key_exists( $attribute, $variation_attributes ) ) {
				$variation_attributes[ $attribute ] = ''; // Add it - 'any' will be asumed
			}
		}
	}

	// Get the variation attributes from meta
	foreach ( $all_meta as $name => $value ) {
		// Only look at valid attribute meta, and also compare variation level attributes and remove any which do not exist at parent level
		if ( 0 !== strpos( $name, 'attribute_' ) || ! in_array( $name, $found_parent_attributes ) ) {
			unset( $variation_attributes[ $name ] );
			continue;
		}
		/**
		 * Pre 2.4 handling where 'slugs' were saved instead of the full text attribute.
		 * Attempt to get full version of the text attribute from the parent.
		 */
		if ( sanitize_title( $value[0] ) === $value[0] && version_compare( get_post_meta( $parent_id, '_product_version', true ), '2.4.0', '<' ) ) {
			foreach ( $parent_attributes as $attribute ) {
				if ( 'attribute_' . sanitize_title( $attribute['name'] ) !== $name ) {
					continue;
				}
				$text_attributes = wc_get_text_attributes( $attribute['value'] );

				foreach ( $text_attributes as $text_attribute ) {
					if ( sanitize_title( $text_attribute ) === $value[0] ) {
						$value[0] = $text_attribute;
						break;
					}
				}
			}
		}

		$variation_attributes[ $name ] = $value[0];
	}

	return $variation_attributes;
}

/**
 * Get all product cats for a product by ID, including hierarchy
 * @since  2.5.0
 * @param  int $product_id
 * @return array
 */
function wc_get_product_cat_ids( $product_id ) {
	$product_cats = wc_get_product_term_ids( $product_id, 'product_cat' );

	foreach ( $product_cats as $product_cat ) {
		$product_cats = array_merge( $product_cats, get_ancestors( $product_cat, 'product_cat' ) );
	}

	return $product_cats;
}

/**
 * Gets data about an attachment, such as alt text and captions.
 * @since 2.6.0
 * @param object|bool $product
 * @return array
 */
function wc_get_product_attachment_props( $attachment_id = null, $product = false ) {
	$props = array(
		'title'   => '',
		'caption' => '',
		'url'     => '',
		'alt'     => '',
		'src'     => '',
		'srcset'  => false,
		'sizes'   => false,
	);
	if ( $attachment = get_post( $attachment_id ) ) {
		$props['title']   = trim( strip_tags( $attachment->post_title ) );
		$props['caption'] = trim( strip_tags( $attachment->post_excerpt ) );
		$props['url']     = wp_get_attachment_url( $attachment_id );
		$props['alt']     = trim( strip_tags( get_post_meta( $attachment_id, '_wp_attachment_image_alt', true ) ) );

		// Large version.
		$src                 = wp_get_attachment_image_src( $attachment_id, 'large' );
		$props['full_src']   = $src[0];
		$props['full_src_w'] = $src[1];
		$props['full_src_h'] = $src[2];

		// Image source.
		$src             = wp_get_attachment_image_src( $attachment_id, 'shop_single' );
		$props['src']    = $src[0];
		$props['src_w']  = $src[1];
		$props['src_h']  = $src[2];
		$props['srcset'] = function_exists( 'wp_get_attachment_image_srcset' ) ? wp_get_attachment_image_srcset( $attachment_id, 'shop_single' ) : false;
		$props['sizes']  = function_exists( 'wp_get_attachment_image_sizes' ) ? wp_get_attachment_image_sizes( $attachment_id, 'shop_single' ) : false;

		// Alt text fallbacks
		$props['alt'] = empty( $props['alt'] ) ? $props['caption']                                               : $props['alt'];
		$props['alt'] = empty( $props['alt'] ) ? trim( strip_tags( $attachment->post_title ) )                   : $props['alt'];
		$props['alt'] = empty( $props['alt'] ) && $product ? trim( strip_tags( get_the_title( $product->ID ) ) ) : $props['alt'];
	}
	return $props;
}

/**
 * Get product visibility options.
 *
 * @since 2.7.0
 * @return array
 */
function wc_get_product_visibility_options() {
	return apply_filters( 'woocommerce_product_visibility_options', array(
		'visible' => __( 'Visible', 'woocommerce' ),
		'catalog' => __( 'Catalog', 'woocommerce' ),
		'search'  => __( 'Search', 'woocommerce' ),
		'hidden'  => __( 'Hidden', 'woocommerce' ),
	) );
}

/**
 * Get min/max price meta query args.
 *
 * @since 2.7.0
 * @param array $args Min price and max price arguments.
 * @return array
 */
function wc_get_min_max_price_meta_query( $args ) {
	$min = isset( $args['min_price'] ) ? floatval( $args['min_price'] ) : 0;
	$max = isset( $args['max_price'] ) ? floatval( $args['max_price'] ) : 9999999999;

	/**
	 * Adjust if the store taxes are not displayed how they are stored.
	 * Max is left alone because the filter was already increased.
	 * Kicks in when prices excluding tax are displayed including tax.
	 */
	if ( wc_tax_enabled() && 'incl' === get_option( 'woocommerce_tax_display_shop' ) && ! wc_prices_include_tax() ) {
		$tax_classes = array_merge( array( '' ), WC_Tax::get_tax_classes() );
		$class_min   = $min;

		foreach ( $tax_classes as $tax_class ) {
			if ( $tax_rates = WC_Tax::get_rates( $tax_class ) ) {
				$class_min = $min - WC_Tax::get_tax_total( WC_Tax::calc_exclusive_tax( $min, $tax_rates ) );
			}
		}

		$min = $class_min;
	}

	return array(
		'key'     => '_price',
		'value'   => array( $min, $max ),
		'compare' => 'BETWEEN',
		'type'    => 'DECIMAL',
	);
}

/**
 * Get product tax class options.
 *
 * @since 2.7.0
 * @return array
 */
function wc_get_product_tax_class_options() {
	$tax_classes           = WC_Tax::get_tax_classes();
	$tax_class_options     = array();
	$tax_class_options[''] = __( 'Standard', 'woocommerce' );

	if ( ! empty( $tax_classes ) ) {
		foreach ( $tax_classes as $class ) {
			$tax_class_options[ sanitize_title( $class ) ] = $class;
		}
	}
	return $tax_class_options;
}

/**
 * Get stock status options.
 *
 * @since 2.7.0
 * @return array
 */
function wc_get_product_stock_status_options() {
	return array(
		'instock'    => __( 'In stock', 'woocommerce' ),
		'outofstock' => __( 'Out of stock', 'woocommerce' ),
	);
}

/**
 * Get backorder options.
 *
 * @since 2.7.0
 * @return array
 */
function wc_get_product_backorder_options() {
	return array(
		'no'     => __( 'Do not allow', 'woocommerce' ),
		'notify' => __( 'Allow, but notify customer', 'woocommerce' ),
		'yes'    => __( 'Allow', 'woocommerce' ),
	);
}

/**
 * Get related products based on product category and tags.
 *
 * @since  2.7.0
 * @param  int   $product_id  Product ID.
 * @param  int   $limit       Limit of results.
 * @param  array $exclude_ids Exclude IDs from the results.
 * @return array
 */
function wc_get_related_products( $product_id, $limit = 5, $exclude_ids = array() ) {
	global $wpdb;

	$product_id     = absint( $product_id );
	$exclude_ids    = array_merge( array( 0, $product_id ), $exclude_ids );
	$transient_name = 'wc_related_' . $product_id;
	$related_posts  = get_transient( $transient_name );
	$limit          = $limit > 0 ? $limit : 5;

	// We want to query related posts if they are not cached, or we don't have enough.
	if ( false === $related_posts || count( $related_posts ) < $limit ) {
		$cats_array = apply_filters( 'woocommerce_product_related_posts_relate_by_category', true, $product_id ) ? apply_filters( 'woocommerce_get_related_product_cat_terms', wc_get_product_term_ids( $product_id, 'product_cat' ), $product_id ) : array();
		$tags_array = apply_filters( 'woocommerce_product_related_posts_relate_by_tag', true, $product_id ) ? apply_filters( 'woocommerce_get_related_product_tag_terms', wc_get_product_term_ids( $product_id, 'product_tag' ), $product_id ) : array();

		// Don't bother if none are set, unless woocommerce_product_related_posts_force_display is set to true in which case all products are related.
		if ( empty( $cats_array ) && empty( $tags_array ) && ! apply_filters( 'woocommerce_product_related_posts_force_display', false, $product_id ) ) {
			$related_posts = array();
		} else {
			$data_store    = WC_Data_Store::load( 'product' );
			$related_posts = $data_store->get_related_products( $cats_array, $tags_array, $exclude_ids, $limit + 10, $product_id );
		}

		set_transient( $transient_name, $related_posts, DAY_IN_SECONDS );
	}

	shuffle( $related_posts );

	return array_slice( $related_posts, 0, $limit );
}

/**
 * Retrieves product term ids for a taxonomy.
 *
 * @since  2.7.0
 * @param  int    $product_id Product ID.
 * @param  string $taxonomy   Taxonomy slug.
 * @return array
 */
function wc_get_product_term_ids( $product_id, $taxonomy ) {
	$terms = get_the_terms( $product_id, $taxonomy );
	return ! empty( $terms ) ? wp_list_pluck( $terms, 'term_id' ) : array();
}

/**
 * For a given product, and optionally price/qty, work out the price with tax included, based on store settings.
 * @since  2.7.0
 * @param  WC_Product $product
 * @param  array $args
 * @return float
 */
function wc_get_price_including_tax( $product, $args = array() ) {
	$args = wp_parse_args( $args, array(
		'qty'   => '',
		'price' => '',
	) );
	$price        = (float) max( 0, $args['price'] ? $args['price'] : $product->get_price() );
	$qty          = (int) $args['qty'] ? $args['qty']               : 1;
	$line_price   = $price * $qty;
	$return_price = $line_price;

	if ( $product->is_taxable() ) {
		if ( ! wc_prices_include_tax() ) {
			$tax_rates    = WC_Tax::get_rates( $product->get_tax_class() );
			$taxes        = WC_Tax::calc_tax( $line_price, $tax_rates, false );
			$tax_amount   = WC_Tax::get_tax_total( $taxes );
			$return_price = round( $line_price + $tax_amount, wc_get_price_decimals() );
		} else {
			$tax_rates      = WC_Tax::get_rates( $product->get_tax_class() );
			$base_tax_rates = WC_Tax::get_base_tax_rates( $product->get_tax_class( true ) );

			/**
			 * If the customer is excempt from VAT, remove the taxes here.
			 * Either remove the base or the user taxes depending on woocommerce_adjust_non_base_location_prices setting.
			 */
			if ( ! empty( WC()->customer ) && WC()->customer->get_is_vat_exempt() ) {
				$remove_taxes = apply_filters( 'woocommerce_adjust_non_base_location_prices', true ) ? WC_Tax::calc_tax( $line_price, $base_tax_rates, true ) : WC_Tax::calc_tax( $line_price, $tax_rates, true );
				$remove_tax   = array_sum( $remove_taxes );
				$return_price = round( $line_price - $remove_tax, wc_get_price_decimals() );

			/**
			 * The woocommerce_adjust_non_base_location_prices filter can stop base taxes being taken off when dealing with out of base locations.
			 * e.g. If a product costs 10 including tax, all users will pay 10 regardless of location and taxes.
			 * This feature is experimental @since 2.4.7 and may change in the future. Use at your risk.
			 */
			} elseif ( $tax_rates !== $base_tax_rates && apply_filters( 'woocommerce_adjust_non_base_location_prices', true ) ) {
				$base_taxes   = WC_Tax::calc_tax( $line_price, $base_tax_rates, true );
				$modded_taxes = WC_Tax::calc_tax( $line_price - array_sum( $base_taxes ), $tax_rates, false );
				$return_price = round( $line_price - array_sum( $base_taxes ) + array_sum( $modded_taxes ), wc_get_price_decimals() );
			}
		}
	}
	return apply_filters( 'woocommerce_get_price_including_tax', $return_price, $qty, $product );
}

/**
 * For a given product, and optionally price/qty, work out the price with tax excluded, based on store settings.
 * @since  2.7.0
 * @param  WC_Product $product
 * @param  array $args
 * @return float
 */
function wc_get_price_excluding_tax( $product, $args = array() ) {
	$args = wp_parse_args( $args, array(
		'qty'   => '',
		'price' => '',
	) );
	$price = (float) max( 0, $args['price'] ? $args['price'] : $product->get_price() );
	$qty   = (int) $args['qty'] ? $args['qty'] : 1;

	if ( $product->is_taxable() && wc_prices_include_tax() ) {
		$tax_rates  = WC_Tax::get_base_tax_rates( $product->get_tax_class( true ) );
		$taxes      = WC_Tax::calc_tax( $price * $qty, $tax_rates, true );
		$price      = WC_Tax::round( $price * $qty - array_sum( $taxes ) );
	} else {
		$price = $price * $qty;
	}

	return apply_filters( 'woocommerce_get_price_excluding_tax', $price, $qty, $product );
}

/**
 * Returns the price including or excluding tax, based on the 'woocommerce_tax_display_shop' setting.
 * @since  2.7.0
 * @param  WC_Product $product
 * @param  array $args
 * @return float
 */
function wc_get_price_to_display( $product, $args = array() ) {
	$args = wp_parse_args( $args, array(
		'qty'   => 1,
		'price' => $product->get_price(),
	) );

	$price = $args['price'];
	$qty   = $args['qty'];

	return 'incl' === get_option( 'woocommerce_tax_display_shop' ) ? wc_get_price_including_tax( $product, array( 'qty' => $qty, 'price' => $price ) ) : wc_get_price_excluding_tax( $product, array( 'qty' => $qty, 'price' => $price ) );
}

/**
 * Returns the product categories in a list.
 *
 * @param int $product_id
 * @param string $sep (default: ', ').
 * @param string $before (default: '').
 * @param string $after (default: '').
 * @return string
 */
function wc_get_product_category_list( $product_id, $sep = ', ', $before = '', $after = '' ) {
	return get_the_term_list( $product_id, 'product_cat', $before, $sep, $after );
}

/**
 * Returns the product tags in a list.
 *
 * @param int $product_id
 * @param string $sep (default: ', ').
 * @param string $before (default: '').
 * @param string $after (default: '').
 * @return string
 */
function wc_get_product_tag_list( $product_id, $sep = ', ', $before = '', $after = '' ) {
	return get_the_term_list( $product_id, 'product_tag', $before, $sep, $after );
}

/**
 * Callback for array filter to get visible only.
 * @since  2.7.0
 * @param  WC_Product $product
 * @return bool
 */
function wc_products_array_filter_visible( $product ) {
	return $product && is_a( $product, 'WC_Product' ) && $product->is_visible();
}

/**
 * Callback for array filter to get products the user can edit only.
 *
 * @since  2.7.0
 * @param  WC_Product $product
 * @return bool
 */
function wc_products_array_filter_editable( $product ) {
	return $product && is_a( $product, 'WC_Product' ) && current_user_can( 'edit_product', $product->get_id() );
}

/**
 * Sort an array of products by a value.
 * @since  2.7.0
 * @param  array $products
 * @param  string $orderby
 * @return array
 */
function wc_products_array_orderby( $products, $orderby = 'date', $order = 'desc' ) {
	$orderby = strtolower( $orderby );
	$order   = strtolower( $order );
	switch ( $orderby ) {
		case 'title' :
		case 'id' :
		case 'date' :
		case 'modified' :
		case 'menu_order' :
		case 'price' :
			usort( $products, 'wc_products_array_orderby_' . $orderby );
			break;
		default :
			shuffle( $products );
			break;
	}
	if ( 'desc' === $order ) {
		$products = array_reverse( $products );
	}
	return $products;
}

/**
 * Sort by title.
 * @since  2.7.0
 * @param  WC_Product object $a
 * @param  WC_Product object $b
 * @return int
 */
function wc_products_array_orderby_title( $a, $b ) {
	return strcasecmp( $a->get_name(), $b->get_name() );
}

/**
 * Sort by id.
 * @since  2.7.0
 * @param  WC_Product object $a
 * @param  WC_Product object $b
 * @return int
 */
function wc_products_array_orderby_id( $a, $b ) {
	if ( $a->get_id() === $b->get_id() ) {
		return 0;
	}
	return ( $a->get_id() < $b->get_id() ) ? -1 : 1;
}

/**
 * Sort by date.
 * @since  2.7.0
 * @param  WC_Product object $a
 * @param  WC_Product object $b
 * @return int
 */
function wc_products_array_orderby_date( $a, $b ) {
	if ( $a->get_date_created() === $b->get_date_created() ) {
		return 0;
	}
	return ( $a->get_date_created() < $b->get_date_created() ) ? -1 : 1;
}

/**
 * Sort by modified.
 * @since  2.7.0
 * @param  WC_Product object $a
 * @param  WC_Product object $b
 * @return int
 */
function wc_products_array_orderby_modified( $a, $b ) {
	if ( $a->get_date_modified() === $b->get_date_modified() ) {
		return 0;
	}
	return ( $a->get_date_modified() < $b->get_date_modified() ) ? -1 : 1;
}

/**
 * Sort by menu order.
 * @since  2.7.0
 * @param  WC_Product object $a
 * @param  WC_Product object $b
 * @return int
 */
function wc_products_array_orderby_menu_order( $a, $b ) {
	if ( $a->get_menu_order() === $b->get_menu_order() ) {
		return 0;
	}
	return ( $a->get_menu_order() < $b->get_menu_order() ) ? -1 : 1;
}

/**
 * Sort by price low to high.
 * @since  2.7.0
 * @param  WC_Product object $a
 * @param  WC_Product object $b
 * @return int
 */
function wc_products_array_orderby_price( $a, $b ) {
	if ( $a->get_price() === $b->get_price() ) {
		return 0;
	}
	return ( $a->get_price() < $b->get_price() ) ? -1 : 1;
}<|MERGE_RESOLUTION|>--- conflicted
+++ resolved
@@ -554,14 +554,9 @@
 function wc_product_force_unique_sku( $product_id ) {
 	$product = wc_get_product( $product_id );
 
-	if ( $product && ( $current_sku = $product->get_sku() ) ) {
+	if ( $product && ( $current_sku = $product->get_sku( 'edit' ) ) ) {
 		try {
-<<<<<<< HEAD
-			$current_sku = $product->get_sku( 'edit' );
-			$new_sku     = wc_product_generate_unique_sku( $product_id, $current_sku );
-=======
 			$new_sku = wc_product_generate_unique_sku( $product_id, $current_sku );
->>>>>>> dadf4d12
 
 			if ( $current_sku !== $new_sku ) {
 				$product->set_sku( $new_sku );
