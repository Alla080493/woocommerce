<?php
/**
 * WooCommerce Admin Functions
 *
 * @package  WooCommerce/Admin/Functions
 * @version  2.4.0
 */

if ( ! defined( 'ABSPATH' ) ) {
	exit;
}

/**
 * Get all WooCommerce screen ids.
 *
 * @return array
 */
function wc_get_screen_ids() {

	$wc_screen_id = sanitize_title( __( 'WooCommerce', 'woocommerce' ) );
	$screen_ids   = array(
		'toplevel_page_' . $wc_screen_id,
		$wc_screen_id . '_page_wc-reports',
		$wc_screen_id . '_page_wc-shipping',
		$wc_screen_id . '_page_wc-settings',
		$wc_screen_id . '_page_wc-status',
		$wc_screen_id . '_page_wc-addons',
		'toplevel_page_wc-reports',
		'product_page_product_attributes',
		'product_page_product_exporter',
		'product_page_product_importer',
		'edit-product',
		'product',
		'edit-shop_coupon',
		'shop_coupon',
		'edit-product_cat',
		'edit-product_tag',
		'profile',
		'user-edit',
	);

	foreach ( wc_get_order_types() as $type ) {
		$screen_ids[] = $type;
		$screen_ids[] = 'edit-' . $type;
	}

	$attributes = wc_get_attribute_taxonomies();

	if ( $attributes ) {
		foreach ( $attributes as $attribute ) {
			$screen_ids[] = 'edit-' . wc_attribute_taxonomy_name( $attribute->attribute_name );
		}
	}

	return apply_filters( 'woocommerce_screen_ids', $screen_ids );
}

/**
 * Create a page and store the ID in an option.
 *
 * @param mixed  $slug Slug for the new page.
 * @param string $option Option name to store the page's ID.
 * @param string $page_title (default: '') Title for the new page.
 * @param string $page_content (default: '') Content for the new page.
 * @param int    $post_parent (default: 0) Parent for the new page.
 * @return int page ID.
 */
function wc_create_page( $slug, $option = '', $page_title = '', $page_content = '', $post_parent = 0 ) {
	global $wpdb;

	$option_value = get_option( $option );

	if ( $option_value > 0 ) {
		$page_object = get_post( $option_value );

		if ( $page_object && 'page' === $page_object->post_type && ! in_array( $page_object->post_status, array( 'pending', 'trash', 'future', 'auto-draft' ), true ) ) {
			// Valid page is already in place.
			return $page_object->ID;
		}
	}

	if ( strlen( $page_content ) > 0 ) {
		// Search for an existing page with the specified page content (typically a shortcode).
<<<<<<< HEAD
		$valid_page_found = $wpdb->get_var( $wpdb->prepare( "SELECT ID FROM $wpdb->posts WHERE post_type='page' AND post_status NOT IN ( 'pending', 'trash', 'future', 'auto-draft' ) AND post_content LIKE %s LIMIT 1;", "%{$page_content}%" ) );
=======
		$shortcode = str_replace( array( '<!-- wp:shortcode -->', '<!-- /wp:shortcode -->' ), '', $page_content );
		$valid_page_found = $wpdb->get_var( $wpdb->prepare( "SELECT ID FROM $wpdb->posts WHERE post_type='page' AND post_status NOT IN ( 'pending', 'trash', 'future', 'auto-draft' ) AND post_content LIKE %s LIMIT 1;", "%{$shortcode}%" ) );
>>>>>>> fdd8a354
	} else {
		// Search for an existing page with the specified page slug.
		$valid_page_found = $wpdb->get_var( $wpdb->prepare( "SELECT ID FROM $wpdb->posts WHERE post_type='page' AND post_status NOT IN ( 'pending', 'trash', 'future', 'auto-draft' )  AND post_name = %s LIMIT 1;", $slug ) );
	}

	$valid_page_found = apply_filters( 'woocommerce_create_page_id', $valid_page_found, $slug, $page_content );

	if ( $valid_page_found ) {
		if ( $option ) {
			update_option( $option, $valid_page_found );
		}
		return $valid_page_found;
	}

	// Search for a matching valid trashed page.
	if ( strlen( $page_content ) > 0 ) {
		// Search for an existing page with the specified page content (typically a shortcode).
		$trashed_page_found = $wpdb->get_var( $wpdb->prepare( "SELECT ID FROM $wpdb->posts WHERE post_type='page' AND post_status = 'trash' AND post_content LIKE %s LIMIT 1;", "%{$page_content}%" ) );
	} else {
		// Search for an existing page with the specified page slug.
		$trashed_page_found = $wpdb->get_var( $wpdb->prepare( "SELECT ID FROM $wpdb->posts WHERE post_type='page' AND post_status = 'trash' AND post_name = %s LIMIT 1;", $slug ) );
	}

	if ( $trashed_page_found ) {
		$page_id   = $trashed_page_found;
		$page_data = array(
			'ID'          => $page_id,
			'post_status' => 'publish',
		);
		wp_update_post( $page_data );
	} else {
		$page_data = array(
			'post_status'    => 'publish',
			'post_type'      => 'page',
			'post_author'    => 1,
			'post_name'      => $slug,
			'post_title'     => $page_title,
			'post_content'   => $page_content,
			'post_parent'    => $post_parent,
			'comment_status' => 'closed',
		);
		$page_id   = wp_insert_post( $page_data );
	}

	if ( $option ) {
		update_option( $option, $page_id );
	}

	return $page_id;
}

/**
 * Output admin fields.
 *
 * Loops though the woocommerce options array and outputs each field.
 *
 * @param array $options Opens array to output.
 */
function woocommerce_admin_fields( $options ) {

	if ( ! class_exists( 'WC_Admin_Settings', false ) ) {
		include dirname( __FILE__ ) . '/class-wc-admin-settings.php';
	}

	WC_Admin_Settings::output_fields( $options );
}

/**
 * Update all settings which are passed.
 *
 * @param array $options Option fields to save.
 * @param array $data Passed data.
 */
function woocommerce_update_options( $options, $data = null ) {

	if ( ! class_exists( 'WC_Admin_Settings', false ) ) {
		include dirname( __FILE__ ) . '/class-wc-admin-settings.php';
	}

	WC_Admin_Settings::save_fields( $options, $data );
}

/**
 * Get a setting from the settings API.
 *
 * @param mixed $option_name Option name to save.
 * @param mixed $default Default value to save.
 * @return string
 */
function woocommerce_settings_get_option( $option_name, $default = '' ) {

	if ( ! class_exists( 'WC_Admin_Settings', false ) ) {
		include dirname( __FILE__ ) . '/class-wc-admin-settings.php';
	}

	return WC_Admin_Settings::get_option( $option_name, $default );
}

/**
 * Sees if line item stock has already reduced stock, and whether those values need adjusting e.g. after changing item qty.
 *
 * @since 3.6.0
 * @param WC_Order_Item $item Item object.
 * @param integer       $item_quantity Optional quantity to check against. Read from object if not passed.
 * @return boolean|array|WP_Error Array of changes or error object when stock is updated (@see wc_update_product_stock). False if nothing changes.
 */
function wc_maybe_adjust_line_item_product_stock( $item, $item_quantity = -1 ) {
	if ( 'line_item' !== $item->get_type() ) {
		return false;
	}

	$product               = $item->get_product();
	$item_quantity         = wc_stock_amount( $item_quantity >= 0 ? $item_quantity : $item->get_quantity() );
	$already_reduced_stock = wc_stock_amount( $item->get_meta( '_reduced_stock', true ) );

	if ( ! $product || ! $product->managing_stock() || ! $already_reduced_stock || $item_quantity === $already_reduced_stock ) {
		return false;
	}

	$diff = $item_quantity - $already_reduced_stock;

	if ( $diff < 0 ) {
		$new_stock = wc_update_product_stock( $product, $diff * -1, 'increase' );
	} else {
		$new_stock = wc_update_product_stock( $product, $diff, 'decrease' );
	}

	if ( is_wp_error( $new_stock ) ) {
		return $new_stock;
	}

	$item->update_meta_data( '_reduced_stock', $item_quantity );
	$item->save();

	return array(
		'from' => $new_stock + $diff,
		'to'   => $new_stock,
	);
}

/**
 * Save order items. Uses the CRUD.
 *
 * @since 2.2
 * @param int   $order_id Order ID.
 * @param array $items Order items to save.
 */
function wc_save_order_items( $order_id, $items ) {
	// Allow other plugins to check change in order items before they are saved.
	do_action( 'woocommerce_before_save_order_items', $order_id, $items );

	$qty_change_order_notes = array();

	// Line items and fees.
	if ( isset( $items['order_item_id'] ) ) {
		$data_keys = array(
			'line_tax'             => array(),
			'line_subtotal_tax'    => array(),
			'order_item_name'      => null,
			'order_item_qty'       => null,
			'order_item_tax_class' => null,
			'line_total'           => null,
			'line_subtotal'        => null,
		);
		foreach ( $items['order_item_id'] as $item_id ) {
			$item = WC_Order_Factory::get_order_item( absint( $item_id ) );

			if ( ! $item ) {
				continue;
			}

			$item_data = array();

			foreach ( $data_keys as $key => $default ) {
				$item_data[ $key ] = isset( $items[ $key ][ $item_id ] ) ? wc_check_invalid_utf8( wp_unslash( $items[ $key ][ $item_id ] ) ) : $default;
			}

			if ( '0' === $item_data['order_item_qty'] ) {
				$changed_stock = wc_maybe_adjust_line_item_product_stock( $item, 0 );
				if ( $changed_stock && ! is_wp_error( $changed_stock ) ) {
					$qty_change_order_notes[] = $item->get_name() . ' &ndash; ' . $changed_stock['from'] . '&rarr;' . $changed_stock['to'];
				}
				$item->delete();
				continue;
			}

			$item->set_props(
				array(
					'name'      => $item_data['order_item_name'],
					'quantity'  => $item_data['order_item_qty'],
					'tax_class' => $item_data['order_item_tax_class'],
					'total'     => $item_data['line_total'],
					'subtotal'  => $item_data['line_subtotal'],
					'taxes'     => array(
						'total'    => $item_data['line_tax'],
						'subtotal' => $item_data['line_subtotal_tax'],
					),
				)
			);

			if ( 'fee' === $item->get_type() ) {
				$item->set_amount( $item_data['line_total'] );
			}

			if ( isset( $items['meta_key'][ $item_id ], $items['meta_value'][ $item_id ] ) ) {
				foreach ( $items['meta_key'][ $item_id ] as $meta_id => $meta_key ) {
					$meta_key   = substr( wp_unslash( $meta_key ), 0, 255 );
					$meta_value = isset( $items['meta_value'][ $item_id ][ $meta_id ] ) ? wp_unslash( $items['meta_value'][ $item_id ][ $meta_id ] ) : '';

					if ( '' === $meta_key && '' === $meta_value ) {
						if ( ! strstr( $meta_id, 'new-' ) ) {
							$item->delete_meta_data_by_mid( $meta_id );
						}
					} elseif ( strstr( $meta_id, 'new-' ) ) {
						$item->add_meta_data( $meta_key, $meta_value, false );
					} else {
						$item->update_meta_data( $meta_key, $meta_value, $meta_id );
					}
				}
			}

			// Allow other plugins to change item object before it is saved.
			do_action( 'woocommerce_before_save_order_item', $item );

			$item->save();

			$changed_stock = wc_maybe_adjust_line_item_product_stock( $item );
			if ( $changed_stock && ! is_wp_error( $changed_stock ) ) {
				$qty_change_order_notes[] = $item->get_name() . ' (' . $changed_stock['from'] . '&rarr;' . $changed_stock['to'] . ')';
			}
		}
	}

	// Shipping Rows.
	if ( isset( $items['shipping_method_id'] ) ) {
		$data_keys = array(
			'shipping_method'       => null,
			'shipping_method_title' => null,
			'shipping_cost'         => 0,
			'shipping_taxes'        => array(),
		);

		foreach ( $items['shipping_method_id'] as $item_id ) {
			$item = WC_Order_Factory::get_order_item( absint( $item_id ) );

			if ( ! $item ) {
				continue;
			}

			$item_data = array();

			foreach ( $data_keys as $key => $default ) {
				$item_data[ $key ] = isset( $items[ $key ][ $item_id ] ) ? wc_clean( wp_unslash( $items[ $key ][ $item_id ] ) ) : $default;
			}

			$item->set_props(
				array(
					'method_id'    => $item_data['shipping_method'],
					'method_title' => $item_data['shipping_method_title'],
					'total'        => $item_data['shipping_cost'],
					'taxes'        => array(
						'total' => $item_data['shipping_taxes'],
					),
				)
			);

			if ( isset( $items['meta_key'][ $item_id ], $items['meta_value'][ $item_id ] ) ) {
				foreach ( $items['meta_key'][ $item_id ] as $meta_id => $meta_key ) {
					$meta_value = isset( $items['meta_value'][ $item_id ][ $meta_id ] ) ? wp_unslash( $items['meta_value'][ $item_id ][ $meta_id ] ) : '';

					if ( '' === $meta_key && '' === $meta_value ) {
						if ( ! strstr( $meta_id, 'new-' ) ) {
							$item->delete_meta_data_by_mid( $meta_id );
						}
					} elseif ( strstr( $meta_id, 'new-' ) ) {
						$item->add_meta_data( $meta_key, $meta_value, false );
					} else {
						$item->update_meta_data( $meta_key, $meta_value, $meta_id );
					}
				}
			}

			$item->save();
		}
	}

	$order = wc_get_order( $order_id );

	if ( ! empty( $qty_change_order_notes ) ) {
		/* translators: %s item name. */
		$order->add_order_note( sprintf( __( 'Adjusted stock: %s', 'woocommerce' ), implode( ', ', $qty_change_order_notes ) ), false, true );
	}

	$order->update_taxes();
	$order->calculate_totals( false );

	// Inform other plugins that the items have been saved.
	do_action( 'woocommerce_saved_order_items', $order_id, $items );
}

/**
 * Get HTML for some action buttons. Used in list tables.
 *
 * @since 3.3.0
 * @param array $actions Actions to output.
 * @return string
 */
function wc_render_action_buttons( $actions ) {
	$actions_html = '';

	foreach ( $actions as $action ) {
		if ( isset( $action['group'] ) ) {
			$actions_html .= '<div class="wc-action-button-group"><label>' . $action['group'] . '</label> <span class="wc-action-button-group__items">' . wc_render_action_buttons( $action['actions'] ) . '</span></div>';
		} elseif ( isset( $action['action'], $action['url'], $action['name'] ) ) {
			$actions_html .= sprintf( '<a class="button wc-action-button wc-action-button-%1$s %1$s" href="%2$s" aria-label="%3$s" title="%3$s">%4$s</a>', esc_attr( $action['action'] ), esc_url( $action['url'] ), esc_attr( isset( $action['title'] ) ? $action['title'] : $action['name'] ), esc_html( $action['name'] ) );
		}
	}

	return $actions_html;
}<|MERGE_RESOLUTION|>--- conflicted
+++ resolved
@@ -81,12 +81,8 @@
 
 	if ( strlen( $page_content ) > 0 ) {
 		// Search for an existing page with the specified page content (typically a shortcode).
-<<<<<<< HEAD
-		$valid_page_found = $wpdb->get_var( $wpdb->prepare( "SELECT ID FROM $wpdb->posts WHERE post_type='page' AND post_status NOT IN ( 'pending', 'trash', 'future', 'auto-draft' ) AND post_content LIKE %s LIMIT 1;", "%{$page_content}%" ) );
-=======
 		$shortcode = str_replace( array( '<!-- wp:shortcode -->', '<!-- /wp:shortcode -->' ), '', $page_content );
 		$valid_page_found = $wpdb->get_var( $wpdb->prepare( "SELECT ID FROM $wpdb->posts WHERE post_type='page' AND post_status NOT IN ( 'pending', 'trash', 'future', 'auto-draft' ) AND post_content LIKE %s LIMIT 1;", "%{$shortcode}%" ) );
->>>>>>> fdd8a354
 	} else {
 		// Search for an existing page with the specified page slug.
 		$valid_page_found = $wpdb->get_var( $wpdb->prepare( "SELECT ID FROM $wpdb->posts WHERE post_type='page' AND post_status NOT IN ( 'pending', 'trash', 'future', 'auto-draft' )  AND post_name = %s LIMIT 1;", $slug ) );
