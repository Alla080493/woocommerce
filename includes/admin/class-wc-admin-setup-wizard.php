<?php
/**
 * Setup Wizard Class
 *
 * Takes new users through some basic steps to setup their store.
 *
 * @package     WooCommerce/Admin
 * @version     2.6.0
 */

if ( ! defined( 'ABSPATH' ) ) {
	exit;
}

/**
 * WC_Admin_Setup_Wizard class.
 */
class WC_Admin_Setup_Wizard {

	/**
	 * Current step
	 *
	 * @var string
	 */
	private $step = '';

	/**
	 * Steps for the setup wizard
	 *
	 * @var array
	 */
	private $steps = array();

	/**
	 * Actions to be executed after the HTTP response has completed
	 *
	 * @var array
	 */
	private $deferred_actions = array();

	/**
	 * Tweets user can optionally send after install
	 *
	 * @var array
	 */
	private $tweets = array(
		'Someone give me woo-t, I just set up a new store with #WordPress and @WooCommerce!',
		'Someone give me high five, I just set up a new store with #WordPress and @WooCommerce!',
	);

	/**
	 * Hook in tabs.
	 */
	public function __construct() {
		if ( apply_filters( 'woocommerce_enable_setup_wizard', true ) && current_user_can( 'manage_woocommerce' ) ) {
			add_action( 'admin_menu', array( $this, 'admin_menus' ) );
			add_action( 'admin_init', array( $this, 'setup_wizard' ) );
		}
	}

	/**
	 * Add admin menus/screens.
	 */
	public function admin_menus() {
		add_dashboard_page( '', '', 'manage_options', 'wc-setup', '' );
	}

	/**
	 * The theme "extra" should only be shown if the current user can modify themes
	 * and the store doesn't already have a WooCommerce theme.
	 *
	 * @return boolean
	 */
	protected function should_show_theme_extra() {
		$support_woocommerce = current_theme_supports( 'woocommerce' ) && ! $this->is_default_theme();

		return (
			current_user_can( 'install_themes' ) &&
			current_user_can( 'switch_themes' ) &&
			! is_multisite() &&
			! $support_woocommerce
		);
	}

	/**
	 * Is the user using a default WP theme?
	 *
	 * @return boolean
	 */
	protected function is_default_theme() {
		return wc_is_active_theme(
			array(
				'twentyseventeen',
				'twentysixteen',
				'twentyfifteen',
				'twentyfourteen',
				'twentythirteen',
				'twentyeleven',
				'twentytwelve',
				'twentyten',
			)
		);
	}

	/**
	 * The "automated tax" extra should only be shown if the current user can
	 * install plugins and the store is in a supported country.
	 */
	protected function should_show_automated_tax_extra() {
		if ( ! current_user_can( 'install_plugins' ) ) {
			return false;
		}

		$country_code = WC()->countries->get_base_country();
		// https://developers.taxjar.com/api/reference/#countries .
		$tax_supported_countries = array_merge(
			array( 'US', 'CA', 'AU' ),
			WC()->countries->get_european_union_countries()
		);

		return in_array( $country_code, $tax_supported_countries, true );
	}

	/**
	 * Show the setup wizard.
	 */
	public function setup_wizard() {
		if ( empty( $_GET['page'] ) || 'wc-setup' !== $_GET['page'] ) { // WPCS: CSRF ok, input var ok.
			return;
		}
		$default_steps = array(
			'store_setup' => array(
				'name'    => __( 'Store setup', 'woocommerce' ),
				'view'    => array( $this, 'wc_setup_store_setup' ),
				'handler' => array( $this, 'wc_setup_store_setup_save' ),
			),
			'payment'     => array(
				'name'    => __( 'Payment', 'woocommerce' ),
				'view'    => array( $this, 'wc_setup_payment' ),
				'handler' => array( $this, 'wc_setup_payment_save' ),
			),
			'shipping'    => array(
				'name'    => __( 'Shipping', 'woocommerce' ),
				'view'    => array( $this, 'wc_setup_shipping' ),
				'handler' => array( $this, 'wc_setup_shipping_save' ),
			),
			'extras'      => array(
				'name'    => __( 'Extras', 'woocommerce' ),
				'view'    => array( $this, 'wc_setup_extras' ),
				'handler' => array( $this, 'wc_setup_extras_save' ),
			),
			'activate'    => array(
				'name'    => __( 'Activate', 'woocommerce' ),
				'view'    => array( $this, 'wc_setup_activate' ),
				'handler' => array( $this, 'wc_setup_activate_save' ),
			),
			'next_steps'  => array(
				'name'    => __( 'Ready!', 'woocommerce' ),
				'view'    => array( $this, 'wc_setup_ready' ),
				'handler' => '',
			),
		);

		// Hide the extras step if this store/user isn't eligible for them.
		if ( ! $this->should_show_theme_extra() && ! $this->should_show_automated_tax_extra() ) {
			unset( $default_steps['extras'] );
		}

		// Hide shipping step if the store is selling digital products only.
		if ( 'virtual' === get_option( 'woocommerce_product_type' ) ) {
			unset( $default_steps['shipping'] );
		}

		// Whether or not there is a pending background install of Jetpack.
		$pending_jetpack = ! class_exists( 'Jetpack' ) && get_option( 'woocommerce_setup_background_installing_jetpack' );

		$this->steps = apply_filters( 'woocommerce_setup_wizard_steps', $default_steps );
		$this->step  = isset( $_GET['step'] ) ? sanitize_key( $_GET['step'] ) : current( array_keys( $this->steps ) ); // WPCS: CSRF ok, input var ok.
		$suffix      = defined( 'SCRIPT_DEBUG' ) && SCRIPT_DEBUG ? '' : '.min';

		wp_register_script( 'jquery-blockui', WC()->plugin_url() . '/assets/js/jquery-blockui/jquery.blockUI' . $suffix . '.js', array( 'jquery' ), '2.70', true );
		wp_register_script( 'selectWoo', WC()->plugin_url() . '/assets/js/selectWoo/selectWoo.full' . $suffix . '.js', array( 'jquery' ), '1.0.0' );
		wp_register_script( 'wc-enhanced-select', WC()->plugin_url() . '/assets/js/admin/wc-enhanced-select' . $suffix . '.js', array( 'jquery', 'selectWoo' ), WC_VERSION );
		wp_localize_script(
			'wc-enhanced-select',
			'wc_enhanced_select_params',
			array(
				'i18n_no_matches'           => _x( 'No matches found', 'enhanced select', 'woocommerce' ),
				'i18n_ajax_error'           => _x( 'Loading failed', 'enhanced select', 'woocommerce' ),
				'i18n_input_too_short_1'    => _x( 'Please enter 1 or more characters', 'enhanced select', 'woocommerce' ),
				'i18n_input_too_short_n'    => _x( 'Please enter %qty% or more characters', 'enhanced select', 'woocommerce' ),
				'i18n_input_too_long_1'     => _x( 'Please delete 1 character', 'enhanced select', 'woocommerce' ),
				'i18n_input_too_long_n'     => _x( 'Please delete %qty% characters', 'enhanced select', 'woocommerce' ),
				'i18n_selection_too_long_1' => _x( 'You can only select 1 item', 'enhanced select', 'woocommerce' ),
				'i18n_selection_too_long_n' => _x( 'You can only select %qty% items', 'enhanced select', 'woocommerce' ),
				'i18n_load_more'            => _x( 'Loading more results&hellip;', 'enhanced select', 'woocommerce' ),
				'i18n_searching'            => _x( 'Searching&hellip;', 'enhanced select', 'woocommerce' ),
				'ajax_url'                  => admin_url( 'admin-ajax.php' ),
				'search_products_nonce'     => wp_create_nonce( 'search-products' ),
				'search_customers_nonce'    => wp_create_nonce( 'search-customers' ),
			)
		);
		wp_enqueue_style( 'woocommerce_admin_styles', WC()->plugin_url() . '/assets/css/admin.css', array(), WC_VERSION );
		wp_enqueue_style( 'wc-setup', WC()->plugin_url() . '/assets/css/wc-setup.css', array( 'dashicons', 'install' ), WC_VERSION );

		wp_register_script( 'wc-setup', WC()->plugin_url() . '/assets/js/admin/wc-setup' . $suffix . '.js', array( 'jquery', 'wc-enhanced-select', 'jquery-blockui', 'wp-util' ), WC_VERSION );
		wp_localize_script(
			'wc-setup',
			'wc_setup_params',
			array(
				'pending_jetpack_install' => $pending_jetpack ? 'yes' : 'no',
				'states'                  => WC()->countries->get_states(),
			)
		);

		// @codingStandardsIgnoreStart
		if ( ! empty( $_POST['save_step'] ) && isset( $this->steps[ $this->step ]['handler'] ) ) {
			call_user_func( $this->steps[ $this->step ]['handler'], $this );
		}
		// @codingStandardsIgnoreEnd

		ob_start();
		$this->setup_wizard_header();
		$this->setup_wizard_steps();
		$this->setup_wizard_content();
		$this->setup_wizard_footer();
		exit;
	}

	/**
	 * Get the URL for the next step's screen.
	 *
	 * @param string $step  slug (default: current step).
	 * @return string       URL for next step if a next step exists.
	 *                      Admin URL if it's the last step.
	 *                      Empty string on failure.
	 * @since 3.0.0
	 */
	public function get_next_step_link( $step = '' ) {
		if ( ! $step ) {
			$step = $this->step;
		}

		$keys = array_keys( $this->steps );
		if ( end( $keys ) === $step ) {
			return admin_url();
		}

		$step_index = array_search( $step, $keys, true );
		if ( false === $step_index ) {
			return '';
		}

		return add_query_arg( 'step', $keys[ $step_index + 1 ], remove_query_arg( 'activate_error' ) );
	}

	/**
	 * Setup Wizard Header.
	 */
	public function setup_wizard_header() {
		?>
		<!DOCTYPE html>
		<html <?php language_attributes(); ?>>
		<head>
			<meta name="viewport" content="width=device-width" />
			<meta http-equiv="Content-Type" content="text/html; charset=utf-8" />
			<title><?php esc_html_e( 'WooCommerce &rsaquo; Setup Wizard', 'woocommerce' ); ?></title>
			<?php wp_print_scripts( 'wc-setup' ); ?>
			<?php do_action( 'admin_print_styles' ); ?>
			<?php do_action( 'admin_head' ); ?>
		</head>
		<body class="wc-setup wp-core-ui">
			<h1 id="wc-logo"><a href="https://woocommerce.com/"><img src="<?php echo esc_url( WC()->plugin_url() ); ?>/assets/images/woocommerce_logo.png" alt="WooCommerce" /></a></h1>
		<?php
	}

	/**
	 * Setup Wizard Footer.
	 */
	public function setup_wizard_footer() {
		?>
			<?php if ( 'store_setup' === $this->step ) : ?>
				<a class="wc-setup-footer-links" href="<?php echo esc_url( admin_url() ); ?>"><?php esc_html_e( 'Not right now', 'woocommerce' ); ?></a>
			<?php elseif ( 'activate' === $this->step ) : ?>
				<a class="wc-setup-footer-links" href="<?php echo esc_url( $this->get_next_step_link() ); ?>"><?php esc_html_e( 'Skip this step', 'woocommerce' ); ?></a>
			<?php endif; ?>
			</body>
		</html>
		<?php
	}

	/**
	 * Output the steps.
	 */
	public function setup_wizard_steps() {
		$output_steps      = $this->steps;
		$selected_features = array_filter( $this->wc_setup_activate_get_feature_list() );

		// Hide the activate step if Jetpack is already active, unless WooCommerce Services
		// features are selected, or unless the Activate step was already taken.
		if ( class_exists( 'Jetpack' ) && Jetpack::is_active() && empty( $selected_features ) && 'yes' !== get_transient( 'wc_setup_activated' ) ) {
			unset( $output_steps['activate'] );
		}

		?>
		<ol class="wc-setup-steps">
			<?php
			foreach ( $output_steps as $step_key => $step ) {
				$is_completed = array_search( $this->step, array_keys( $this->steps ), true ) > array_search( $step_key, array_keys( $this->steps ), true );

				if ( $step_key === $this->step ) {
					?>
					<li class="active"><?php echo esc_html( $step['name'] ); ?></li>
					<?php
				} elseif ( $is_completed ) {
					?>
					<li class="done">
						<a href="<?php echo esc_url( add_query_arg( 'step', $step_key, remove_query_arg( 'activate_error' ) ) ); ?>"><?php echo esc_html( $step['name'] ); ?></a>
					</li>
					<?php
				} else {
					?>
					<li><?php echo esc_html( $step['name'] ); ?></li>
					<?php
				}
			}
			?>
		</ol>
		<?php
	}

	/**
	 * Output the content for the current step.
	 */
	public function setup_wizard_content() {
		echo '<div class="wc-setup-content">';
		if ( ! empty( $this->steps[ $this->step ]['view'] ) ) {
			call_user_func( $this->steps[ $this->step ]['view'], $this );
		}
		echo '</div>';
	}

	/**
	 * Initial "store setup" step.
	 * Location, product type, page setup, and tracking opt-in.
	 */
	public function wc_setup_store_setup() {
		$address        = WC()->countries->get_base_address();
		$address_2      = WC()->countries->get_base_address_2();
		$city           = WC()->countries->get_base_city();
		$state          = WC()->countries->get_base_state();
		$country        = WC()->countries->get_base_country();
		$postcode       = WC()->countries->get_base_postcode();
		$currency       = get_option( 'woocommerce_currency', 'GBP' );
		$product_type   = get_option( 'woocommerce_product_type', 'both' );
		$sell_in_person = get_option( 'woocommerce_sell_in_person', 'none_selected' );

		if ( empty( $country ) ) {
			$user_location = WC_Geolocation::geolocate_ip();
			$country       = $user_location['country'];
			$state         = $user_location['state'];
		}

		$locale_info         = include WC()->plugin_path() . '/i18n/locale-info.php';
		$currency_by_country = wp_list_pluck( $locale_info, 'currency_code' );
		?>
		<form method="post" class="address-step">
			<?php wp_nonce_field( 'wc-setup' ); ?>
			<p class="store-setup"><?php esc_html_e( 'The following wizard will help you configure your store and get you started quickly.', 'woocommerce' ); ?></p>

			<div class="store-address-container">

				<label for="store_country" class="location-prompt"><?php esc_html_e( 'Where is your store based?', 'woocommerce' ); ?></label>
				<select id="store_country" name="store_country" required data-placeholder="<?php esc_attr_e( 'Choose a country&hellip;', 'woocommerce' ); ?>" aria-label="<?php esc_attr_e( 'Country', 'woocommerce' ); ?>" class="location-input wc-enhanced-select dropdown">
					<?php foreach ( WC()->countries->get_countries() as $code => $label ) : ?>
						<option <?php selected( $code, $country ); ?> value="<?php echo esc_attr( $code ); ?>"><?php echo esc_html( $label ); ?></option>
					<?php endforeach; ?>
				</select>

				<label class="location-prompt" for="store_address"><?php esc_html_e( 'Address', 'woocommerce' ); ?></label>
				<input type="text" id="store_address" class="location-input" name="store_address" required value="<?php echo esc_attr( $address ); ?>" />

				<label class="location-prompt" for="store_address_2"><?php esc_html_e( 'Address line 2', 'woocommerce' ); ?></label>
				<input type="text" id="store_address_2" class="location-input" name="store_address_2" value="<?php echo esc_attr( $address_2 ); ?>" />

				<div class="store-state-container hidden">
					<label for="store_state" class="location-prompt">
						<?php esc_html_e( 'State', 'woocommerce' ); ?>
					</label>
					<select id="store_state" name="store_state" data-placeholder="<?php esc_attr_e( 'Choose a state&hellip;', 'woocommerce' ); ?>" aria-label="<?php esc_attr_e( 'State', 'woocommerce' ); ?>" class="location-input wc-enhanced-select dropdown"></select>
				</div>

				<div class="city-and-postcode">
					<div>
						<label class="location-prompt" for="store_city"><?php esc_html_e( 'City', 'woocommerce' ); ?></label>
						<input type="text" id="store_city" class="location-input" name="store_city" required value="<?php echo esc_attr( $city ); ?>" />
					</div>
					<div>
						<label class="location-prompt" for="store_postcode"><?php esc_html_e( 'Postcode / ZIP', 'woocommerce' ); ?></label>
						<input type="text" id="store_postcode" class="location-input" name="store_postcode" required value="<?php echo esc_attr( $postcode ); ?>" />
					</div>
				</div>
			</div>

			<div class="store-currency-container">
			<label class="location-prompt" for="currency_code">
				<?php esc_html_e( 'What currency do you accept payments in?', 'woocommerce' ); ?>
			</label>
			<select
				id="currency_code"
				name="currency_code"
				required
				data-placeholder="<?php esc_attr_e( 'Choose a currency&hellip;', 'woocommerce' ); ?>"
				class="location-input wc-enhanced-select dropdown"
			>
				<option value=""><?php esc_html_e( 'Choose a currency&hellip;', 'woocommerce' ); ?></option>
				<?php foreach ( get_woocommerce_currencies() as $code => $name ) : ?>
					<option value="<?php echo esc_attr( $code ); ?>" <?php selected( $currency, $code ); ?>>
						<?php
						$symbol = get_woocommerce_currency_symbol( $code );

						if ( $symbol === $code ) {
							/* translators: 1: currency name 2: currency code */
							echo esc_html( sprintf( __( '%1$s (%2$s)', 'woocommerce' ), $name, $code ) );
						} else {
							/* translators: 1: currency name 2: currency symbol, 3: currency code */
							echo esc_html( sprintf( __( '%1$s (%2$s / %3$s)', 'woocommerce' ), $name, get_woocommerce_currency_symbol( $code ), $code ) );
						}
						?>
					</option>
				<?php endforeach; ?>
			</select>
			<script type="text/javascript">
				var wc_setup_currencies = <?php echo wp_json_encode( $currency_by_country ); ?>;
				var wc_base_state       = "<?php echo esc_js( $state ); ?>";
			</script>
			</div>

			<div class="product-type-container">
			<label class="location-prompt" for="product_type">
				<?php esc_html_e( 'What type of products do you plan to sell?', 'woocommerce' ); ?>
			</label>
			<select id="product_type" name="product_type" required class="location-input wc-enhanced-select dropdown">
				<option value="both" <?php selected( $product_type, 'both' ); ?>><?php esc_html_e( 'I plan to sell both physical and digital products', 'woocommerce' ); ?></option>
				<option value="physical" <?php selected( $product_type, 'physical' ); ?>><?php esc_html_e( 'I plan to sell physical products', 'woocommerce' ); ?></option>
				<option value="virtual" <?php selected( $product_type, 'virtual' ); ?>><?php esc_html_e( 'I plan to sell digital products', 'woocommerce' ); ?></option>
			</select>
			</div>

			<input
				type="checkbox"
				id="woocommerce_sell_in_person"
				name="sell_in_person"
				value="yes"
				<?php checked( $sell_in_person, true ); ?>
			/>
			<label class="location-prompt" for="woocommerce_sell_in_person">
				<?php esc_html_e( 'I will also be selling products or services in person.', 'woocommerce' ); ?>
			</label>

			<?php
			if ( 'unknown' === get_option( 'woocommerce_allow_tracking', 'unknown' ) ) {
				?>
				<div class="woocommerce-tracker">
					<p class="checkbox">
						<input type="checkbox" id="wc_tracker_checkbox" name="wc_tracker_checkbox" value="yes" checked />
						<label for="wc_tracker_checkbox"><?php esc_html_e( 'Help WooCommerce improve with usage tracking.', 'woocommerce' ); ?></label>
					</p>
					<p>
					<?php
					esc_html_e( 'Gathering usage data allows us to make WooCommerce better &mdash; your store will be considered as we evaluate new features, judge the quality of an update, or determine if an improvement makes sense. If you would rather opt-out, and do not check this box, we will not know this store exists and we will not collect any usage data.', 'woocommerce' );
					echo ' <a target="_blank" href="https://woocommerce.com/usage-tracking/">' . esc_html__( 'Read more about what we collect.', 'woocommerce' ) . '</a>';
					?>
					</p>
				</div>
				<?php
			}
			?>
			<p class="wc-setup-actions step">
				<button type="submit" class="button-primary button button-large button-next" value="<?php esc_attr_e( "Let's go!", 'woocommerce' ); ?>" name="save_step"><?php esc_html_e( "Let's go!", 'woocommerce' ); ?></button>
			</p>
		</form>
		<?php
	}

	/**
	 * Save initial store settings.
	 */
	public function wc_setup_store_setup_save() {
		check_admin_referer( 'wc-setup' );
		// @codingStandardsIgnoreStart
		$address        = sanitize_text_field( $_POST['store_address'] );
		$address_2      = sanitize_text_field( $_POST['store_address_2'] );
		$city           = sanitize_text_field( $_POST['store_city'] );
		$country        = sanitize_text_field( $_POST['store_country'] );
		$state          = sanitize_text_field( $_POST['store_state'] );
		$postcode       = sanitize_text_field( $_POST['store_postcode'] );
		$currency_code  = sanitize_text_field( $_POST['currency_code'] );
		$product_type   = sanitize_text_field( $_POST['product_type'] );
<<<<<<< HEAD
		$sell_in_person = isset( $_POST['sell_in_person'] ) && ( 'yes'   === sanitize_text_field( $_POST['sell_in_person'] ) );
		$tracking       = isset( $_POST['wc_tracker_optin'] ) && ( 'yes' === sanitize_text_field( $_POST['wc_tracker_optin'] ) );
=======
		$sell_in_person = isset( $_POST['sell_in_person'] ) && ( 'yes' === sanitize_text_field( $_POST['sell_in_person'] ) );
		$tracking       = isset( $_POST['wc_tracker_checkbox'] ) && ( 'yes' === sanitize_text_field( $_POST['wc_tracker_checkbox'] ) );
>>>>>>> 3a20e325
		// @codingStandardsIgnoreEnd

		if ( ! $state ) {
			$state = '*';
		}

		update_option( 'woocommerce_store_address', $address );
		update_option( 'woocommerce_store_address_2', $address_2 );
		update_option( 'woocommerce_store_city', $city );
		update_option( 'woocommerce_default_country', $country . ':' . $state );
		update_option( 'woocommerce_store_postcode', $postcode );
		update_option( 'woocommerce_currency', $currency_code );
		update_option( 'woocommerce_product_type', $product_type );
		update_option( 'woocommerce_sell_in_person', $sell_in_person );

		$locale_info = include WC()->plugin_path() . '/i18n/locale-info.php';

		// Set currency formatting options based on chosen location and currency.
		if (
			isset( $locale_info[ $country ] ) &&
			$locale_info[ $country ]['currency_code'] === $currency_code
		) {
			update_option( 'woocommerce_currency_pos', $locale_info[ $country ]['currency_pos'] );
			update_option( 'woocommerce_price_decimal_sep', $locale_info[ $country ]['decimal_sep'] );
			update_option( 'woocommerce_price_num_decimals', $locale_info[ $country ]['num_decimals'] );
			update_option( 'woocommerce_price_thousand_sep', $locale_info[ $country ]['thousand_sep'] );
		}

		if ( $tracking ) {
			update_option( 'woocommerce_allow_tracking', 'yes' );
			WC_Tracker::send_tracking_data( true );
		} else {
			update_option( 'woocommerce_allow_tracking', 'no' );
		}

		WC_Install::create_pages();
		wp_safe_redirect( esc_url_raw( $this->get_next_step_link() ) );
		exit;
	}

	/**
	 * Finishes replying to the client, but keeps the process running for further (async) code execution.
	 *
	 * @see https://core.trac.wordpress.org/ticket/41358 .
	 */
	protected function close_http_connection() {
		// Only 1 PHP process can access a session object at a time, close this so the next request isn't kept waiting.
		// @codingStandardsIgnoreStart
		if ( session_id() ) {
			session_write_close();
		}
		// @codingStandardsIgnoreEnd

		wc_set_time_limit( 0 );

		// fastcgi_finish_request is the cleanest way to send the response and keep the script running, but not every server has it.
		if ( is_callable( 'fastcgi_finish_request' ) ) {
			fastcgi_finish_request();
		} else {
			// Fallback: send headers and flush buffers.
			if ( ! headers_sent() ) {
				header( 'Connection: close' );
			}
			@ob_end_flush(); // @codingStandardsIgnoreLine.
			flush();
		}
	}

	/**
	 * Function called after the HTTP request is finished, so it's executed without the client having to wait for it.
	 *
	 * @see WC_Admin_Setup_Wizard::install_plugin
	 * @see WC_Admin_Setup_Wizard::install_theme
	 */
	public function run_deferred_actions() {
		$this->close_http_connection();
		foreach ( $this->deferred_actions as $action ) {
			call_user_func_array( $action['func'], $action['args'] );

			// Clear the background installation flag if this is a plugin.
			if (
				isset( $action['func'][1] ) &&
				'background_installer' === $action['func'][1] &&
				isset( $action['args'][0] )
			) {
				delete_option( 'woocommerce_setup_background_installing_' . $action['args'][0] );
			}
		}
	}

	/**
	 * Helper method to queue the background install of a plugin.
	 *
	 * @param string $plugin_id  Plugin id used for background install.
	 * @param array  $plugin_info Plugin info array containing at least main file and repo slug.
	 */
	protected function install_plugin( $plugin_id, $plugin_info ) {
		// Make sure we don't trigger multiple simultaneous installs.
		if ( get_option( 'woocommerce_setup_background_installing_' . $plugin_id ) ) {
			return;
		}

		if ( ! empty( $plugin_info['file'] ) && is_plugin_active( $plugin_info['file'] ) ) {
			return;
		}

		if ( empty( $this->deferred_actions ) ) {
			add_action( 'shutdown', array( $this, 'run_deferred_actions' ) );
		}

		array_push(
			$this->deferred_actions,
			array(
				'func' => array( 'WC_Install', 'background_installer' ),
				'args' => array( $plugin_id, $plugin_info ),
			)
		);

		// Set the background installation flag for this plugin.
		update_option( 'woocommerce_setup_background_installing_' . $plugin_id, true );
	}


	/**
	 * Helper method to queue the background install of a theme.
	 *
	 * @param string $theme_id  Theme id used for background install.
	 */
	protected function install_theme( $theme_id ) {
		if ( empty( $this->deferred_actions ) ) {
			add_action( 'shutdown', array( $this, 'run_deferred_actions' ) );
		}
		array_push(
			$this->deferred_actions,
			array(
				'func' => array( 'WC_Install', 'theme_background_installer' ),
				'args' => array( $theme_id ),
			)
		);
	}

	/**
	 * Helper method to install Jetpack.
	 */
	protected function install_jetpack() {
		$this->install_plugin(
			'jetpack',
			array(
				'file'      => 'jetpack/jetpack.php',
				'name'      => __( 'Jetpack', 'woocommerce' ),
				'repo-slug' => 'jetpack',
			)
		);
	}

	/**
	 * Helper method to install WooCommerce Services and its Jetpack dependency.
	 */
	protected function install_woocommerce_services() {
		$this->install_jetpack();
		$this->install_plugin(
			'woocommerce-services',
			array(
				'file'      => 'woocommerce-services/woocommerce-services.php',
				'name'      => __( 'WooCommerce Services', 'woocommerce' ),
				'repo-slug' => 'woocommerce-services',
			)
		);
	}

	/**
	 * Get the WCS shipping carrier for a given country code.
	 *
	 * Can also be used to determine if WCS supports a given country.
	 *
	 * @param string $country_code Country Code.
	 * @param string $currency_code Currecy Code.
	 * @return bool|string Carrier name if supported, boolean False otherwise.
	 */
	protected function get_wcs_shipping_carrier( $country_code, $currency_code ) {
		switch ( array( $country_code, $currency_code ) ) {
			case array( 'US', 'USD' ):
				return 'USPS';
			case array( 'CA', 'CAD' ):
				return 'Canada Post';
			default:
				return false;
		}
	}

	/**
	 * Get shipping methods based on country code.
	 *
	 * @param string $country_code Country code.
	 * @param string $currency_code Currency code.
	 * @return array
	 */
	protected function get_wizard_shipping_methods( $country_code, $currency_code ) {
		$shipping_methods = array(
			'live_rates'    => array(
				'name'        => __( 'Live Rates', 'woocommerce' ),
				'description' => __( 'WooCommerce Services and Jetpack will be installed and activated for you.', 'woocommerce' ),
			),
			'flat_rate'     => array(
				'name'        => __( 'Flat Rate', 'woocommerce' ),
				'description' => __( 'Set a fixed price to cover shipping costs.', 'woocommerce' ),
				'settings'    => array(
					'cost' => array(
						'type'          => 'text',
						'default_value' => __( 'Cost', 'woocommerce' ),
						'description'   => __( 'What would you like to charge for flat rate shipping?', 'woocommerce' ),
						'required'      => true,
					),
				),
			),
			'free_shipping' => array(
				'name'        => __( 'Free Shipping', 'woocommerce' ),
				'description' => __( "Don't charge for shipping.", 'woocommerce' ),
			),
		);

		$live_rate_carrier = $this->get_wcs_shipping_carrier( $country_code, $currency_code );

		if ( false === $live_rate_carrier || ! current_user_can( 'install_plugins' ) ) {
			unset( $shipping_methods['live_rates'] );
		}

		return $shipping_methods;
	}

	/**
	 * Render the available shipping methods for a given country code.
	 *
	 * @param string $country_code Country code.
	 * @param string $currency_code Currency code.
	 * @param string $input_prefix Input prefix.
	 */
	protected function shipping_method_selection_form( $country_code, $currency_code, $input_prefix ) {
		$live_rate_carrier = $this->get_wcs_shipping_carrier( $country_code, $currency_code );
		$selected          = $live_rate_carrier ? 'live_rates' : 'flat_rate';
		$shipping_methods  = $this->get_wizard_shipping_methods( $country_code, $currency_code );
		?>
		<div class="wc-wizard-shipping-method-select">
			<div class="wc-wizard-shipping-method-dropdown">
				<select id="<?php echo esc_attr( "{$input_prefix}[method]" ); ?>" name="<?php echo esc_attr( "{$input_prefix}[method]" ); ?>" class="method wc-enhanced-select">
				<?php foreach ( $shipping_methods as $method_id => $method ) : ?>
					<option value="<?php echo esc_attr( $method_id ); ?>" <?php selected( $selected, $method_id ); ?>><?php echo esc_html( $method['name'] ); ?></option>
				<?php endforeach; ?>
				</select>
			</div>
			<div class="shipping-method-descriptions">
				<?php foreach ( $shipping_methods as $method_id => $method ) : ?>
					<p class="shipping-method-description <?php echo esc_attr( $method_id ); ?> <?php echo $method_id !== $selected ? 'hide' : ''; ?>">
						<?php echo esc_html( $method['description'] ); ?>
					</p>
				<?php endforeach; ?>
			</div>
		</div>

		<div class="shipping-method-settings">
		<?php foreach ( $shipping_methods as $method_id => $method ) : ?>
			<?php
			if ( empty( $method['settings'] ) ) {
				continue;
			}
			?>
			<div class="shipping-method-setting <?php echo esc_attr( $method_id ); ?> <?php echo $method_id !== $selected ? 'hide' : ''; ?>">
			<?php foreach ( $method['settings'] as $setting_id => $setting ) : ?>
				<?php $method_setting_id = "{$input_prefix}[{$method_id}][{$setting_id}]"; ?>
				<input
					type="<?php echo esc_attr( $setting['type'] ); ?>"
					placeholder="<?php echo esc_attr( $setting['default_value'] ); ?>"
					id="<?php echo esc_attr( $method_setting_id ); ?>"
					name="<?php echo esc_attr( $method_setting_id ); ?>"
					class="<?php echo esc_attr( $setting['required'] ? 'shipping-method-required-field' : '' ); ?>"
					<?php echo ( $method_id === $selected && $setting['required'] ) ? 'required' : ''; ?>
				/>
				<p class="description">
					<?php echo esc_html( $setting['description'] ); ?>
				</p>
			<?php endforeach; ?>
			</div>
		<?php endforeach; ?>
		</div>
		<?php
	}

	/**
	 * Shipping.
	 */
	public function wc_setup_shipping() {
		$country_code          = WC()->countries->get_base_country();
		$country_name          = WC()->countries->countries[ $country_code ];
		$prefixed_country_name = WC()->countries->estimated_for_prefix( $country_code ) . $country_name;
		$currency_code         = get_woocommerce_currency();
		$wcs_carrier           = $this->get_wcs_shipping_carrier( $country_code, $currency_code );
		$existing_zones        = WC_Shipping_Zones::get_zones();
		$dimension_unit        = get_option( 'woocommerce_dimension_unit' );
		$weight_unit           = get_option( 'woocommerce_weight_unit' );
		$locale_info           = include WC()->plugin_path() . '/i18n/locale-info.php';

		if ( ! $weight_unit && isset( $locale_info[ $country_code ] ) ) {
			$weight_unit = $locale_info[ $country_code ]['weight_unit'];
		} else {
			$weight_unit = $weight_unit ? $weight_unit : 'kg';
		}

		if ( ! $dimension_unit && isset( $locale_info[ $country_code ] ) ) {
			$dimension_unit = $locale_info[ $country_code ]['dimension_unit'];
		} else {
			$dimension_unit = $dimension_unit ? $dimension_unit : 'cm';
		}

		if ( ! empty( $existing_zones ) ) {
			$intro_text = __( 'How would you like units on your store displayed?', 'woocommerce' );
		} elseif ( $wcs_carrier ) {
			$intro_text = sprintf(
				/* translators: %1$s: country name including the 'the' prefix, %2$s: shipping carrier name */
				__( "You're all set up to ship anywhere in %1\$s, and outside of it. We recommend using <strong>live rates</strong> (which are powered by our WooCommerce Services plugin and Jetpack) to get accurate %2\$s shipping prices to cover the cost of order fulfillment.", 'woocommerce' ),
				$prefixed_country_name,
				$wcs_carrier
			);
		} else {
			$intro_text = sprintf(
				/* translators: %s: country name including the 'the' prefix if needed */
				__( "You can choose which countries you'll be shipping to and with which methods. To get started, we've set you up with shipping inside and outside of %s.", 'woocommerce' ),
				$prefixed_country_name
			);
		}

		?>
		<h1><?php esc_html_e( 'Shipping', 'woocommerce' ); ?></h1>
		<p><?php echo wp_kses_post( $intro_text ); ?></p>
		<form method="post">
			<?php if ( empty( $existing_zones ) ) : ?>
				<ul class="wc-wizard-services shipping">
					<li class="wc-wizard-service-item">
						<div class="wc-wizard-service-name">
							<p><?php echo esc_html_e( 'Shipping Zone', 'woocommerce' ); ?></p>
						</div>
						<div class="wc-wizard-service-description">
							<p><?php echo esc_html_e( 'Shipping Method', 'woocommerce' ); ?></p>
						</div>
					</li>
					<li class="wc-wizard-service-item">
						<div class="wc-wizard-service-name">
							<p><?php echo esc_html( $country_name ); ?></p>
						</div>
						<div class="wc-wizard-service-description">
							<?php $this->shipping_method_selection_form( $country_code, $currency_code, 'shipping_zones[domestic]' ); ?>
						</div>
						<div class="wc-wizard-service-enable">
							<span class="wc-wizard-service-toggle">
								<input id="shipping_zones[domestic][enabled]" type="checkbox" name="shipping_zones[domestic][enabled]" value="yes" checked="checked" class="wc-wizard-shipping-method-enable" />
								<label for="shipping_zones[domestic][enabled]">
							</span>
						</div>
					</li>
					<li class="wc-wizard-service-item">
						<div class="wc-wizard-service-name">
							<p><?php echo esc_html_e( 'Locations not covered by your other zones', 'woocommerce' ); ?></p>
						</div>
						<div class="wc-wizard-service-description">
							<?php $this->shipping_method_selection_form( $country_code, $currency_code, 'shipping_zones[intl]' ); ?>
						</div>
						<div class="wc-wizard-service-enable">
							<span class="wc-wizard-service-toggle">
								<input id="shipping_zones[intl][enabled]" type="checkbox" name="shipping_zones[intl][enabled]" value="yes" checked="checked" class="wc-wizard-shipping-method-enable"/>
								<label for="shipping_zones[intl][enabled]">
							</span>
						</div>
					</li>
				</ul>
			<?php endif; ?>

			<div class="wc-setup-shipping-units">
				<div class="wc-setup-shipping-unit">
					<p>
						<label for="weight_unit">
							<?php
								printf(
									wp_kses(
										__( '<strong>Weight unit</strong>—used to calculate shipping rates, and more.', 'woocommerce' ),
										array( 'strong' => array() )
									)
								);
							?>
						</label>
					</p>
					<select id="weight_unit" name="weight_unit" class="wc-enhanced-select">
						<option value="kg" <?php selected( $weight_unit, 'kg' ); ?>><?php esc_html_e( 'kg', 'woocommerce' ); ?></option>
						<option value="g" <?php selected( $weight_unit, 'g' ); ?>><?php esc_html_e( 'g', 'woocommerce' ); ?></option>
						<option value="lbs" <?php selected( $weight_unit, 'lbs' ); ?>><?php esc_html_e( 'lbs', 'woocommerce' ); ?></option>
						<option value="oz" <?php selected( $weight_unit, 'oz' ); ?>><?php esc_html_e( 'oz', 'woocommerce' ); ?></option>
					</select>
				</div>
				<div class="wc-setup-shipping-unit">
					<p>
						<label for="dimension_unit">
							<?php
								printf(
									wp_kses(
										__( '<strong>Dimension unit</strong>—helps for accurate package selection.', 'woocommerce' ),
										array( 'strong' => array() )
									)
								);
							?>
						</label>
					</p>
					<select id="dimension_unit" name="dimension_unit" class="wc-enhanced-select">
						<option value="m" <?php selected( $dimension_unit, 'm' ); ?>><?php esc_html_e( 'm', 'woocommerce' ); ?></option>
						<option value="cm" <?php selected( $dimension_unit, 'cm' ); ?>><?php esc_html_e( 'cm', 'woocommerce' ); ?></option>
						<option value="mm" <?php selected( $dimension_unit, 'mm' ); ?>><?php esc_html_e( 'mm', 'woocommerce' ); ?></option>
						<option value="in" <?php selected( $dimension_unit, 'in' ); ?>><?php esc_html_e( 'in', 'woocommerce' ); ?></option>
						<option value="yd" <?php selected( $dimension_unit, 'yd' ); ?>><?php esc_html_e( 'yd', 'woocommerce' ); ?></option>
					</select>
				</div>
			</div>

			<p class="wc-setup-actions step">
				<button type="submit" class="button-primary button button-large button-next" value="<?php esc_attr_e( 'Continue', 'woocommerce' ); ?>" name="save_step"><?php esc_html_e( 'Continue', 'woocommerce' ); ?></button>
				<?php wp_nonce_field( 'wc-setup' ); ?>
			</p>
		</form>
		<?php
	}

	/**
	 * Save shipping options.
	 */
	public function wc_setup_shipping_save() {
		check_admin_referer( 'wc-setup' );

		// If going through this step again, remove the live rates options.
		// in case the user saved different settings this time.
		delete_option( 'woocommerce_setup_domestic_live_rates_zone' );
		delete_option( 'woocommerce_setup_intl_live_rates_zone' );

		// @codingStandardsIgnoreStart
		$setup_domestic   = isset( $_POST['shipping_zones']['domestic']['enabled'] ) && ( 'yes' === $_POST['shipping_zones']['domestic']['enabled'] );
		$domestic_method  = isset( $_POST['shipping_zones']['domestic']['method'] ) ? sanitize_text_field( wp_unslash( $_POST['shipping_zones']['domestic']['method'] ) ) : '';
		$setup_intl       = isset( $_POST['shipping_zones']['intl']['enabled'] ) && ( 'yes' === $_POST['shipping_zones']['intl']['enabled'] );
		$intl_method      = isset( $_POST['shipping_zones']['intl']['method'] ) ? sanitize_text_field( wp_unslash( $_POST['shipping_zones']['intl']['method'] ) ) : '';
		$weight_unit      = sanitize_text_field( wp_unslash( $_POST['weight_unit'] ) );
		$dimension_unit   = sanitize_text_field( wp_unslash( $_POST['dimension_unit'] ) );
		$existing_zones   = WC_Shipping_Zones::get_zones();
		// @codingStandardsIgnoreEnd

		update_option( 'woocommerce_ship_to_countries', '' );
		update_option( 'woocommerce_weight_unit', $weight_unit );
		update_option( 'woocommerce_dimension_unit', $dimension_unit );

		// For now, limit this setup to the first run.
		if ( ! empty( $existing_zones ) ) {
			wp_safe_redirect( esc_url_raw( $this->get_next_step_link() ) );
			exit;
		}

		// Install WooCommerce Services if live rates were selected.
		if (
			( $setup_domestic && 'live_rates' === $domestic_method ) ||
			( $setup_intl && 'live_rates' === $intl_method )
		) {
			$this->install_woocommerce_services();
		}

		/*
		 * If enabled, create a shipping zone containing the country the
		 * store is located in, with the selected method preconfigured.
		 */
		if ( $setup_domestic ) {
			$country = WC()->countries->get_base_country();

			$zone = new WC_Shipping_Zone( null );
			$zone->set_zone_order( 0 );
			$zone->add_location( $country, 'country' );

			if ( 'live_rates' === $domestic_method ) {
				// Signal WooCommerce Services to setup the domestic zone.
				update_option( 'woocommerce_setup_domestic_live_rates_zone', true, 'no' );
			} else {
				$instance_id = $zone->add_shipping_method( $domestic_method );
			}

			$zone->save();

			// Save chosen shipping method settings (using REST controller for convenience).
			if ( isset( $instance_id ) && ! empty( $_POST['shipping_zones']['domestic'][ $domestic_method ] ) ) { // WPCS: input var ok.
				$method_controller = new WC_REST_Shipping_Zone_Methods_Controller();
				// @codingStandardsIgnoreStart
				$method_controller->update_item( array(
					'zone_id'     => $zone->get_id(),
					'instance_id' => $instance_id,
					'settings'    => wp_unslash( $_POST['shipping_zones']['domestic'][ $domestic_method ] ),
				) );
				// @codingStandardsIgnoreEnd
			}
		}

		// If enabled, set the selected method for the "rest of world" zone.
		if ( $setup_intl ) {
			if ( 'live_rates' === $intl_method ) {
				// Signal WooCommerce Services to setup the international zone.
				update_option( 'woocommerce_setup_intl_live_rates_zone', true, 'no' );
			} else {
				$zone        = new WC_Shipping_Zone( 0 );
				$instance_id = $zone->add_shipping_method( $intl_method );

				$zone->save();
			}

			// Save chosen shipping method settings (using REST controller for convenience).
			if ( isset( $instance_id ) && ! empty( $_POST['shipping_zones']['intl'][ $intl_method ] ) ) { // WPCS: input var ok.
				$method_controller = new WC_REST_Shipping_Zone_Methods_Controller();
				// @codingStandardsIgnoreStart
				$method_controller->update_item( array(
					'zone_id'     => $zone->get_id(),
					'instance_id' => $instance_id,
					'settings'    => wp_unslash( $_POST['shipping_zones']['intl'][ $intl_method ] ),
				) );
				// @codingStandardsIgnoreEnd
			}
		}

		// Notify the user that no shipping methods are configured.
		if ( ! $setup_domestic && ! $setup_intl ) {
			WC_Admin_Notices::add_notice( 'no_shipping_methods' );
		}

		wp_safe_redirect( esc_url_raw( $this->get_next_step_link() ) );
		exit;
	}

	/**
	 * Is Stripe country supported
	 * https://stripe.com/global .
	 *
	 * @param string $country_code Country code.
	 */
	protected function is_stripe_supported_country( $country_code ) {
		$stripe_supported_countries = array(
			'AU',
			'AT',
			'BE',
			'CA',
			'DK',
			'FI',
			'FR',
			'DE',
			'HK',
			'IE',
			'JP',
			'LU',
			'NL',
			'NZ',
			'NO',
			'SG',
			'ES',
			'SE',
			'CH',
			'GB',
			'US',
		);

		return in_array( $country_code, $stripe_supported_countries, true );
	}

	/**
	 * Is Klarna Checkout country supported
	 *
	 * @param string $country_code Country code.
	 */
	protected function is_klarna_checkout_supported_country( $country_code ) {
		$supported_countries = array(
			'SE', // Sweden.
			'FI', // Finland.
			'NO', // Norway.
			'NL', // Netherlands.
		);
		return in_array( $country_code, $supported_countries, true );
	}

	/**
	 * Is Klarna Payments country supported
	 *
	 * @param string $country_code Country code.
	 */
	protected function is_klarna_payments_supported_country( $country_code ) {
		$supported_countries = array(
			'DK', // Denmark.
			'DE', // Germany.
			'AT', // Austria.
		);
		return in_array( $country_code, $supported_countries, true );
	}

	/**
	 * Is Square country supported
	 *
	 * @param string $country_code Country code.
	 */
	protected function is_square_supported_country( $country_code ) {
		$square_supported_countries = array(
			'US',
			'CA',
			'JP',
			'GB',
			'AU',
		);
		return in_array( $country_code, $square_supported_countries, true );
	}

	/**
	 * Helper method to retrieve the current user's email address.
	 *
	 * @return string Email address
	 */
	protected function get_current_user_email() {
		$current_user = wp_get_current_user();
		$user_email   = $current_user->user_email;

		return $user_email;
	}

	/**
	 * Array of all possible "in cart" gateways that can be offered.
	 *
	 * @return array
	 */
	protected function get_wizard_available_in_cart_payment_gateways() {
		$user_email = $this->get_current_user_email();

		$stripe_description = '<p>' . sprintf(
			/* translators: %s: URL */
			__( 'Accept debit and credit cards in 135+ currencies, methods such as Alipay, and one-touch checkout with Apple Pay. <a href="%s" target="_blank">Learn more</a>.', 'woocommerce' ),
			'https://woocommerce.com/products/stripe/'
		) . '</p>';
		$paypal_ec_description = '<p>' . sprintf(
			/* translators: %s: URL */
			__( 'Safe and secure payments using credit cards or your customer\'s PayPal account. <a href="%s" target="_blank">Learn more</a>.', 'woocommerce' ),
			'https://woocommerce.com/products/woocommerce-gateway-paypal-express-checkout/'
		) . '</p>';
		$klarna_checkout_description = '<p>' . sprintf(
			/* translators: %s: URL */
			__( 'Full checkout experience with pay now, pay later and slice it. No credit card numbers, no passwords, no worries. <a href="%s" target="_blank">Learn more about Klarna</a>.', 'woocommerce' ),
			'https://woocommerce.com/products/klarna-checkout/'
		) . '</p>';
		$klarna_payments_description = '<p>' . sprintf(
			/* translators: %s: URL */
			__( 'Choose the payment that you want, pay now, pay later or slice it. No credit card numbers, no passwords, no worries. <a href="%s" target="_blank">Learn more about Klarna</a>.', 'woocommerce' ),
			'https://woocommerce.com/products/klarna-payments/ '
		) . '</p>';
		$square_description = '<p>' . sprintf(
			/* translators: %s: URL */
			__( 'Securely accept credit and debit cards with one low rate, no surprise fees (custom rates available). Sell online and in store and track sales and inventory in one place. <a href="%s" target="_blank">Learn more about Square</a>.', 'woocommerce' ),
			'https://woocommerce.com/products/square/'
		) . '</p>';

		return array(
			'stripe'          => array(
				'name'        => __( 'Stripe', 'woocommerce' ),
				'image'       => WC()->plugin_url() . '/assets/images/stripe.png',
				'description' => $stripe_description,
				'class'       => 'checked stripe-logo',
				'repo-slug'   => 'woocommerce-gateway-stripe',
				'settings'    => array(
					'create_account' => array(
						'label'       => __( 'Create a new Stripe account for me', 'woocommerce' ),
						'type'        => 'checkbox',
						'value'       => 'yes',
						'placeholder' => '',
						'required'    => false,
					),
					'email'          => array(
						'label'       => __( 'Stripe email address:', 'woocommerce' ),
						'type'        => 'email',
						'value'       => $user_email,
						'placeholder' => __( 'Stripe email address', 'woocommerce' ),
						'description' => __( "Enter your email address and we'll handle account creation. WooCommerce Services and Jetpack will be installed and activated for you.", 'woocommerce' ),
						'required'    => true,
					),
				),
			),
			'ppec_paypal'     => array(
				'name'        => __( 'PayPal Express Checkout', 'woocommerce' ),
				'image'       => WC()->plugin_url() . '/assets/images/paypal.png',
				'description' => $paypal_ec_description,
				'enabled'     => true,
				'class'       => 'checked paypal-logo',
				'repo-slug'   => 'woocommerce-gateway-paypal-express-checkout',
				'settings'    => array(
					'reroute_requests' => array(
						'label'       => __( 'Accept payments without linking a PayPal account', 'woocommerce' ),
						'type'        => 'checkbox',
						'value'       => 'yes',
						'placeholder' => '',
						'required'    => false,
					),
					'email'            => array(
						'label'       => __( 'Direct payments to email address:', 'woocommerce' ),
						'type'        => 'email',
						'value'       => $user_email,
						'placeholder' => __( 'Email address to receive payments', 'woocommerce' ),
						'description' => __( "Enter your email address and we'll authenticate payments for you. WooCommerce Services and Jetpack will be installed and activated for you.", 'woocommerce' ),
						'required'    => true,
					),
				),
			),
			'paypal'          => array(
				'name'        => __( 'PayPal Standard', 'woocommerce' ),
				'description' => __( 'Accept payments via PayPal using account balance or credit card.', 'woocommerce' ),
				'image'       => '',
				'settings'    => array(
					'email' => array(
						'label'       => __( 'PayPal email address:', 'woocommerce' ),
						'type'        => 'email',
						'value'       => $user_email,
						'placeholder' => __( 'PayPal email address', 'woocommerce' ),
						'required'    => true,
					),
				),
			),
			'klarna_checkout' => array(
				'name'        => __( 'Klarna Checkout', 'woocommerce' ),
				'description' => $klarna_checkout_description,
				'image'       => WC()->plugin_url() . '/assets/images/klarna-white.png',
				'enabled'     => true,
				'class'       => 'klarna-logo',
				'repo-slug'   => 'klarna-checkout-for-woocommerce',
			),
			'klarna_payments' => array(
				'name'        => __( 'Klarna Payments', 'woocommerce' ),
				'description' => $klarna_payments_description,
				'image'       => WC()->plugin_url() . '/assets/images/klarna-white.png',
				'enabled'     => true,
				'class'       => 'klarna-logo',
				'repo-slug'   => 'klarna-payments-for-woocommerce',
			),
			'square'          => array(
				'name'        => __( 'Square', 'woocommerce' ),
				'description' => $square_description,
				'image'       => WC()->plugin_url() . '/assets/images/square-white.png',
				'class'       => 'square-logo',
				'enabled'     => true,
				'repo-slug'   => 'woocommerce-square',
			),
		);
	}

	/**
	 * Simple array of "in cart" gateways to show in wizard.
	 *
	 * @return array
	 */
	public function get_wizard_in_cart_payment_gateways() {
		$gateways = $this->get_wizard_available_in_cart_payment_gateways();

		if ( ! current_user_can( 'install_plugins' ) ) {
			return array( 'paypal' => $gateways['paypal'] );
		}

		$country    = WC()->countries->get_base_country();
		$can_stripe = $this->is_stripe_supported_country( $country );

		if ( $this->is_klarna_checkout_supported_country( $country ) ) {
			$spotlight = 'klarna_checkout';
		} elseif ( $this->is_klarna_payments_supported_country( $country ) ) {
			$spotlight = 'klarna_payments';
		} elseif ( $this->is_square_supported_country( $country ) && get_option( 'woocommerce_sell_in_person' ) ) {
			$spotlight = 'square';
		}

		if ( isset( $spotlight ) ) {
			$offered_gateways = array(
				$spotlight    => $gateways[ $spotlight ],
				'ppec_paypal' => $gateways['ppec_paypal'],
			);
			if ( $can_stripe ) {
				$offered_gateways += array( 'stripe' => $gateways['stripe'] );
			}
			return $offered_gateways;
		}

		$offered_gateways = array();
		if ( $can_stripe ) {
			$gateways['stripe']['enabled']  = true;
			$gateways['stripe']['featured'] = true;
			$offered_gateways              += array( 'stripe' => $gateways['stripe'] );
		}
		$offered_gateways += array( 'ppec_paypal' => $gateways['ppec_paypal'] );
		return $offered_gateways;
	}

	/**
	 * Simple array of "manual" gateways to show in wizard.
	 *
	 * @return array
	 */
	protected function get_wizard_manual_payment_gateways() {
		$gateways = array(
			'cheque' => array(
				'name'        => _x( 'Check payments', 'Check payment method', 'woocommerce' ),
				'description' => __( 'A simple offline gateway that lets you accept a check as method of payment.', 'woocommerce' ),
				'image'       => '',
				'class'       => '',
			),
			'bacs'   => array(
				'name'        => __( 'Bank transfer (BACS) payments', 'woocommerce' ),
				'description' => __( 'A simple offline gateway that lets you accept BACS payment.', 'woocommerce' ),
				'image'       => '',
				'class'       => '',
			),
			'cod'    => array(
				'name'        => __( 'Cash on delivery', 'woocommerce' ),
				'description' => __( 'A simple offline gateway that lets you accept cash on delivery.', 'woocommerce' ),
				'image'       => '',
				'class'       => '',
			),
		);

		return $gateways;
	}

	/**
	 * Display service item in list.
	 *
	 * @param int   $item_id Item ID.
	 * @param array $item_info Item info array.
	 */
	public function display_service_item( $item_id, $item_info ) {
		$item_class = 'wc-wizard-service-item';
		if ( isset( $item_info['class'] ) ) {
			$item_class .= ' ' . $item_info['class'];
		}

		$previously_saved_settings = get_option( 'woocommerce_' . $item_id . '_settings' );

		// Show the user-saved state if it was previously saved.
		// Otherwise, rely on the item info.
		if ( is_array( $previously_saved_settings ) ) {
			$should_enable_toggle = isset( $previously_saved_settings['enabled'] ) && 'yes' === $previously_saved_settings['enabled'];
		} else {
			$should_enable_toggle = isset( $item_info['enabled'] ) && $item_info['enabled'];
		}

		?>
		<li class="<?php echo esc_attr( $item_class ); ?>">
			<div class="wc-wizard-service-name">
				<?php if ( ! empty( $item_info['image'] ) ) : ?>
					<img src="<?php echo esc_attr( $item_info['image'] ); ?>" alt="<?php echo esc_attr( $item_info['name'] ); ?>" />
				<?php else : ?>
					<p><?php echo esc_html( $item_info['name'] ); ?></p>
				<?php endif; ?>
			</div>
			<div class="wc-wizard-service-description">
				<?php echo wp_kses_post( wpautop( $item_info['description'] ) ); ?>
				<?php if ( ! empty( $item_info['settings'] ) ) : ?>
					<div class="wc-wizard-service-settings <?php echo $should_enable_toggle ? '' : 'hide'; ?>">
						<?php foreach ( $item_info['settings'] as $setting_id => $setting ) : ?>
							<?php
							$is_checkbox = 'checkbox' === $setting['type'];

							if ( $is_checkbox ) {
								$checked = false;
								if ( isset( $previously_saved_settings[ $setting_id ] ) ) {
									$checked = 'yes' === $previously_saved_settings[ $setting_id ];
								}
							}
							if ( 'email' === $setting['type'] ) {
								$value = empty( $previously_saved_settings[ $setting_id ] )
									? $setting['value']
									: $previously_saved_settings[ $setting_id ];
							}
							?>
							<?php $input_id = $item_id . '_' . $setting_id; ?>
							<div class="<?php echo esc_attr( 'wc-wizard-service-setting-' . $input_id ); ?>">
								<label
									for="<?php echo esc_attr( $input_id ); ?>"
									class="<?php echo esc_attr( $input_id ); ?>"
								>
									<?php echo esc_html( $setting['label'] ); ?>
								</label>
								<input
									type="<?php echo esc_attr( $setting['type'] ); ?>"
									id="<?php echo esc_attr( $input_id ); ?>"
									class="<?php echo esc_attr( 'payment-' . $setting['type'] . '-input' ); ?>"
									name="<?php echo esc_attr( $input_id ); ?>"
									value="<?php echo esc_attr( isset( $value ) ? $value : $setting['value'] ); ?>"
									placeholder="<?php echo esc_attr( $setting['placeholder'] ); ?>"
									<?php echo ( $setting['required'] ) ? 'required' : ''; ?>
									<?php echo $is_checkbox ? checked( isset( $checked ) && $checked, true, false ) : ''; ?>
								/>
								<?php if ( ! empty( $setting['description'] ) ) : ?>
									<span class="wc-wizard-service-settings-description"><?php echo esc_html( $setting['description'] ); ?></span>
								<?php endif; ?>
							</div>
						<?php endforeach; ?>
					</div>
				<?php endif; ?>
			</div>
			<div class="wc-wizard-service-enable">
				<span class="wc-wizard-service-toggle <?php echo esc_attr( $should_enable_toggle ? '' : 'disabled' ); ?>">
					<input
						id="wc-wizard-service-<?php echo esc_attr( $item_id ); ?>"
						type="checkbox"
						name="wc-wizard-service-<?php echo esc_attr( $item_id ); ?>-enabled"
						value="yes" <?php checked( $should_enable_toggle ); ?>
					/>
					<label for="wc-wizard-service-<?php echo esc_attr( $item_id ); ?>">
				</span>
			</div>
		</li>
		<?php
	}

	/**
	 * Is it a featured service?
	 *
	 * @param array $service Service info array.
	 * @return boolean
	 */
	public function is_featured_service( $service ) {
		return ! empty( $service['featured'] );
	}

	/**
	 * Is this a non featured service?
	 *
	 * @param array $service Service info array.
	 * @return boolean
	 */
	public function is_not_featured_service( $service ) {
		return ! $this->is_featured_service( $service );
	}

	/**
	 * Payment Step.
	 */
	public function wc_setup_payment() {
		$featured_gateways = array_filter( $this->get_wizard_in_cart_payment_gateways(), array( $this, 'is_featured_service' ) );
		$in_cart_gateways  = array_filter( $this->get_wizard_in_cart_payment_gateways(), array( $this, 'is_not_featured_service' ) );
		$manual_gateways   = $this->get_wizard_manual_payment_gateways();
		?>
		<h1><?php esc_html_e( 'Payment', 'woocommerce' ); ?></h1>
		<form method="post" class="wc-wizard-payment-gateway-form">
			<p>
				<?php
				printf(
					wp_kses(
						/* translators: %s: Link */
						__( 'WooCommerce can accept both online and offline payments. <a href="%s" target="_blank">Additional payment methods</a> can be installed later.', 'woocommerce' ),
						array(
							'a' => array(
								'href'   => array(),
								'target' => array(),
							),
						)
					),
					esc_url( admin_url( 'admin.php?page=wc-addons&section=payment-gateways' ) )
				);
				?>
			</p>
			<?php if ( $featured_gateways ) : ?>
			<ul class="wc-wizard-services featured">
				<?php
				foreach ( $featured_gateways as $gateway_id => $gateway ) {
					$this->display_service_item( $gateway_id, $gateway );
				}
				?>
			</ul>
			<?php endif; ?>
			<?php if ( $in_cart_gateways ) : ?>
			<ul class="wc-wizard-services in-cart">
				<?php
				foreach ( $in_cart_gateways as $gateway_id => $gateway ) {
					$this->display_service_item( $gateway_id, $gateway );
				}
				?>
			</ul>
			<?php endif; ?>
			<ul class="wc-wizard-services manual">
				<li class="wc-wizard-services-list-toggle closed">
					<div class="wc-wizard-service-name">
						<?php esc_html_e( 'Offline Payments', 'woocommerce' ); ?>
					</div>
					<div class="wc-wizard-service-description">
						<?php esc_html_e( 'Collect payments from customers offline.', 'woocommerce' ); ?>
					</div>
					<div class="wc-wizard-service-enable">
						<input class="wc-wizard-service-list-toggle" id="wc-wizard-service-list-toggle" type="checkbox">
						<label for="wc-wizard-service-list-toggle"></label>
					</div>
				</li>
				<?php
				foreach ( $manual_gateways as $gateway_id => $gateway ) {
					$this->display_service_item( $gateway_id, $gateway );
				}
				?>
			</ul>
			<p class="wc-setup-actions step">
				<button type="submit" class="button-primary button button-large button-next" value="<?php esc_attr_e( 'Continue', 'woocommerce' ); ?>" name="save_step"><?php esc_html_e( 'Continue', 'woocommerce' ); ?></button>
				<?php wp_nonce_field( 'wc-setup' ); ?>
			</p>
		</form>
		<?php
	}

	/**
	 * Payment Step save.
	 */
	public function wc_setup_payment_save() {
		check_admin_referer( 'wc-setup' );

		if (
			(
				// Install WooCommerce Services with Stripe to enable deferred account creation.
				! empty( $_POST['wc-wizard-service-stripe-enabled'] ) && // WPCS: CSRF ok, input var ok.
				! empty( $_POST['stripe_create_account'] ) // WPCS: CSRF ok, input var ok.
			) || (
				// Install WooCommerce Services with PayPal EC to enable proxied payments.
				! empty( $_POST['wc-wizard-service-ppec_paypal-enabled'] ) && // WPCS: CSRF ok, input var ok.
				! empty( $_POST['ppec_paypal_reroute_requests'] ) // WPCS: CSRF ok, input var ok.
			)
		) {
			$this->install_woocommerce_services();
		}

		$gateways = array_merge( $this->get_wizard_in_cart_payment_gateways(), $this->get_wizard_manual_payment_gateways() );

		foreach ( $gateways as $gateway_id => $gateway ) {
			// If repo-slug is defined, download and install plugin from .org.
			if ( ! empty( $gateway['repo-slug'] ) && ! empty( $_POST[ 'wc-wizard-service-' . $gateway_id . '-enabled' ] ) ) { // WPCS: CSRF ok, input var ok.
				$this->install_plugin( $gateway_id, $gateway );
			}

			$settings = array( 'enabled' => ! empty( $_POST[ 'wc-wizard-service-' . $gateway_id . '-enabled' ] ) ? 'yes' : 'no' );  // WPCS: CSRF ok, input var ok.

			// @codingStandardsIgnoreStart
			if ( ! empty( $gateway['settings'] ) ) {
				foreach ( $gateway['settings'] as $setting_id => $setting ) {
					$settings[ $setting_id ] = 'yes' === $settings['enabled'] && isset( $_POST[ $gateway_id . '_' . $setting_id ] )
						? wc_clean( wp_unslash( $_POST[ $gateway_id . '_' . $setting_id ] ) )
						: false;
				}
			}
			// @codingStandardsIgnoreSEnd

			if ( 'ppec_paypal' === $gateway_id && empty( $settings['reroute_requests'] ) ) {
				unset( $settings['enabled'] );
			}

			$settings_key = 'woocommerce_' . $gateway_id . '_settings';
			$previously_saved_settings = array_filter( (array) get_option( $settings_key, array() ) );
			update_option( $settings_key, array_merge( $previously_saved_settings, $settings ) );
		}

		wp_redirect( esc_url_raw( $this->get_next_step_link() ) );
		exit;
	}

	/**
	 * Extras.
	 */
	public function wc_setup_extras() {
		?>
		<h1><?php esc_html_e( 'Recommended Extras', 'woocommerce' ); ?></h1>
		<form method="post">
			<?php if ( $this->should_show_theme_extra() ) : ?>
			<ul class="wc-wizard-services featured">
				<li class="wc-wizard-service-item">
					<div class="wc-wizard-service-description">
						<h3><?php esc_html_e( 'Storefront Theme', 'woocommerce' ); ?></h3>
						<p>
							<?php
							$theme      = wp_get_theme();
							$theme_name = $theme['Name'];

							if ( $this->is_default_theme() ) {
								echo wp_kses_post( sprintf( __( 'The theme you are currently using is not optimized for WooCommerce. We recommend you switch to <a href="%s" title="Learn more about Storefront" target="_blank">Storefront</a>; our official, free, WooCommerce theme.', 'woocommerce' ), esc_url( 'https://woocommerce.com/storefront/' ) ) );
							} else {
								echo wp_kses_post( sprintf( __( 'The theme you are currently using does not fully support WooCommerce. We recommend you switch to <a href="%s" title="Learn more about Storefront" target="_blank">Storefront</a>; our official, free, WooCommerce theme.', 'woocommerce' ), esc_url( 'https://woocommerce.com/storefront/' ) ) );
							}
							?>
						</p>
						<p>
							<?php echo wp_kses_post( sprintf( __( 'If toggled on, Storefront will be installed for you, and <em>%s</em> theme will be deactivated.', 'woocommerce' ), esc_html( $theme_name ) ) ); ?>
						</p>
					</div>

					<div class="wc-wizard-service-enable">
						<span class="wc-wizard-service-toggle">
							<input id="setup_storefront_theme" type="checkbox" name="setup_storefront_theme" value="yes" checked="checked" />
							<label for="setup_storefront_theme">
						</span>
					</div>
				</li>
			</ul>
			<?php endif; ?>
			<?php if ( $this->should_show_automated_tax_extra() ) : ?>
				<ul class="wc-wizard-services featured">
					<li class="wc-wizard-service-item <?php echo get_option( 'woocommerce_setup_automated_taxes' ) ? 'checked' : ''; ?>">
						<div class="wc-wizard-service-description">
							<h3><?php esc_html_e( 'Automated Taxes (powered by WooCommerce Services)', 'woocommerce' ); ?></h3>
							<p>
								<?php esc_html_e( 'Automatically calculate and charge the correct rate of tax for each time a customer checks out. If toggled on, WooCommerce Services and Jetpack will be installed and activated for you.', 'woocommerce' ); ?>
							</p>
							<p class="wc-wizard-service-learn-more">
								<a href="<?php echo esc_url( 'https://wordpress.org/plugins/woocommerce-services/' ); ?>" target="_blank">
									<?php esc_html_e( 'Learn more about WooCommerce Services', 'woocommerce' ); ?>
								</a>
							</p>
						</div>

						<div class="wc-wizard-service-enable">
						<span class="wc-wizard-service-toggle <?php echo get_option( 'woocommerce_setup_automated_taxes' ) ? '' : 'disabled'; ?>">
							<input
								id="setup_automated_taxes"
								type="checkbox"
								name="setup_automated_taxes"
								value="yes"
								<?php checked( get_option( 'woocommerce_setup_automated_taxes', 'no' ), 'yes' ); ?>
							/>
							<label for="setup_automated_taxes">
						</span>
						</div>
					</li>
				</ul>
			<?php endif; ?>
			<p class="wc-setup-actions step">
				<button type="submit" class="button-primary button button-large button-next" value="<?php esc_attr_e( 'Continue', 'woocommerce' ); ?>" name="save_step"><?php esc_html_e( 'Continue', 'woocommerce' ); ?></button>
				<?php wp_nonce_field( 'wc-setup' ); ?>
			</p>
		</form>
		<?php
	}

	/**
	 * Extras step save.
	 */
	public function wc_setup_extras_save() {
		check_admin_referer( 'wc-setup' );

		$setup_automated_tax = isset( $_POST['setup_automated_taxes'] ) && 'yes' === $_POST['setup_automated_taxes'];
		$install_storefront  = isset( $_POST['setup_storefront_theme'] ) && 'yes' === $_POST['setup_storefront_theme'];

		update_option( 'woocommerce_calc_taxes', $setup_automated_tax ? 'yes' : 'no' );
		update_option( 'woocommerce_setup_automated_taxes', $setup_automated_tax );

		if ( $setup_automated_tax ) {
			$this->install_woocommerce_services();
		}

		if ( $install_storefront ) {
			$this->install_theme( 'storefront' );
		}

		wp_redirect( esc_url_raw( $this->get_next_step_link() ) );
		exit;
	}

	/**
	 * Go to the next step if Jetpack was connected.
	 */
	protected function wc_setup_activate_actions() {
		if (
			isset( $_GET['from'] ) &&
			'wpcom' === $_GET['from'] &&
			class_exists( 'Jetpack' ) &&
			Jetpack::is_active()
		) {
			wp_redirect( esc_url_raw( remove_query_arg( 'from', $this->get_next_step_link() ) ) );
			exit;
		}
	}

	protected function wc_setup_activate_get_feature_list() {
		$features = array();

		$stripe_settings = get_option( 'woocommerce_stripe_settings', false );
		$stripe_enabled  = is_array( $stripe_settings )
			&& isset( $stripe_settings['create_account'] ) && 'yes' === $stripe_settings['create_account']
			&& isset( $stripe_settings['enabled'] ) && 'yes' === $stripe_settings['enabled'];
		$ppec_settings   = get_option( 'woocommerce_ppec_paypal_settings', false );
		$ppec_enabled    = is_array( $ppec_settings )
			&& isset( $ppec_settings['reroute_requests'] ) && 'yes' === $ppec_settings['reroute_requests']
			&& isset( $ppec_settings['enabled'] ) && 'yes' === $ppec_settings['enabled'];
		$features['payment'] = $stripe_enabled || $ppec_enabled;

		$features['taxes'] = (bool) get_option( 'woocommerce_setup_automated_taxes', false );

		$domestic_rates  = (bool) get_option( 'woocommerce_setup_domestic_live_rates_zone', false );
		$intl_rates      = (bool) get_option( 'woocommerce_setup_intl_live_rates_zone', false );
		$features['rates'] = $domestic_rates || $intl_rates;

		return $features;
	}

	protected function wc_setup_activate_get_feature_list_str() {
		$features = $this->wc_setup_activate_get_feature_list();
		if ( $features['payment'] && $features['taxes'] && $features['rates'] ) {
			return __( 'payment setup, automated taxes, live rates and discounted shipping labels', 'woocommerce' );
		} else if ( $features['payment'] && $features['taxes'] ) {
			return __( 'payment setup and automated taxes', 'woocommerce' );
		} else if ( $features['payment'] && $features['rates'] ) {
			return __( 'payment setup, live rates and discounted shipping labels', 'woocommerce' );
		} else if ( $features['payment'] ) {
			return __( 'payment setup', 'woocommerce' );
		} else if ( $features['taxes'] && $features['rates'] ) {
			return __( 'automated taxes, live rates and discounted shipping labels', 'woocommerce' );
		} else if ( $features['taxes'] ) {
			return __( 'automated taxes', 'woocommerce' );
		} else if ( $features['rates'] ) {
			return __( 'live rates and discounted shipping labels', 'woocommerce' );
		}
		return false;
	}

	/**
	 * Activate step.
	 */
	public function wc_setup_activate() {
		$this->wc_setup_activate_actions();

		$jetpack_connected = class_exists( 'Jetpack' ) && Jetpack::is_active();

		$has_jetpack_error = false;
		if ( isset( $_GET['activate_error'] ) ) {
			$has_jetpack_error = true;

			$title = __( "Sorry, we couldn't connect your store to Jetpack", 'woocommerce' );

			$error_message = $this->get_activate_error_message( sanitize_text_field( wp_unslash( $_GET['activate_error'] ) ) );
			$description = $error_message;
		} else {
			$feature_list = $this->wc_setup_activate_get_feature_list_str();

			$description = false;

			if ( $feature_list ) {
				if ( ! $jetpack_connected ) {
					/* translators: %s: list of features, potentially comma separated */
					$description_base = __( 'Your store is almost ready! To activate services like %s, just connect with Jetpack.', 'woocommerce' );
				} else {
					$description_base = __( 'Thanks for using Jetpack! Your store is almost ready: to activate services like %s, just connect your store.', 'woocommerce' );
				}
				$description = sprintf( $description_base, $feature_list );
			}

			if ( ! $jetpack_connected ) {
				$title = $feature_list ?
					__( 'Connect your store to Jetpack', 'woocommerce' ) :
					__( 'Connect your store to Jetpack to enable extra features', 'woocommerce' );
				$button_text = __( 'Continue with Jetpack', 'woocommerce' );
			} elseif ( $feature_list ) {
				$title = __( 'Connect your store to activate WooCommerce Services', 'woocommerce' );
				$button_text = __( 'Continue with WooCommerce Services', 'woocommerce' );
			} else {
				wp_redirect( esc_url_raw( $this->get_next_step_link() ) );
				exit;
			}
		}
		?>
		<h1><?php echo esc_html( $title ); ?></h1>
		<p><?php echo esc_html( $description ); ?></p>

		<?php if ( $jetpack_connected ) : ?>
			<div class="activate-splash">
				<img
					class="jetpack-logo"
					src="<?php echo esc_url( WC()->plugin_url() . '/assets/images/jetpack_horizontal_logo.png' ); ?>"
					alt="Jetpack logo"
				/>
				<img
					class="wcs-notice"
					src="<?php echo esc_url( WC()->plugin_url() . '/assets/images/wcs-notice.png' ); ?>"
				/>
			</div>
		<?php else : ?>
			<img
				class="jetpack-logo"
				src="<?php echo esc_url( WC()->plugin_url() . '/assets/images/jetpack_vertical_logo.png' ); ?>"
				alt="Jetpack logo"
			/>
		<?php endif; ?>

		<?php if ( $has_jetpack_error ) : ?>
			<p class="wc-setup-actions step">
				<a
					href="<?php echo esc_url( $this->get_next_step_link() ); ?>"
					class="button-primary button button-large"
				>
					<?php esc_html_e( 'Finish setting up your store', 'woocommerce' ); ?>
				</a>
			</p>
		<?php else : ?>
			<p class="jetpack-terms">
				<?php
					printf(
						wp_kses_post( __( 'By connecting your site you agree to our fascinating <a href="%1$s" target="_blank">Terms of Service</a> and to <a href="%2$s" target="_blank">share details</a> with WordPress.com', 'woocommerce' ) ),
						'https://wordpress.com/tos',
						'https://jetpack.com/support/what-data-does-jetpack-sync'
					);
				?>
			</p>
			<form method="post" class="activate-jetpack">
				<p class="wc-setup-actions step">
					<button type="submit" class="button-primary button button-large" value="<?php echo esc_attr( $button_text ); ?>"><?php echo esc_html( $button_text ); ?></button>
				</p>
				<input type="hidden" name="save_step" value="activate" />
				<?php wp_nonce_field( 'wc-setup' ); ?>
			</form>
			<?php if ( ! $jetpack_connected ) : ?>
				<h3 class="jetpack-reasons">
					<?php
						echo esc_html( $description ?
							__( "Bonus reasons you'll love Jetpack", 'woocommerce' ) :
							__( "Reasons you'll love Jetpack", 'woocommerce' )
						);
					?>
				</h3>
				<ul class="wc-wizard-features">
					<li class="wc-wizard-feature-item">
						<p class="wc-wizard-feature-name">
							<strong><?php esc_html_e( 'Better security', 'woocommerce' ); ?></strong>
						</p>
						<p class="wc-wizard-feature-description">
							<?php esc_html_e( 'Protect your store from unauthorized access.', 'woocommerce' ); ?>
						</p>
					</li>
					<li class="wc-wizard-feature-item">
						<p class="wc-wizard-feature-name">
							<strong><?php esc_html_e( 'Store stats', 'woocommerce' ); ?></strong>
						</p>
						<p class="wc-wizard-feature-description">
							<?php esc_html_e( 'Get insights on how your store is doing, including total sales, top products, and more.', 'woocommerce' ); ?>
						</p>
					</li>
					<li class="wc-wizard-feature-item">
						<p class="wc-wizard-feature-name">
							<strong><?php esc_html_e( 'Store monitoring', 'woocommerce' ); ?></strong>
						</p>
						<p class="wc-wizard-feature-description">
							<?php esc_html_e( 'Get an alert if your store is down for even a few minutes.', 'woocommerce' ); ?>
						</p>
					</li>
					<li class="wc-wizard-feature-item">
						<p class="wc-wizard-feature-name">
							<strong><?php esc_html_e( 'Product promotion', 'woocommerce' ); ?></strong>
						</p>
						<p class="wc-wizard-feature-description">
							<?php esc_html_e( "Share new items on social media the moment they're live in your store.", 'woocommerce' ); ?>
						</p>
					</li>
				</ul>
			<?php endif; ?>
		<?php endif; ?>
	<?php
	}

	protected function get_all_activate_errors() {
		return array(
			'default' => __( "Sorry! We tried, but we couldn't connect Jetpack just now 😭. Please go to the Plugins tab to connect Jetpack, so that you can finish setting up your store.", 'woocommerce' ),
			'jetpack_cant_be_installed' => __( "Sorry! We tried, but we couldn't install Jetpack for you 😭. Please go to the Plugins tab to install it, and finish setting up your store.", 'woocommerce' ),
			'register_http_request_failed' => __( "Sorry! We couldn't contact Jetpack just now 😭. Please make sure that your site is visible over the internet, and that it accepts incoming and outgoing requests via curl. You can also try to connect to Jetpack again, and if you run into any more issues, please contact support.", 'woocommerce' ),
			'siteurl_private_ip_dev' => __( "Your site might be on a private network. Jetpack can only connect to public sites. Please make sure your site is visible over the internet, and then try connecting again 🙏." , 'woocommerce' ),
		);
	}

	protected function get_activate_error_message( $code = '' ) {
		$errors = $this->get_all_activate_errors();
		return array_key_exists( $code, $errors ) ? $errors[ $code ] : $errors['default'];
	}

	/**
	 * Activate step save.
	 *
	 * Install, activate, and launch connection flow for Jetpack.
	 */
	public function wc_setup_activate_save() {
		check_admin_referer( 'wc-setup' );

		set_transient( 'wc_setup_activated', 'yes', MINUTE_IN_SECONDS * 10 );

		// Leave a note for WooCommerce Services that Jetpack has been opted into.
		update_option( 'woocommerce_setup_jetpack_opted_in', true );

		if ( class_exists( 'Jetpack' ) && Jetpack::is_active() ) {
			wp_safe_redirect( esc_url_raw( $this->get_next_step_link() ) );
			exit;
		}

		WC_Install::background_installer( 'jetpack', array(
			'file'      => 'jetpack/jetpack.php',
			'name'      => __( 'Jetpack', 'woocommerce' ),
			'repo-slug' => 'jetpack',
		) );

		// Did Jetpack get successfully installed?
		if ( ! class_exists( 'Jetpack' ) ) {
			wp_redirect( esc_url_raw( add_query_arg( 'activate_error', 'jetpack_cant_be_installed' ) ) );
			exit;
		}

		Jetpack::maybe_set_version_option();
		$register_result = Jetpack::try_registration();

		if ( is_wp_error( $register_result ) ) {
			$result_error_code = $register_result->get_error_code();
			$jetpack_error_code = array_key_exists( $result_error_code, $this->get_all_activate_errors() ) ? $result_error_code : 'register';
			wp_redirect( esc_url_raw( add_query_arg( 'activate_error', $jetpack_error_code ) ) );
			exit;
		}

		$redirect_url = esc_url_raw( add_query_arg( array(
			'page'           => 'wc-setup',
			'step'           => 'activate',
			'from'           => 'wpcom',
			'activate_error' => false,
		), admin_url() ) );
		$connection_url = Jetpack::init()->build_connect_url( true, $redirect_url, 'woocommerce-setup-wizard' );

		wp_redirect( esc_url_raw( $connection_url ) );
		exit;
	}

	/**
	 * Final step.
	 */
	public function wc_setup_ready() {
		// We've made it! Don't prompt the user to run the wizard again.
		WC_Admin_Notices::remove_notice( 'install' );

		$user_email   = $this->get_current_user_email();
		$videos_url   = 'https://docs.woocommerce.com/document/woocommerce-guided-tour-videos/?utm_source=setupwizard&utm_medium=product&utm_content=videos&utm_campaign=woocommerceplugin';
		$docs_url     = 'https://docs.woocommerce.com/documentation/plugins/woocommerce/getting-started/?utm_source=setupwizard&utm_medium=product&utm_content=docs&utm_campaign=woocommerceplugin';
		$help_text    = sprintf(
			/* translators: %1$s: link to videos, %2$s: link to docs */
			__( 'Watch our <a href="%1$s" target="_blank">guided tour videos</a> to learn more about WooCommerce, and visit WooCommerce.com to learn more about <a href="%2$s" target="_blank">getting started</a>.', 'woocommerce' ),
			$videos_url,
			$docs_url
		);
		?>
		<h1><?php esc_html_e( "You're ready to start selling!", 'woocommerce' ); ?></h1>

		<div class="woocommerce-message woocommerce-newsletter">
			<p><?php esc_html_e( "We're here for you — get tips, product updates, and inspiration straight to your mailbox.", 'woocommerce' ); ?></p>
			<form action="//woocommerce.us8.list-manage.com/subscribe/post?u=2c1434dc56f9506bf3c3ecd21&amp;id=13860df971" method="post" target="_blank" novalidate>
				<div class="newsletter-form-container">
					<input
						class="newsletter-form-email"
						type="email"
						value="<?php echo esc_attr( $user_email ); ?>"
						name="EMAIL"
						placeholder="<?php esc_attr_e( 'Email address', 'woocommerce' ); ?>"
						required
					>
					<p class="wc-setup-actions step newsletter-form-button-container">
						<button
							type="submit"
							value="<?php esc_html_e( 'Yes please!', 'woocommerce' ); ?>"
							name="subscribe"
							id="mc-embedded-subscribe"
							class="button-primary button newsletter-form-button"
						><?php esc_html_e( 'Yes please!', 'woocommerce' ); ?></button>
					</p>
				</div>
			</form>
		</div>

		<ul class="wc-wizard-next-steps">
			<li class="wc-wizard-next-step-item">
				<div class="wc-wizard-next-step-description">
					<p class="next-step-heading"><?php esc_html_e( 'Next step', 'woocommerce' ); ?></p>
					<h3 class="next-step-description"><?php esc_html_e( 'Create some products', 'woocommerce' ); ?></h3>
					<p class="next-step-extra-info"><?php esc_html_e( "You're ready to add products to your store.", 'woocommerce' ); ?></p>
				</div>
				<div class="wc-wizard-next-step-action">
					<p class="wc-setup-actions step">
						<a class="button button-primary button-large" href="<?php echo esc_url( admin_url( 'post-new.php?post_type=product&tutorial=true' ) ); ?>">
							<?php esc_html_e( 'Create a product', 'woocommerce' ); ?>
						</a>
					</p>
				</div>
			</li>
			<li class="wc-wizard-next-step-item">
				<div class="wc-wizard-next-step-description">
					<p class="next-step-heading"><?php esc_html_e( 'Have an existing store?', 'woocommerce' ); ?></p>
					<h3 class="next-step-description"><?php esc_html_e( 'Import products', 'woocommerce' ); ?></h3>
					<p class="next-step-extra-info"><?php esc_html_e( 'Transfer existing products to your new store — just import a CSV file.', 'woocommerce' ); ?></p>
				</div>
				<div class="wc-wizard-next-step-action">
					<p class="wc-setup-actions step">
						<a class="button button-large" href="<?php echo esc_url( admin_url( 'edit.php?post_type=product&page=product_importer' ) ); ?>">
							<?php esc_html_e( 'Import products', 'woocommerce' ); ?>
						</a>
					</p>
				</div>
			</li>
			<li class="wc-wizard-additional-steps">
				<div class="wc-wizard-next-step-description">
					<p class="next-step-heading"><?php esc_html_e( 'You can also:', 'woocommerce' ); ?></p>
				</div>
				<div class="wc-wizard-next-step-action">
					<p class="wc-setup-actions step">
						<a class="button button-large" href="<?php echo esc_url( admin_url() ); ?>">
							<?php esc_html_e( 'Visit Dashboard', 'woocommerce' ); ?>
						</a>
						<a class="button button-large" href="<?php echo esc_url( admin_url( 'admin.php?page=wc-settings' ) ); ?>">
							<?php esc_html_e( 'Review Settings', 'woocommerce' ); ?>
						</a>
						<a class="button button-large" href="<?php echo esc_url( add_query_arg( array( 'autofocus' => array( 'panel' => 'woocommerce' ), 'url' => wc_get_page_permalink( 'shop' ) ), admin_url( 'customize.php' ) ) ); ?>">
							<?php esc_html_e( 'View &amp; Customize', 'woocommerce' ); ?>
						</a>
					</p>
				</div>
			</li>
		</ul>
		<p class="next-steps-help-text"><?php echo wp_kses_post( $help_text ); ?></p>
		<?php
	}
}

new WC_Admin_Setup_Wizard();<|MERGE_RESOLUTION|>--- conflicted
+++ resolved
@@ -497,13 +497,8 @@
 		$postcode       = sanitize_text_field( $_POST['store_postcode'] );
 		$currency_code  = sanitize_text_field( $_POST['currency_code'] );
 		$product_type   = sanitize_text_field( $_POST['product_type'] );
-<<<<<<< HEAD
-		$sell_in_person = isset( $_POST['sell_in_person'] ) && ( 'yes'   === sanitize_text_field( $_POST['sell_in_person'] ) );
-		$tracking       = isset( $_POST['wc_tracker_optin'] ) && ( 'yes' === sanitize_text_field( $_POST['wc_tracker_optin'] ) );
-=======
 		$sell_in_person = isset( $_POST['sell_in_person'] ) && ( 'yes' === sanitize_text_field( $_POST['sell_in_person'] ) );
 		$tracking       = isset( $_POST['wc_tracker_checkbox'] ) && ( 'yes' === sanitize_text_field( $_POST['wc_tracker_checkbox'] ) );
->>>>>>> 3a20e325
 		// @codingStandardsIgnoreEnd
 
 		if ( ! $state ) {
