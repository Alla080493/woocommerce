<?php
/**
 * Setup Wizard Class
 *
 * Takes new users through some basic steps to setup their store.
 *
 * @package     WooCommerce/Admin
 * @version     2.6.0
 */

if ( ! defined( 'ABSPATH' ) ) {
	exit;
}

/**
 * WC_Admin_Setup_Wizard class.
 */
class WC_Admin_Setup_Wizard {

	/**
	 * Current step
	 *
	 * @var string
	 */
	private $step = '';

	/**
	 * Steps for the setup wizard
	 *
	 * @var array
	 */
	private $steps = array();

	/**
	 * Actions to be executed after the HTTP response has completed
	 *
	 * @var array
	 */
	private $deferred_actions = array();

	/**
	 * Tweets user can optionally send after install
	 *
	 * @var array
	 */
	private $tweets = array(
		'Someone give me woo-t, I just set up a new store with #WordPress and @WooCommerce!',
		'Someone give me high five, I just set up a new store with #WordPress and @WooCommerce!',
	);

	/**
	 * Hook in tabs.
	 */
	public function __construct() {
		if ( apply_filters( 'woocommerce_enable_setup_wizard', true ) && current_user_can( 'manage_woocommerce' ) ) {
			add_action( 'admin_menu', array( $this, 'admin_menus' ) );
			add_action( 'admin_init', array( $this, 'setup_wizard' ) );
			add_action( 'admin_enqueue_scripts', array( $this, 'enqueue_scripts' ) );
		}
	}

	/**
	 * Add admin menus/screens.
	 */
	public function admin_menus() {
		add_dashboard_page( '', '', 'manage_options', 'wc-setup', '' );
	}

	/**
	 * The theme "extra" should only be shown if the current user can modify themes
	 * and the store doesn't already have a WooCommerce theme.
	 *
	 * @return boolean
	 */
	protected function should_show_theme() {
		$support_woocommerce = current_theme_supports( 'woocommerce' ) && ! $this->is_default_theme();

		return (
			current_user_can( 'install_themes' ) &&
			current_user_can( 'switch_themes' ) &&
			! is_multisite() &&
			! $support_woocommerce
		);
	}

	/**
	 * Is the user using a default WP theme?
	 *
	 * @return boolean
	 */
	protected function is_default_theme() {
		return wc_is_active_theme(
			array(
				'twentynineteen',
				'twentyseventeen',
				'twentysixteen',
				'twentyfifteen',
				'twentyfourteen',
				'twentythirteen',
				'twentyeleven',
				'twentytwelve',
				'twentyten',
			)
		);
	}

	/**
	 * The "automated tax" extra should only be shown if the current user can
	 * install plugins and the store is in a supported country.
	 */
	protected function should_show_automated_tax() {
		if ( ! current_user_can( 'install_plugins' ) ) {
			return false;
		}

		$country_code = WC()->countries->get_base_country();
		// https://developers.taxjar.com/api/reference/#countries .
		$tax_supported_countries = array_merge(
			array( 'US', 'CA', 'AU' ),
			WC()->countries->get_european_union_countries()
		);

		return in_array( $country_code, $tax_supported_countries, true );
	}

	/**
	 * Should we show the MailChimp install option?
	 * True only if the user can install plugins.
	 *
	 * @return boolean
	 */
	protected function should_show_mailchimp() {
		return current_user_can( 'install_plugins' );
	}

	/**
	 * Should we show the Facebook install option?
	 * True only if the user can install plugins,
	 * and up until the end date of the recommendation.
	 *
	 * @return boolean
	 */
	protected function should_show_facebook() {
		$end_date_facebook_recommendation = new DateTime( '8 October 2019' );
		$current_user_date = new DateTime( current_time( 'Y-m-d' ) );

		return current_user_can( 'install_plugins' ) &&
			$end_date_facebook_recommendation >= $current_user_date;
	}

	/**
	 * Should we display the 'Recommended' step?
	 * True if at least one of the recommendations will be displayed.
	 *
	 * @return boolean
	 */
	protected function should_show_recommended_step() {
		return $this->should_show_theme()
			|| $this->should_show_automated_tax()
			|| $this->should_show_mailchimp()
			|| $this->should_show_facebook();
	}

	/**
	 * Register/enqueue scripts and styles for the Setup Wizard.
	 *
	 * Hooked onto 'admin_enqueue_scripts'.
	 */
	public function enqueue_scripts() {
		// Whether or not there is a pending background install of Jetpack.
		$pending_jetpack = ! class_exists( 'Jetpack' ) && get_option( 'woocommerce_setup_background_installing_jetpack' );
		$suffix          = defined( 'SCRIPT_DEBUG' ) && SCRIPT_DEBUG ? '' : '.min';

		wp_register_script( 'jquery-blockui', WC()->plugin_url() . '/assets/js/jquery-blockui/jquery.blockUI' . $suffix . '.js', array( 'jquery' ), '2.70', true );
		wp_register_script( 'selectWoo', WC()->plugin_url() . '/assets/js/selectWoo/selectWoo.full' . $suffix . '.js', array( 'jquery' ), '1.0.0' );
		wp_register_script( 'wc-enhanced-select', WC()->plugin_url() . '/assets/js/admin/wc-enhanced-select' . $suffix . '.js', array( 'jquery', 'selectWoo' ), WC_VERSION );
		wp_localize_script(
			'wc-enhanced-select',
			'wc_enhanced_select_params',
			array(
				'i18n_no_matches'           => _x( 'No matches found', 'enhanced select', 'woocommerce' ),
				'i18n_ajax_error'           => _x( 'Loading failed', 'enhanced select', 'woocommerce' ),
				'i18n_input_too_short_1'    => _x( 'Please enter 1 or more characters', 'enhanced select', 'woocommerce' ),
				'i18n_input_too_short_n'    => _x( 'Please enter %qty% or more characters', 'enhanced select', 'woocommerce' ),
				'i18n_input_too_long_1'     => _x( 'Please delete 1 character', 'enhanced select', 'woocommerce' ),
				'i18n_input_too_long_n'     => _x( 'Please delete %qty% characters', 'enhanced select', 'woocommerce' ),
				'i18n_selection_too_long_1' => _x( 'You can only select 1 item', 'enhanced select', 'woocommerce' ),
				'i18n_selection_too_long_n' => _x( 'You can only select %qty% items', 'enhanced select', 'woocommerce' ),
				'i18n_load_more'            => _x( 'Loading more results&hellip;', 'enhanced select', 'woocommerce' ),
				'i18n_searching'            => _x( 'Searching&hellip;', 'enhanced select', 'woocommerce' ),
				'ajax_url'                  => admin_url( 'admin-ajax.php' ),
				'search_products_nonce'     => wp_create_nonce( 'search-products' ),
				'search_customers_nonce'    => wp_create_nonce( 'search-customers' ),
			)
		);
		wp_enqueue_style( 'woocommerce_admin_styles', WC()->plugin_url() . '/assets/css/admin.css', array(), WC_VERSION );
		wp_enqueue_style( 'wc-setup', WC()->plugin_url() . '/assets/css/wc-setup.css', array( 'dashicons', 'install' ), WC_VERSION );

		wp_register_script( 'wc-setup', WC()->plugin_url() . '/assets/js/admin/wc-setup' . $suffix . '.js', array( 'jquery', 'wc-enhanced-select', 'jquery-blockui', 'wp-util', 'jquery-tiptip' ), WC_VERSION );
		wp_localize_script(
			'wc-setup',
			'wc_setup_params',
			array(
				'pending_jetpack_install' => $pending_jetpack ? 'yes' : 'no',
				'states'                  => WC()->countries->get_states(),
				'current_step'            => isset( $this->steps[ $this->step ] ) ? $this->step : false,
				'i18n'                    => array(
					'extra_plugins' => array(
						'payment' => array(
							'stripe_create_account'        => __( 'Stripe setup is powered by Jetpack and WooCommerce Services.', 'woocommerce' ),
							'ppec_paypal_reroute_requests' => __( 'PayPal setup is powered by Jetpack and WooCommerce Services.', 'woocommerce' ),
							'stripe_create_account,ppec_paypal_reroute_requests' => __( 'Stripe and PayPal setup are powered by Jetpack and WooCommerce Services.', 'woocommerce' ),
						),
					),
				),
			)
		);
	}

	/**
	 * Show the setup wizard.
	 */
	public function setup_wizard() {
		if ( empty( $_GET['page'] ) || 'wc-setup' !== $_GET['page'] ) { // WPCS: CSRF ok, input var ok.
			return;
		}
		$default_steps = array(
			'store_setup' => array(
				'name'    => __( 'Store setup', 'woocommerce' ),
				'view'    => array( $this, 'wc_setup_store_setup' ),
				'handler' => array( $this, 'wc_setup_store_setup_save' ),
			),
			'payment'     => array(
				'name'    => __( 'Payment', 'woocommerce' ),
				'view'    => array( $this, 'wc_setup_payment' ),
				'handler' => array( $this, 'wc_setup_payment_save' ),
			),
			'shipping'    => array(
				'name'    => __( 'Shipping', 'woocommerce' ),
				'view'    => array( $this, 'wc_setup_shipping' ),
				'handler' => array( $this, 'wc_setup_shipping_save' ),
			),
			'recommended' => array(
				'name'    => __( 'Recommended', 'woocommerce' ),
				'view'    => array( $this, 'wc_setup_recommended' ),
				'handler' => array( $this, 'wc_setup_recommended_save' ),
			),
			'activate'    => array(
				'name'    => __( 'Activate', 'woocommerce' ),
				'view'    => array( $this, 'wc_setup_activate' ),
				'handler' => array( $this, 'wc_setup_activate_save' ),
			),
			'next_steps'  => array(
				'name'    => __( 'Ready!', 'woocommerce' ),
				'view'    => array( $this, 'wc_setup_ready' ),
				'handler' => '',
			),
		);

		// Hide recommended step if nothing is going to be shown there.
		if ( ! $this->should_show_recommended_step() ) {
			unset( $default_steps['recommended'] );
		}

		// Hide shipping step if the store is selling digital products only.
		if ( 'virtual' === get_option( 'woocommerce_product_type' ) ) {
			unset( $default_steps['shipping'] );
		}

		// Hide activate section when the user does not have capabilities to install plugins, think multiside admins not being a super admin.
		if ( ! current_user_can( 'install_plugins' ) ) {
			unset( $default_steps['activate'] );
		}

		$this->steps = apply_filters( 'woocommerce_setup_wizard_steps', $default_steps );
		$this->step  = isset( $_GET['step'] ) ? sanitize_key( $_GET['step'] ) : current( array_keys( $this->steps ) ); // WPCS: CSRF ok, input var ok.

		// @codingStandardsIgnoreStart
		if ( ! empty( $_POST['save_step'] ) && isset( $this->steps[ $this->step ]['handler'] ) ) {
			call_user_func( $this->steps[ $this->step ]['handler'], $this );
		}
		// @codingStandardsIgnoreEnd

		ob_start();
		$this->setup_wizard_header();
		$this->setup_wizard_steps();
		$this->setup_wizard_content();
		$this->setup_wizard_footer();
		exit;
	}

	/**
	 * Get the URL for the next step's screen.
	 *
	 * @param string $step  slug (default: current step).
	 * @return string       URL for next step if a next step exists.
	 *                      Admin URL if it's the last step.
	 *                      Empty string on failure.
	 * @since 3.0.0
	 */
	public function get_next_step_link( $step = '' ) {
		if ( ! $step ) {
			$step = $this->step;
		}

		$keys = array_keys( $this->steps );
		if ( end( $keys ) === $step ) {
			return admin_url();
		}

		$step_index = array_search( $step, $keys, true );
		if ( false === $step_index ) {
			return '';
		}

		return add_query_arg( 'step', $keys[ $step_index + 1 ], remove_query_arg( 'activate_error' ) );
	}

	/**
	 * Setup Wizard Header.
	 */
	public function setup_wizard_header() {
		set_current_screen();
		?>
		<!DOCTYPE html>
		<html <?php language_attributes(); ?>>
		<head>
			<meta name="viewport" content="width=device-width" />
			<meta http-equiv="Content-Type" content="text/html; charset=utf-8" />
			<title><?php esc_html_e( 'WooCommerce &rsaquo; Setup Wizard', 'woocommerce' ); ?></title>
			<?php do_action( 'admin_enqueue_scripts' ); ?>
			<?php wp_print_scripts( 'wc-setup' ); ?>
			<?php do_action( 'admin_print_styles' ); ?>
			<?php do_action( 'admin_head' ); ?>
		</head>
		<body class="wc-setup wp-core-ui">
			<h1 id="wc-logo"><a href="https://woocommerce.com/"><img src="<?php echo esc_url( WC()->plugin_url() ); ?>/assets/images/woocommerce_logo.png" alt="WooCommerce" /></a></h1>
		<?php
	}

	/**
	 * Setup Wizard Footer.
	 */
	public function setup_wizard_footer() {
		?>
			<?php if ( 'store_setup' === $this->step ) : ?>
				<a class="wc-setup-footer-links" href="<?php echo esc_url( admin_url() ); ?>"><?php esc_html_e( 'Not right now', 'woocommerce' ); ?></a>
			<?php elseif ( 'recommended' === $this->step || 'activate' === $this->step ) : ?>
				<a class="wc-setup-footer-links" href="<?php echo esc_url( $this->get_next_step_link() ); ?>"><?php esc_html_e( 'Skip this step', 'woocommerce' ); ?></a>
			<?php endif; ?>
			<?php do_action( 'woocommerce_setup_footer' ); ?>
			</body>
		</html>
		<?php
	}

	/**
	 * Output the steps.
	 */
	public function setup_wizard_steps() {
		$output_steps      = $this->steps;
		$selected_features = array_filter( $this->wc_setup_activate_get_feature_list() );

		// Hide the activate step if Jetpack is already active, unless WooCommerce Services
		// features are selected, or unless the Activate step was already taken.
		if ( class_exists( 'Jetpack' ) && Jetpack::is_active() && empty( $selected_features ) && 'yes' !== get_transient( 'wc_setup_activated' ) ) {
			unset( $output_steps['activate'] );
		}

		?>
		<ol class="wc-setup-steps">
			<?php
			foreach ( $output_steps as $step_key => $step ) {
				$is_completed = array_search( $this->step, array_keys( $this->steps ), true ) > array_search( $step_key, array_keys( $this->steps ), true );

				if ( $step_key === $this->step ) {
					?>
					<li class="active"><?php echo esc_html( $step['name'] ); ?></li>
					<?php
				} elseif ( $is_completed ) {
					?>
					<li class="done">
						<a href="<?php echo esc_url( add_query_arg( 'step', $step_key, remove_query_arg( 'activate_error' ) ) ); ?>"><?php echo esc_html( $step['name'] ); ?></a>
					</li>
					<?php
				} else {
					?>
					<li><?php echo esc_html( $step['name'] ); ?></li>
					<?php
				}
			}
			?>
		</ol>
		<?php
	}

	/**
	 * Output the content for the current step.
	 */
	public function setup_wizard_content() {
		echo '<div class="wc-setup-content">';
		if ( ! empty( $this->steps[ $this->step ]['view'] ) ) {
			call_user_func( $this->steps[ $this->step ]['view'], $this );
		}
		echo '</div>';
	}

	/**
	 * Initial "store setup" step.
	 * Location, product type, page setup, and tracking opt-in.
	 */
	public function wc_setup_store_setup() {
		$address        = WC()->countries->get_base_address();
		$address_2      = WC()->countries->get_base_address_2();
		$city           = WC()->countries->get_base_city();
		$state          = WC()->countries->get_base_state();
		$country        = WC()->countries->get_base_country();
		$postcode       = WC()->countries->get_base_postcode();
		$currency       = get_option( 'woocommerce_currency', 'GBP' );
		$product_type   = get_option( 'woocommerce_product_type', 'both' );
		$sell_in_person = get_option( 'woocommerce_sell_in_person', 'none_selected' );

		if ( empty( $country ) ) {
			$user_location = WC_Geolocation::geolocate_ip();
			$country       = $user_location['country'];
			$state         = $user_location['state'];
		}

		$locale_info         = include WC()->plugin_path() . '/i18n/locale-info.php';
		$currency_by_country = wp_list_pluck( $locale_info, 'currency_code' );
		?>
		<form method="post" class="address-step">
			<?php wp_nonce_field( 'wc-setup' ); ?>
			<p class="store-setup"><?php esc_html_e( 'The following wizard will help you configure your store and get you started quickly.', 'woocommerce' ); ?></p>

			<div class="store-address-container">

				<label for="store_country" class="location-prompt"><?php esc_html_e( 'Where is your store based?', 'woocommerce' ); ?></label>
				<select id="store_country" name="store_country" required data-placeholder="<?php esc_attr_e( 'Choose a country&hellip;', 'woocommerce' ); ?>" aria-label="<?php esc_attr_e( 'Country', 'woocommerce' ); ?>" class="location-input wc-enhanced-select dropdown">
					<?php foreach ( WC()->countries->get_countries() as $code => $label ) : ?>
						<option <?php selected( $code, $country ); ?> value="<?php echo esc_attr( $code ); ?>"><?php echo esc_html( $label ); ?></option>
					<?php endforeach; ?>
				</select>

				<label class="location-prompt" for="store_address"><?php esc_html_e( 'Address', 'woocommerce' ); ?></label>
				<input type="text" id="store_address" class="location-input" name="store_address" required value="<?php echo esc_attr( $address ); ?>" />

				<label class="location-prompt" for="store_address_2"><?php esc_html_e( 'Address line 2', 'woocommerce' ); ?></label>
				<input type="text" id="store_address_2" class="location-input" name="store_address_2" value="<?php echo esc_attr( $address_2 ); ?>" />

				<div class="city-and-postcode">
					<div>
						<label class="location-prompt" for="store_city"><?php esc_html_e( 'City', 'woocommerce' ); ?></label>
						<input type="text" id="store_city" class="location-input" name="store_city" required value="<?php echo esc_attr( $city ); ?>" />
					</div>
					<div class="store-state-container hidden">
						<label for="store_state" class="location-prompt">
							<?php esc_html_e( 'State', 'woocommerce' ); ?>
						</label>
						<select id="store_state" name="store_state" data-placeholder="<?php esc_attr_e( 'Choose a state&hellip;', 'woocommerce' ); ?>" aria-label="<?php esc_attr_e( 'State', 'woocommerce' ); ?>" class="location-input wc-enhanced-select dropdown"></select>
					</div>
					<div>
						<label class="location-prompt" for="store_postcode"><?php esc_html_e( 'Postcode / ZIP', 'woocommerce' ); ?></label>
						<input type="text" id="store_postcode" class="location-input" name="store_postcode" required value="<?php echo esc_attr( $postcode ); ?>" />
					</div>
				</div>
			</div>

			<div class="store-currency-container">
			<label class="location-prompt" for="currency_code">
				<?php esc_html_e( 'What currency do you accept payments in?', 'woocommerce' ); ?>
			</label>
			<select
				id="currency_code"
				name="currency_code"
				required
				data-placeholder="<?php esc_attr_e( 'Choose a currency&hellip;', 'woocommerce' ); ?>"
				class="location-input wc-enhanced-select dropdown"
			>
				<option value=""><?php esc_html_e( 'Choose a currency&hellip;', 'woocommerce' ); ?></option>
				<?php foreach ( get_woocommerce_currencies() as $code => $name ) : ?>
					<option value="<?php echo esc_attr( $code ); ?>" <?php selected( $currency, $code ); ?>>
						<?php
						$symbol = get_woocommerce_currency_symbol( $code );

						if ( $symbol === $code ) {
							/* translators: 1: currency name 2: currency code */
							echo esc_html( sprintf( __( '%1$s (%2$s)', 'woocommerce' ), $name, $code ) );
						} else {
							/* translators: 1: currency name 2: currency symbol, 3: currency code */
							echo esc_html( sprintf( __( '%1$s (%2$s / %3$s)', 'woocommerce' ), $name, get_woocommerce_currency_symbol( $code ), $code ) );
						}
						?>
					</option>
				<?php endforeach; ?>
			</select>
			<script type="text/javascript">
				var wc_setup_currencies = JSON.parse( decodeURIComponent( '<?php echo rawurlencode( wp_json_encode( $currency_by_country ) ); ?>' ) );
				var wc_base_state       = "<?php echo esc_js( $state ); ?>";
			</script>
			</div>

			<div class="product-type-container">
			<label class="location-prompt" for="product_type">
				<?php esc_html_e( 'What type of products do you plan to sell?', 'woocommerce' ); ?>
			</label>
			<select id="product_type" name="product_type" required class="location-input wc-enhanced-select dropdown">
				<option value="both" <?php selected( $product_type, 'both' ); ?>><?php esc_html_e( 'I plan to sell both physical and digital products', 'woocommerce' ); ?></option>
				<option value="physical" <?php selected( $product_type, 'physical' ); ?>><?php esc_html_e( 'I plan to sell physical products', 'woocommerce' ); ?></option>
				<option value="virtual" <?php selected( $product_type, 'virtual' ); ?>><?php esc_html_e( 'I plan to sell digital products', 'woocommerce' ); ?></option>
			</select>
			</div>

			<input
				type="checkbox"
				id="woocommerce_sell_in_person"
				name="sell_in_person"
				value="yes"
				<?php checked( $sell_in_person, true ); ?>
			/>
			<label class="location-prompt" for="woocommerce_sell_in_person">
				<?php esc_html_e( 'I will also be selling products or services in person.', 'woocommerce' ); ?>
			</label>

			<?php
			if ( 'unknown' === get_option( 'woocommerce_allow_tracking', 'unknown' ) ) {
				?>
				<div class="woocommerce-tracker">
					<p class="checkbox">
						<input type="checkbox" id="wc_tracker_checkbox" name="wc_tracker_checkbox" value="yes" checked />
						<label for="wc_tracker_checkbox"><?php esc_html_e( 'Help WooCommerce improve with usage tracking.', 'woocommerce' ); ?></label>
					</p>
					<p>
					<?php
					esc_html_e( 'Gathering usage data allows us to make WooCommerce better &mdash; your store will be considered as we evaluate new features, judge the quality of an update, or determine if an improvement makes sense. If you would rather opt-out, and do not check this box, we will not know this store exists and we will not collect any usage data.', 'woocommerce' );
					echo ' <a target="_blank" href="https://woocommerce.com/usage-tracking/">' . esc_html__( 'Read more about what we collect.', 'woocommerce' ) . '</a>';
					?>
					</p>
				</div>
				<?php
			}
			?>
			<p class="wc-setup-actions step">
				<button type="submit" class="button-primary button button-large button-next" value="<?php esc_attr_e( "Let's go!", 'woocommerce' ); ?>" name="save_step"><?php esc_html_e( "Let's go!", 'woocommerce' ); ?></button>
			</p>
		</form>
		<?php
	}

	/**
	 * Save initial store settings.
	 */
	public function wc_setup_store_setup_save() {
		check_admin_referer( 'wc-setup' );

		$address        = isset( $_POST['store_address'] ) ? wc_clean( wp_unslash( $_POST['store_address'] ) ) : '';
		$address_2      = isset( $_POST['store_address_2'] ) ? wc_clean( wp_unslash( $_POST['store_address_2'] ) ) : '';
		$city           = isset( $_POST['store_city'] ) ? wc_clean( wp_unslash( $_POST['store_city'] ) ) : '';
		$country        = isset( $_POST['store_country'] ) ? wc_clean( wp_unslash( $_POST['store_country'] ) ) : '';
		$state          = isset( $_POST['store_state'] ) ? wc_clean( wp_unslash( $_POST['store_state'] ) ) : '*';
		$postcode       = isset( $_POST['store_postcode'] ) ? wc_clean( wp_unslash( $_POST['store_postcode'] ) ) : '';
		$currency_code  = isset( $_POST['currency_code'] ) ? wc_clean( wp_unslash( $_POST['currency_code'] ) ) : '';
		$product_type   = isset( $_POST['product_type'] ) ? wc_clean( wp_unslash( $_POST['product_type'] ) ) : '';
		$sell_in_person = isset( $_POST['sell_in_person'] ) && ( 'yes' === wc_clean( wp_unslash( $_POST['sell_in_person'] ) ) );
		$tracking       = isset( $_POST['wc_tracker_checkbox'] ) && ( 'yes' === wc_clean( wp_unslash( $_POST['wc_tracker_checkbox'] ) ) );

		update_option( 'woocommerce_store_address', $address );
		update_option( 'woocommerce_store_address_2', $address_2 );
		update_option( 'woocommerce_store_city', $city );
		update_option( 'woocommerce_default_country', $country . ':' . $state );
		update_option( 'woocommerce_store_postcode', $postcode );
		update_option( 'woocommerce_currency', $currency_code );
		update_option( 'woocommerce_product_type', $product_type );
		update_option( 'woocommerce_sell_in_person', $sell_in_person );

		$locale_info = include WC()->plugin_path() . '/i18n/locale-info.php';

		if ( isset( $locale_info[ $country ] ) ) {
			update_option( 'woocommerce_weight_unit', $locale_info[ $country ]['weight_unit'] );
			update_option( 'woocommerce_dimension_unit', $locale_info[ $country ]['dimension_unit'] );

			// Set currency formatting options based on chosen location and currency.
			if ( $locale_info[ $country ]['currency_code'] === $currency_code ) {
				update_option( 'woocommerce_currency_pos', $locale_info[ $country ]['currency_pos'] );
				update_option( 'woocommerce_price_decimal_sep', $locale_info[ $country ]['decimal_sep'] );
				update_option( 'woocommerce_price_num_decimals', $locale_info[ $country ]['num_decimals'] );
				update_option( 'woocommerce_price_thousand_sep', $locale_info[ $country ]['thousand_sep'] );
			}
		}
		if ( 'unknown' === get_option( 'woocommerce_allow_tracking', 'unknown' ) ) {
			if ( $tracking ) {
				update_option( 'woocommerce_allow_tracking', 'yes' );
				wp_schedule_single_event( time() + 10, 'woocommerce_tracker_send_event', array( true ) );
			} else {
				update_option( 'woocommerce_allow_tracking', 'no' );
			}
		}

		WC_Install::create_pages();
		wp_safe_redirect( esc_url_raw( $this->get_next_step_link() ) );
		exit;
	}

	/**
	 * Finishes replying to the client, but keeps the process running for further (async) code execution.
	 *
	 * @see https://core.trac.wordpress.org/ticket/41358 .
	 */
	protected function close_http_connection() {
		// Only 1 PHP process can access a session object at a time, close this so the next request isn't kept waiting.
		// @codingStandardsIgnoreStart
		if ( session_id() ) {
			session_write_close();
		}
		// @codingStandardsIgnoreEnd

		wc_set_time_limit( 0 );

		// fastcgi_finish_request is the cleanest way to send the response and keep the script running, but not every server has it.
		if ( is_callable( 'fastcgi_finish_request' ) ) {
			fastcgi_finish_request();
		} else {
			// Fallback: send headers and flush buffers.
			if ( ! headers_sent() ) {
				header( 'Connection: close' );
			}
			@ob_end_flush(); // @codingStandardsIgnoreLine.
			flush();
		}
	}

	/**
	 * Function called after the HTTP request is finished, so it's executed without the client having to wait for it.
	 *
	 * @see WC_Admin_Setup_Wizard::install_plugin
	 * @see WC_Admin_Setup_Wizard::install_theme
	 */
	public function run_deferred_actions() {
		$this->close_http_connection();
		foreach ( $this->deferred_actions as $action ) {
			call_user_func_array( $action['func'], $action['args'] );

			// Clear the background installation flag if this is a plugin.
			if (
				isset( $action['func'][1] ) &&
				'background_installer' === $action['func'][1] &&
				isset( $action['args'][0] )
			) {
				delete_option( 'woocommerce_setup_background_installing_' . $action['args'][0] );
			}
		}
	}

	/**
	 * Helper method to queue the background install of a plugin.
	 *
	 * @param string $plugin_id  Plugin id used for background install.
	 * @param array  $plugin_info Plugin info array containing name and repo-slug, and optionally file if different from [repo-slug].php.
	 */
	protected function install_plugin( $plugin_id, $plugin_info ) {
		// Make sure we don't trigger multiple simultaneous installs.
		if ( get_option( 'woocommerce_setup_background_installing_' . $plugin_id ) ) {
			return;
		}

		$plugin_file = isset( $plugin_info['file'] ) ? $plugin_info['file'] : $plugin_info['repo-slug'] . '.php';
		if ( is_plugin_active( $plugin_info['repo-slug'] . '/' . $plugin_file ) ) {
			return;
		}

		if ( empty( $this->deferred_actions ) ) {
			add_action( 'shutdown', array( $this, 'run_deferred_actions' ) );
		}

		array_push(
			$this->deferred_actions,
			array(
				'func' => array( 'WC_Install', 'background_installer' ),
				'args' => array( $plugin_id, $plugin_info ),
			)
		);

		// Set the background installation flag for this plugin.
		update_option( 'woocommerce_setup_background_installing_' . $plugin_id, true );
	}


	/**
	 * Helper method to queue the background install of a theme.
	 *
	 * @param string $theme_id  Theme id used for background install.
	 */
	protected function install_theme( $theme_id ) {
		if ( empty( $this->deferred_actions ) ) {
			add_action( 'shutdown', array( $this, 'run_deferred_actions' ) );
		}
		array_push(
			$this->deferred_actions,
			array(
				'func' => array( 'WC_Install', 'theme_background_installer' ),
				'args' => array( $theme_id ),
			)
		);
	}

	/**
	 * Helper method to install Jetpack.
	 */
	protected function install_jetpack() {
		$this->install_plugin(
			'jetpack',
			array(
				'name'      => __( 'Jetpack', 'woocommerce' ),
				'repo-slug' => 'jetpack',
			)
		);
	}

	/**
	 * Helper method to install WooCommerce Services and its Jetpack dependency.
	 */
	protected function install_woocommerce_services() {
		$this->install_jetpack();
		$this->install_plugin(
			'woocommerce-services',
			array(
				'name'      => __( 'WooCommerce Services', 'woocommerce' ),
				'repo-slug' => 'woocommerce-services',
			)
		);
	}

	/**
	 * Retrieve info for missing WooCommerce Services and/or Jetpack plugin.
	 *
	 * @return array
	 */
	protected function get_wcs_requisite_plugins() {
		$plugins = array();
		if ( ! is_plugin_active( 'woocommerce-services/woocommerce-services.php' ) && ! get_option( 'woocommerce_setup_background_installing_woocommerce-services' ) ) {
			$plugins[] = array(
				'name' => __( 'WooCommerce Services', 'woocommerce' ),
				'slug' => 'woocommerce-services',
			);
		}
		if ( ! is_plugin_active( 'jetpack/jetpack.php' ) && ! get_option( 'woocommerce_setup_background_installing_jetpack' ) ) {
			$plugins[] = array(
				'name' => __( 'Jetpack', 'woocommerce' ),
				'slug' => 'jetpack',
			);
		}
		return $plugins;
	}

	/**
	 * Plugin install info message markup with heading.
	 */
	public function plugin_install_info() {
		?>
		<span class="plugin-install-info">
			<span class="plugin-install-info-label"><?php esc_html_e( 'The following plugins will be installed and activated for you:', 'woocommerce' ); ?></span>
			<span class="plugin-install-info-list"></span>
		</span>
		<?php
	}

	/**
	 * Get shipping methods based on country code.
	 *
	 * @param string $country_code Country code.
	 * @param string $currency_code Currency code.
	 * @return array
	 */
	protected function get_wizard_shipping_methods( $country_code, $currency_code ) {
		$shipping_methods = array(
			'flat_rate'     => array(
				'name'        => __( 'Flat Rate', 'woocommerce' ),
				'description' => __( 'Set a fixed price to cover shipping costs.', 'woocommerce' ),
				'settings'    => array(
					'cost' => array(
						'type'          => 'text',
						'default_value' => __( 'Cost', 'woocommerce' ),
						'description'   => __( 'What would you like to charge for flat rate shipping?', 'woocommerce' ),
						'required'      => true,
					),
				),
			),
			'free_shipping' => array(
				'name'        => __( 'Free Shipping', 'woocommerce' ),
				'description' => __( "Don't charge for shipping.", 'woocommerce' ),
			),
		);

		return $shipping_methods;
	}

	/**
	 * Render the available shipping methods for a given country code.
	 *
	 * @param string $country_code Country code.
	 * @param string $currency_code Currency code.
	 * @param string $input_prefix Input prefix.
	 */
	protected function shipping_method_selection_form( $country_code, $currency_code, $input_prefix ) {
		$selected         = 'flat_rate';
		$shipping_methods = $this->get_wizard_shipping_methods( $country_code, $currency_code );
		?>
		<div class="wc-wizard-shipping-method-select">
			<div class="wc-wizard-shipping-method-dropdown">
				<select
					id="<?php echo esc_attr( "{$input_prefix}[method]" ); ?>"
					name="<?php echo esc_attr( "{$input_prefix}[method]" ); ?>"
					class="method wc-enhanced-select"
					data-plugins="<?php echo wc_esc_json( wp_json_encode( $this->get_wcs_requisite_plugins() ) ); ?>"
				>
				<?php foreach ( $shipping_methods as $method_id => $method ) : ?>
					<option value="<?php echo esc_attr( $method_id ); ?>" <?php selected( $selected, $method_id ); ?>><?php echo esc_html( $method['name'] ); ?></option>
				<?php endforeach; ?>
				</select>
			</div>
			<div class="shipping-method-descriptions">
				<?php foreach ( $shipping_methods as $method_id => $method ) : ?>
					<p class="shipping-method-description <?php echo esc_attr( $method_id ); ?> <?php echo $method_id !== $selected ? 'hide' : ''; ?>">
						<?php echo esc_html( $method['description'] ); ?>
					</p>
				<?php endforeach; ?>
			</div>
		</div>

		<div class="shipping-method-settings">
		<?php foreach ( $shipping_methods as $method_id => $method ) : ?>
			<?php
			if ( empty( $method['settings'] ) ) {
				continue;
			}
			?>
			<div class="shipping-method-setting <?php echo esc_attr( $method_id ); ?> <?php echo $method_id !== $selected ? 'hide' : ''; ?>">
			<?php foreach ( $method['settings'] as $setting_id => $setting ) : ?>
				<?php $method_setting_id = "{$input_prefix}[{$method_id}][{$setting_id}]"; ?>
				<input
					type="<?php echo esc_attr( $setting['type'] ); ?>"
					placeholder="<?php echo esc_attr( $setting['default_value'] ); ?>"
					id="<?php echo esc_attr( $method_setting_id ); ?>"
					name="<?php echo esc_attr( $method_setting_id ); ?>"
					class="<?php echo esc_attr( $setting['required'] ? 'shipping-method-required-field' : '' ); ?>"
					<?php echo ( $method_id === $selected && $setting['required'] ) ? 'required' : ''; ?>
				/>
				<p class="description">
					<?php echo esc_html( $setting['description'] ); ?>
				</p>
			<?php endforeach; ?>
			</div>
		<?php endforeach; ?>
		</div>
		<?php
	}

	/**
	 * Render a product weight unit dropdown.
	 *
	 * @return string
	 */
	protected function get_product_weight_selection() {
		$weight_unit = get_option( 'woocommerce_weight_unit' );
		ob_start();
		?>
		<span class="wc-setup-shipping-unit">
			<select id="weight_unit" name="weight_unit" class="wc-enhanced-select">
				<option value="kg" <?php selected( $weight_unit, 'kg' ); ?>><?php esc_html_e( 'Kilograms', 'woocommerce' ); ?></option>
				<option value="g" <?php selected( $weight_unit, 'g' ); ?>><?php esc_html_e( 'Grams', 'woocommerce' ); ?></option>
				<option value="lbs" <?php selected( $weight_unit, 'lbs' ); ?>><?php esc_html_e( 'Pounds', 'woocommerce' ); ?></option>
				<option value="oz" <?php selected( $weight_unit, 'oz' ); ?>><?php esc_html_e( 'Ounces', 'woocommerce' ); ?></option>
			</select>
		</span>
		<?php

		return ob_get_clean();
	}

	/**
	 * Render a product dimension unit dropdown.
	 *
	 * @return string
	 */
	protected function get_product_dimension_selection() {
		$dimension_unit = get_option( 'woocommerce_dimension_unit' );
		ob_start();
		?>
		<span class="wc-setup-shipping-unit">
			<select id="dimension_unit" name="dimension_unit" class="wc-enhanced-select">
				<option value="m" <?php selected( $dimension_unit, 'm' ); ?>><?php esc_html_e( 'Meters', 'woocommerce' ); ?></option>
				<option value="cm" <?php selected( $dimension_unit, 'cm' ); ?>><?php esc_html_e( 'Centimeters', 'woocommerce' ); ?></option>
				<option value="mm" <?php selected( $dimension_unit, 'mm' ); ?>><?php esc_html_e( 'Millimeters', 'woocommerce' ); ?></option>
				<option value="in" <?php selected( $dimension_unit, 'in' ); ?>><?php esc_html_e( 'Inches', 'woocommerce' ); ?></option>
				<option value="yd" <?php selected( $dimension_unit, 'yd' ); ?>><?php esc_html_e( 'Yards', 'woocommerce' ); ?></option>
			</select>
		</span>
		<?php

		return ob_get_clean();
	}

	/**
	 * Shipping.
	 */
	public function wc_setup_shipping() {
		$country_code          = WC()->countries->get_base_country();
		$country_name          = WC()->countries->countries[ $country_code ];
		$prefixed_country_name = WC()->countries->estimated_for_prefix( $country_code ) . $country_name;
		$currency_code         = get_woocommerce_currency();
		$existing_zones        = WC_Shipping_Zones::get_zones();
		$intro_text            = '';

		if ( empty( $existing_zones ) ) {
			$intro_text = sprintf(
				/* translators: %s: country name including the 'the' prefix if needed */
				__( "We've created two Shipping Zones - for %s and for the rest of the world. Below you can set Flat Rate shipping costs for these Zones or offer Free Shipping.", 'woocommerce' ),
				$prefixed_country_name
			);
		}

		$is_wcs_labels_supported  = $this->is_wcs_shipping_labels_supported_country( $country_code );
		$is_shipstation_supported = $this->is_shipstation_supported_country( $country_code );

		?>
		<h1><?php esc_html_e( 'Shipping', 'woocommerce' ); ?></h1>
		<?php if ( $intro_text ) : ?>
			<p><?php echo wp_kses_post( $intro_text ); ?></p>
		<?php endif; ?>
		<form method="post">
			<?php if ( empty( $existing_zones ) ) : ?>
				<ul class="wc-wizard-services shipping">
					<li class="wc-wizard-service-item">
						<div class="wc-wizard-service-name">
							<p><?php echo esc_html_e( 'Shipping Zone', 'woocommerce' ); ?></p>
						</div>
						<div class="wc-wizard-service-description">
							<p><?php echo esc_html_e( 'Shipping Method', 'woocommerce' ); ?></p>
						</div>
					</li>
					<li class="wc-wizard-service-item">
						<div class="wc-wizard-service-name">
							<p><?php echo esc_html( $country_name ); ?></p>
						</div>
						<div class="wc-wizard-service-description">
							<?php $this->shipping_method_selection_form( $country_code, $currency_code, 'shipping_zones[domestic]' ); ?>
						</div>
						<div class="wc-wizard-service-enable">
							<span class="wc-wizard-service-toggle">
								<input id="shipping_zones[domestic][enabled]" type="checkbox" name="shipping_zones[domestic][enabled]" value="yes" checked="checked" class="wc-wizard-shipping-method-enable" data-plugins="true" />
								<label for="shipping_zones[domestic][enabled]">
							</span>
						</div>
					</li>
					<li class="wc-wizard-service-item">
						<div class="wc-wizard-service-name">
							<p><?php echo esc_html_e( 'Locations not covered by your other zones', 'woocommerce' ); ?></p>
						</div>
						<div class="wc-wizard-service-description">
							<?php $this->shipping_method_selection_form( $country_code, $currency_code, 'shipping_zones[intl]' ); ?>
						</div>
						<div class="wc-wizard-service-enable">
							<span class="wc-wizard-service-toggle">
								<input id="shipping_zones[intl][enabled]" type="checkbox" name="shipping_zones[intl][enabled]" value="yes" checked="checked" class="wc-wizard-shipping-method-enable" data-plugins="true" />
								<label for="shipping_zones[intl][enabled]">
							</span>
						</div>
					</li>
					<li class="wc-wizard-service-info">
						<p>
						<?php
						printf(
							wp_kses(
								/* translators: %1$s: live rates tooltip text, %2$s: shipping extensions URL */
								__( 'If you\'d like to offer <span class="help_tip" data-tip="%1$s">live rates</span> from a specific carrier (e.g. UPS) you can find a variety of extensions available for WooCommerce <a href="%2$s" target="_blank">here</a>.', 'woocommerce' ),
								array(
									'span' => array(
										'class'    => array(),
										'data-tip' => array(),
									),
									'a'    => array(
										'href'   => array(),
										'target' => array(),
									),
								)
							),
							esc_attr__( 'A live rate is the exact cost to ship an order, quoted directly from the shipping carrier.', 'woocommerce' ),
							'https://woocommerce.com/product-category/woocommerce-extensions/shipping-methods/shipping-carriers/'
						);
						?>
						</p>
					</li>
				</ul>
			<?php endif; ?>

		<?php if ( $is_wcs_labels_supported || $is_shipstation_supported ) : ?>
			<ul class="wc-setup-shipping-recommended">
			<?php
			if ( $is_wcs_labels_supported ) :
				$this->display_recommended_item(
					array(
						'type'        => 'woocommerce_services',
						'title'       => __( 'Print shipping labels at home', 'woocommerce' ),
						'description' => __( 'We recommend WooCommerce Services & Jetpack. These plugins will save you time at the Post Office by enabling you to print your shipping labels at home.', 'woocommerce' ),
						'img_url'     => WC()->plugin_url() . '/assets/images/obw-woocommerce-services-icon.png',
						'img_alt'     => __( 'WooCommerce Services icon', 'woocommerce' ),
						'plugins'     => $this->get_wcs_requisite_plugins(),
					)
				);
			elseif ( $is_shipstation_supported ) :
				$this->display_recommended_item(
					array(
						'type'        => 'shipstation',
						'title'       => __( 'Print shipping labels at home', 'woocommerce' ),
						'description' => __( 'We recommend using ShipStation to save time at the Post Office by printing your shipping labels at home. Try ShipStation free for 30 days.', 'woocommerce' ),
						'img_url'     => WC()->plugin_url() . '/assets/images/obw-shipstation-icon.png',
						'img_alt'     => __( 'ShipStation icon', 'woocommerce' ),
						'plugins'     => array(
							array(
								'name' => __( 'ShipStation', 'woocommerce' ),
								'slug' => 'woocommerce-shipstation-integration',
							),
						),
					)
				);
			endif;
		endif;
		?>
			</ul>

			<div class="wc-setup-shipping-units">
				<p>
					<?php
						echo wp_kses(
							sprintf(
								/* translators: %1$s: weight unit dropdown, %2$s: dimension unit dropdown */
								esc_html__( 'We\'ll use %1$s for product weight and %2$s for product dimensions.', 'woocommerce' ),
								$this->get_product_weight_selection(),
								$this->get_product_dimension_selection()
							),
							array(
								'span'   => array(
									'class' => array(),
								),
								'select' => array(
									'id'    => array(),
									'name'  => array(),
									'class' => array(),
								),
								'option' => array(
									'value'    => array(),
									'selected' => array(),
								),
							)
						);
					?>
				</p>
			</div>

			<p class="wc-setup-actions step">
				<?php $this->plugin_install_info(); ?>
				<button type="submit" class="button-primary button button-large button-next" value="<?php esc_attr_e( 'Continue', 'woocommerce' ); ?>" name="save_step"><?php esc_html_e( 'Continue', 'woocommerce' ); ?></button>
				<?php wp_nonce_field( 'wc-setup' ); ?>
			</p>
		</form>
		<?php
	}

	/**
	 * Save shipping options.
	 */
	public function wc_setup_shipping_save() {
		check_admin_referer( 'wc-setup' );

		if ( ! did_action( 'rest_api_init' ) ) {
			WC()->api->rest_api_includes();
		}

		// @codingStandardsIgnoreStart
		$setup_domestic   = isset( $_POST['shipping_zones']['domestic']['enabled'] ) && ( 'yes' === $_POST['shipping_zones']['domestic']['enabled'] );
		$domestic_method  = isset( $_POST['shipping_zones']['domestic']['method'] ) ? sanitize_text_field( wp_unslash( $_POST['shipping_zones']['domestic']['method'] ) ) : '';
		$setup_intl       = isset( $_POST['shipping_zones']['intl']['enabled'] ) && ( 'yes' === $_POST['shipping_zones']['intl']['enabled'] );
		$intl_method      = isset( $_POST['shipping_zones']['intl']['method'] ) ? sanitize_text_field( wp_unslash( $_POST['shipping_zones']['intl']['method'] ) ) : '';
		$weight_unit      = sanitize_text_field( wp_unslash( $_POST['weight_unit'] ) );
		$dimension_unit   = sanitize_text_field( wp_unslash( $_POST['dimension_unit'] ) );
		$existing_zones   = WC_Shipping_Zones::get_zones();
		// @codingStandardsIgnoreEnd

		update_option( 'woocommerce_ship_to_countries', '' );
		update_option( 'woocommerce_weight_unit', $weight_unit );
		update_option( 'woocommerce_dimension_unit', $dimension_unit );

		$setup_wcs_labels  = isset( $_POST['setup_woocommerce_services'] ) && 'yes' === $_POST['setup_woocommerce_services'];
		$setup_shipstation = isset( $_POST['setup_shipstation'] ) && 'yes' === $_POST['setup_shipstation'];

		update_option( 'woocommerce_setup_shipping_labels', $setup_wcs_labels );

		if ( $setup_wcs_labels ) {
			$this->install_woocommerce_services();
		}

		if ( $setup_shipstation ) {
			$this->install_plugin(
				'woocommerce-shipstation-integration',
				array(
					'name'      => __( 'ShipStation', 'woocommerce' ),
					'repo-slug' => 'woocommerce-shipstation-integration',
					'file'      => 'woocommerce-shipstation.php',
				)
			);
		}

		// For now, limit this setup to the first run.
		if ( ! empty( $existing_zones ) ) {
			wp_safe_redirect( esc_url_raw( $this->get_next_step_link() ) );
			exit;
		}

		/*
		 * If enabled, create a shipping zone containing the country the
		 * store is located in, with the selected method preconfigured.
		 */
		if ( $setup_domestic ) {
			$country = WC()->countries->get_base_country();

			$zone = new WC_Shipping_Zone( null );
			$zone->set_zone_order( 0 );
			$zone->add_location( $country, 'country' );
			$instance_id = $zone->add_shipping_method( $domestic_method );
			$zone->save();

			// Save chosen shipping method settings (using REST controller for convenience).
			if ( isset( $instance_id ) && ! empty( $_POST['shipping_zones']['domestic'][ $domestic_method ] ) ) { // WPCS: input var ok.
				$method_controller = new WC_REST_Shipping_Zone_Methods_Controller();
				// @codingStandardsIgnoreStart
				$method_controller->update_item( array(
					'zone_id'     => $zone->get_id(),
					'instance_id' => $instance_id,
					'settings'    => wp_unslash( $_POST['shipping_zones']['domestic'][ $domestic_method ] ),
				) );
				// @codingStandardsIgnoreEnd
			}
		}

		// If enabled, set the selected method for the "rest of world" zone.
		if ( $setup_intl ) {
			$zone        = new WC_Shipping_Zone( 0 );
			$instance_id = $zone->add_shipping_method( $intl_method );

			$zone->save();

			// Save chosen shipping method settings (using REST controller for convenience).
			if ( isset( $instance_id ) && ! empty( $_POST['shipping_zones']['intl'][ $intl_method ] ) ) { // WPCS: input var ok.
				$method_controller = new WC_REST_Shipping_Zone_Methods_Controller();
				// @codingStandardsIgnoreStart
				$method_controller->update_item( array(
					'zone_id'     => $zone->get_id(),
					'instance_id' => $instance_id,
					'settings'    => wp_unslash( $_POST['shipping_zones']['intl'][ $intl_method ] ),
				) );
				// @codingStandardsIgnoreEnd
			}
		}

		// Notify the user that no shipping methods are configured.
		if ( ! $setup_domestic && ! $setup_intl ) {
			WC_Admin_Notices::add_notice( 'no_shipping_methods' );
		}

		wp_safe_redirect( esc_url_raw( $this->get_next_step_link() ) );
		exit;
	}

	/**
	 * Is Stripe country supported
	 * https://stripe.com/global .
	 *
	 * @param string $country_code Country code.
	 */
	protected function is_stripe_supported_country( $country_code ) {
		$stripe_supported_countries = array(
			'AU',
			'AT',
			'BE',
			'CA',
			'DK',
			'FI',
			'FR',
			'DE',
			'HK',
			'IE',
			'JP',
			'LU',
			'NL',
			'NZ',
			'NO',
			'SG',
			'ES',
			'SE',
			'CH',
			'GB',
			'US',
		);

		return in_array( $country_code, $stripe_supported_countries, true );
	}

	/**
	 * Is PayPal currency supported.
	 *
	 * @param string $currency Currency code.
	 * @return boolean
	 */
	protected function is_paypal_supported_currency( $currency ) {
		$supported_currencies = array(
			'AUD',
			'BRL',
			'CAD',
			'MXN',
			'NZD',
			'HKD',
			'SGD',
			'USD',
			'EUR',
			'JPY',
			'TRY',
			'NOK',
			'CZK',
			'DKK',
			'HUF',
			'ILS',
			'MYR',
			'PHP',
			'PLN',
			'SEK',
			'CHF',
			'TWD',
			'THB',
			'GBP',
			'RMB',
			'RUB',
			'INR',
		);
		return in_array( $currency, $supported_currencies, true );
	}

	/**
	 * Is Klarna Checkout country supported.
	 *
	 * @param string $country_code Country code.
	 */
	protected function is_klarna_checkout_supported_country( $country_code ) {
		$supported_countries = array(
			'SE', // Sweden.
			'FI', // Finland.
			'NO', // Norway.
			'NL', // Netherlands.
		);
		return in_array( $country_code, $supported_countries, true );
	}

	/**
	 * Is Klarna Payments country supported.
	 *
	 * @param string $country_code Country code.
	 */
	protected function is_klarna_payments_supported_country( $country_code ) {
		$supported_countries = array(
			'DK', // Denmark.
			'DE', // Germany.
			'AT', // Austria.
		);
		return in_array( $country_code, $supported_countries, true );
	}

	/**
	 * Is Square country supported
	 *
	 * @param string $country_code Country code.
	 */
	protected function is_square_supported_country( $country_code ) {
		$square_supported_countries = array(
			'US',
			'CA',
			'JP',
			'GB',
			'AU',
		);
		return in_array( $country_code, $square_supported_countries, true );
	}

	/**
	 * Is eWAY Payments country supported
	 *
	 * @param string $country_code Country code.
	 */
	protected function is_eway_payments_supported_country( $country_code ) {
		$supported_countries = array(
			'AU', // Australia.
			'NZ', // New Zealand.
		);
		return in_array( $country_code, $supported_countries, true );
	}

	/**
	 * Is ShipStation country supported
	 *
	 * @param string $country_code Country code.
	 */
	protected function is_shipstation_supported_country( $country_code ) {
		$supported_countries = array(
			'AU', // Australia.
			'CA', // Canada.
			'GB', // United Kingdom.
		);
		return in_array( $country_code, $supported_countries, true );
	}

	/**
	 * Is WooCommerce Services shipping label country supported
	 *
	 * @param string $country_code Country code.
	 */
	protected function is_wcs_shipping_labels_supported_country( $country_code ) {
		$supported_countries = array(
			'US', // United States.
		);
		return in_array( $country_code, $supported_countries, true );
	}

	/**
	 * Helper method to retrieve the current user's email address.
	 *
	 * @return string Email address
	 */
	protected function get_current_user_email() {
		$current_user = wp_get_current_user();
		$user_email   = $current_user->user_email;

		return $user_email;
	}

	/**
	 * Array of all possible "in cart" gateways that can be offered.
	 *
	 * @return array
	 */
	protected function get_wizard_available_in_cart_payment_gateways() {
		$user_email = $this->get_current_user_email();

		$stripe_description = '<p>' . sprintf(
			/* translators: %s: URL */
			__( 'Accept debit and credit cards in 135+ currencies, methods such as Alipay, and one-touch checkout with Apple Pay. <a href="%s" target="_blank">Learn more</a>.', 'woocommerce' ),
			'https://woocommerce.com/products/stripe/'
		) . '</p>';
		$paypal_checkout_description = '<p>' . sprintf(
			/* translators: %s: URL */
			__( 'Safe and secure payments using credit cards or your customer\'s PayPal account. <a href="%s" target="_blank">Learn more</a>.', 'woocommerce' ),
			'https://woocommerce.com/products/woocommerce-gateway-paypal-checkout/'
		) . '</p>';
		$klarna_checkout_description = '<p>' . sprintf(
			/* translators: %s: URL */
			__( 'Full checkout experience with pay now, pay later and slice it. No credit card numbers, no passwords, no worries. <a href="%s" target="_blank">Learn more about Klarna</a>.', 'woocommerce' ),
			'https://woocommerce.com/products/klarna-checkout/'
		) . '</p>';
		$klarna_payments_description = '<p>' . sprintf(
			/* translators: %s: URL */
			__( 'Choose the payment that you want, pay now, pay later or slice it. No credit card numbers, no passwords, no worries. <a href="%s" target="_blank">Learn more about Klarna</a>.', 'woocommerce' ),
			'https://woocommerce.com/products/klarna-payments/ '
		) . '</p>';
		$square_description = '<p>' . sprintf(
			/* translators: %s: URL */
			__( 'Securely accept credit and debit cards with one low rate, no surprise fees (custom rates available). Sell online and in store and track sales and inventory in one place. <a href="%s" target="_blank">Learn more about Square</a>.', 'woocommerce' ),
			'https://woocommerce.com/products/square/'
		) . '</p>';

		return array(
			'stripe'          => array(
				'name'        => __( 'WooCommerce Stripe Gateway', 'woocommerce' ),
				'image'       => WC()->plugin_url() . '/assets/images/stripe.png',
				'description' => $stripe_description,
				'class'       => 'checked stripe-logo',
				'repo-slug'   => 'woocommerce-gateway-stripe',
				'settings'    => array(
					'create_account' => array(
						'label'       => __( 'Set up Stripe for me using this email:', 'woocommerce' ),
						'type'        => 'checkbox',
						'value'       => 'yes',
						'default'     => 'yes',
						'placeholder' => '',
						'required'    => false,
						'plugins'     => $this->get_wcs_requisite_plugins(),
					),
					'email'          => array(
						'label'       => __( 'Stripe email address:', 'woocommerce' ),
						'type'        => 'email',
						'value'       => $user_email,
						'placeholder' => __( 'Stripe email address', 'woocommerce' ),
						'required'    => true,
					),
				),
			),
			'ppec_paypal'     => array(
				'name'        => __( 'WooCommerce PayPal Checkout Gateway', 'woocommerce' ),
				'image'       => WC()->plugin_url() . '/assets/images/paypal.png',
				'description' => $paypal_checkout_description,
				'enabled'     => true,
				'class'       => 'checked paypal-logo',
				'repo-slug'   => 'woocommerce-gateway-paypal-express-checkout',
				'settings'    => array(
					'reroute_requests' => array(
						'label'       => __( 'Set up PayPal for me using this email:', 'woocommerce' ),
						'type'        => 'checkbox',
						'value'       => 'yes',
						'default'     => 'yes',
						'placeholder' => '',
						'required'    => false,
						'plugins'     => $this->get_wcs_requisite_plugins(),
					),
					'email'            => array(
						'label'       => __( 'Direct payments to email address:', 'woocommerce' ),
						'type'        => 'email',
						'value'       => $user_email,
						'placeholder' => __( 'Email address to receive payments', 'woocommerce' ),
						'required'    => true,
					),
				),
			),
			'paypal'          => array(
				'name'        => __( 'PayPal Standard', 'woocommerce' ),
				'description' => __( 'Accept payments via PayPal using account balance or credit card.', 'woocommerce' ),
				'image'       => '',
				'settings'    => array(
					'email' => array(
						'label'       => __( 'PayPal email address:', 'woocommerce' ),
						'type'        => 'email',
						'value'       => $user_email,
						'placeholder' => __( 'PayPal email address', 'woocommerce' ),
						'required'    => true,
					),
				),
			),
			'klarna_checkout' => array(
				'name'        => __( 'Klarna Checkout for WooCommerce', 'woocommerce' ),
				'description' => $klarna_checkout_description,
				'image'       => WC()->plugin_url() . '/assets/images/klarna-white.png',
				'enabled'     => true,
				'class'       => 'klarna-logo',
				'repo-slug'   => 'klarna-checkout-for-woocommerce',
			),
			'klarna_payments' => array(
				'name'        => __( 'Klarna Payments for WooCommerce', 'woocommerce' ),
				'description' => $klarna_payments_description,
				'image'       => WC()->plugin_url() . '/assets/images/klarna-white.png',
				'enabled'     => true,
				'class'       => 'klarna-logo',
				'repo-slug'   => 'klarna-payments-for-woocommerce',
			),
			'square'          => array(
				'name'        => __( 'WooCommerce Square', 'woocommerce' ),
				'description' => $square_description,
				'image'       => WC()->plugin_url() . '/assets/images/square-white.png',
				'class'       => 'square-logo',
				'enabled'     => true,
				'repo-slug'   => 'woocommerce-square',
			),
			'eway'            => array(
				'name'        => __( 'WooCommerce eWAY Gateway', 'woocommerce' ),
				'description' => __( 'The eWAY extension for WooCommerce allows you to take credit card payments directly on your store without redirecting your customers to a third party site to make payment.', 'woocommerce' ),
				'image'       => WC()->plugin_url() . '/assets/images/eway-logo.jpg',
				'enabled'     => false,
				'class'       => 'eway-logo',
				'repo-slug'   => 'woocommerce-gateway-eway',
			),
			'payfast'         => array(
				'name'        => __( 'WooCommerce PayFast Gateway', 'woocommerce' ),
				'description' => __( 'The PayFast extension for WooCommerce enables you to accept payments by Credit Card and EFT via one of South Africa’s most popular payment gateways. No setup fees or monthly subscription costs.', 'woocommerce' ),
				'image'       => WC()->plugin_url() . '/assets/images/payfast.png',
				'class'       => 'payfast-logo',
				'enabled'     => false,
				'repo-slug'   => 'woocommerce-payfast-gateway',
				'file'        => 'gateway-payfast.php',
			),
		);
	}

	/**
	 * Simple array of "in cart" gateways to show in wizard.
	 *
	 * @return array
	 */
	public function get_wizard_in_cart_payment_gateways() {
		$gateways = $this->get_wizard_available_in_cart_payment_gateways();
		$country  = WC()->countries->get_base_country();
		$currency = get_woocommerce_currency();

		$can_stripe  = $this->is_stripe_supported_country( $country );
		$can_eway    = $this->is_eway_payments_supported_country( $country );
		$can_payfast = ( 'ZA' === $country ); // South Africa.
		$can_paypal  = $this->is_paypal_supported_currency( $currency );

		if ( ! current_user_can( 'install_plugins' ) ) {
			return $can_paypal ? array( 'paypal' => $gateways['paypal'] ) : array();
		}

		$spotlight = '';

		if ( $this->is_klarna_checkout_supported_country( $country ) ) {
			$spotlight = 'klarna_checkout';
		} elseif ( $this->is_klarna_payments_supported_country( $country ) ) {
			$spotlight = 'klarna_payments';
		} elseif ( $this->is_square_supported_country( $country ) && get_option( 'woocommerce_sell_in_person' ) ) {
			$spotlight = 'square';
		}

		if ( $spotlight ) {
			$offered_gateways = array(
				$spotlight => $gateways[ $spotlight ],
			);

			if ( $can_paypal ) {
				$offered_gateways += array( 'ppec_paypal' => $gateways['ppec_paypal'] );
			}

			if ( $can_stripe ) {
				$offered_gateways += array( 'stripe' => $gateways['stripe'] );
			}

			if ( $can_eway ) {
				$offered_gateways += array( 'eway' => $gateways['eway'] );
			}

			if ( $can_payfast ) {
				$offered_gateways += array( 'payfast' => $gateways['payfast'] );
			}

			return $offered_gateways;
		}

		$offered_gateways = array();

		if ( $can_stripe ) {
			$gateways['stripe']['enabled']  = true;
			$gateways['stripe']['featured'] = true;
			$offered_gateways              += array( 'stripe' => $gateways['stripe'] );
		}

		if ( $can_paypal ) {
			$offered_gateways += array( 'ppec_paypal' => $gateways['ppec_paypal'] );
		}

		if ( $can_eway ) {
			$offered_gateways += array( 'eway' => $gateways['eway'] );
		}

		if ( $can_payfast ) {
			$offered_gateways += array( 'payfast' => $gateways['payfast'] );
		}

		return $offered_gateways;
	}

	/**
	 * Simple array of "manual" gateways to show in wizard.
	 *
	 * @return array
	 */
	public function get_wizard_manual_payment_gateways() {
		$gateways = array(
			'cheque' => array(
				'name'        => _x( 'Check payments', 'Check payment method', 'woocommerce' ),
				'description' => __( 'A simple offline gateway that lets you accept a check as method of payment.', 'woocommerce' ),
				'image'       => '',
				'class'       => '',
			),
			'bacs'   => array(
				'name'        => __( 'Bank transfer (BACS) payments', 'woocommerce' ),
				'description' => __( 'A simple offline gateway that lets you accept BACS payment.', 'woocommerce' ),
				'image'       => '',
				'class'       => '',
			),
			'cod'    => array(
				'name'        => __( 'Cash on delivery', 'woocommerce' ),
				'description' => __( 'A simple offline gateway that lets you accept cash on delivery.', 'woocommerce' ),
				'image'       => '',
				'class'       => '',
			),
		);

		return $gateways;
	}

	/**
	 * Display service item in list.
	 *
	 * @param int   $item_id Item ID.
	 * @param array $item_info Item info array.
	 */
	public function display_service_item( $item_id, $item_info ) {
		$item_class = 'wc-wizard-service-item';
		if ( isset( $item_info['class'] ) ) {
			$item_class .= ' ' . $item_info['class'];
		}

		$previously_saved_settings = get_option( 'woocommerce_' . $item_id . '_settings' );

		// Show the user-saved state if it was previously saved.
		// Otherwise, rely on the item info.
		if ( is_array( $previously_saved_settings ) ) {
			$should_enable_toggle = isset( $previously_saved_settings['enabled'] ) && 'yes' === $previously_saved_settings['enabled'];
		} else {
			$should_enable_toggle = isset( $item_info['enabled'] ) && $item_info['enabled'];
		}

		$plugins = null;
		if ( isset( $item_info['repo-slug'] ) ) {
			$plugin  = array(
				'slug' => $item_info['repo-slug'],
				'name' => $item_info['name'],
			);
			$plugins = array( $plugin );
		}

		?>
		<li class="<?php echo esc_attr( $item_class ); ?>">
			<div class="wc-wizard-service-name">
				<?php if ( ! empty( $item_info['image'] ) ) : ?>
					<img src="<?php echo esc_attr( $item_info['image'] ); ?>" alt="<?php echo esc_attr( $item_info['name'] ); ?>" />
				<?php else : ?>
					<p><?php echo esc_html( $item_info['name'] ); ?></p>
				<?php endif; ?>
			</div>
			<div class="wc-wizard-service-description">
				<?php echo wp_kses_post( wpautop( $item_info['description'] ) ); ?>
				<?php if ( ! empty( $item_info['settings'] ) ) : ?>
					<div class="wc-wizard-service-settings <?php echo $should_enable_toggle ? '' : 'hide'; ?>">
						<?php foreach ( $item_info['settings'] as $setting_id => $setting ) : ?>
							<?php
							$is_checkbox = 'checkbox' === $setting['type'];

							if ( $is_checkbox ) {
								$checked = false;
								if ( isset( $previously_saved_settings[ $setting_id ] ) ) {
									$checked = 'yes' === $previously_saved_settings[ $setting_id ];
								} elseif ( false === $previously_saved_settings && isset( $setting['default'] ) ) {
									$checked = 'yes' === $setting['default'];
								}
							}
							if ( 'email' === $setting['type'] ) {
								$value = empty( $previously_saved_settings[ $setting_id ] )
									? $setting['value']
									: $previously_saved_settings[ $setting_id ];
							}
							?>
							<?php $input_id = $item_id . '_' . $setting_id; ?>
							<div class="<?php echo esc_attr( 'wc-wizard-service-setting-' . $input_id ); ?>">
								<label
									for="<?php echo esc_attr( $input_id ); ?>"
									class="<?php echo esc_attr( $input_id ); ?>"
								>
									<?php echo esc_html( $setting['label'] ); ?>
								</label>
								<input
									type="<?php echo esc_attr( $setting['type'] ); ?>"
									id="<?php echo esc_attr( $input_id ); ?>"
									class="<?php echo esc_attr( 'payment-' . $setting['type'] . '-input' ); ?>"
									name="<?php echo esc_attr( $input_id ); ?>"
									value="<?php echo esc_attr( isset( $value ) ? $value : $setting['value'] ); ?>"
									placeholder="<?php echo esc_attr( $setting['placeholder'] ); ?>"
									<?php echo ( $setting['required'] ) ? 'required' : ''; ?>
									<?php echo $is_checkbox ? checked( isset( $checked ) && $checked, true, false ) : ''; ?>
									data-plugins="<?php echo wc_esc_json( wp_json_encode( isset( $setting['plugins'] ) ? $setting['plugins'] : null ) ); ?>"
								/>
								<?php if ( ! empty( $setting['description'] ) ) : ?>
									<span class="wc-wizard-service-settings-description"><?php echo esc_html( $setting['description'] ); ?></span>
								<?php endif; ?>
							</div>
						<?php endforeach; ?>
					</div>
				<?php endif; ?>
			</div>
			<div class="wc-wizard-service-enable">
				<span class="wc-wizard-service-toggle <?php echo esc_attr( $should_enable_toggle ? '' : 'disabled' ); ?>">
					<input
						id="wc-wizard-service-<?php echo esc_attr( $item_id ); ?>"
						type="checkbox"
						name="wc-wizard-service-<?php echo esc_attr( $item_id ); ?>-enabled"
						value="yes" <?php checked( $should_enable_toggle ); ?>
						data-plugins="<?php echo wc_esc_json( wp_json_encode( $plugins ) ); ?>"
					/>
					<label for="wc-wizard-service-<?php echo esc_attr( $item_id ); ?>">
				</span>
			</div>
		</li>
		<?php
	}

	/**
	 * Is it a featured service?
	 *
	 * @param array $service Service info array.
	 * @return boolean
	 */
	public function is_featured_service( $service ) {
		return ! empty( $service['featured'] );
	}

	/**
	 * Is this a non featured service?
	 *
	 * @param array $service Service info array.
	 * @return boolean
	 */
	public function is_not_featured_service( $service ) {
		return ! $this->is_featured_service( $service );
	}

	/**
	 * Payment Step.
	 */
	public function wc_setup_payment() {
		$featured_gateways = array_filter( $this->get_wizard_in_cart_payment_gateways(), array( $this, 'is_featured_service' ) );
		$in_cart_gateways  = array_filter( $this->get_wizard_in_cart_payment_gateways(), array( $this, 'is_not_featured_service' ) );
		$manual_gateways   = $this->get_wizard_manual_payment_gateways();
		?>
		<h1><?php esc_html_e( 'Payment', 'woocommerce' ); ?></h1>
		<form method="post" class="wc-wizard-payment-gateway-form">
			<p>
				<?php
				printf(
					wp_kses(
						/* translators: %s: Link */
						__( 'WooCommerce can accept both online and offline payments. <a href="%s" target="_blank">Additional payment methods</a> can be installed later.', 'woocommerce' ),
						array(
							'a' => array(
								'href'   => array(),
								'target' => array(),
							),
						)
					),
					esc_url( admin_url( 'admin.php?page=wc-addons&section=payment-gateways' ) )
				);
				?>
			</p>
			<?php if ( $featured_gateways ) : ?>
			<ul class="wc-wizard-services featured">
				<?php
				foreach ( $featured_gateways as $gateway_id => $gateway ) {
					$this->display_service_item( $gateway_id, $gateway );
				}
				?>
			</ul>
			<?php endif; ?>
			<?php if ( $in_cart_gateways ) : ?>
			<ul class="wc-wizard-services in-cart">
				<?php
				foreach ( $in_cart_gateways as $gateway_id => $gateway ) {
					$this->display_service_item( $gateway_id, $gateway );
				}
				?>
			</ul>
			<?php endif; ?>
			<ul class="wc-wizard-services manual">
				<li class="wc-wizard-services-list-toggle closed">
					<div class="wc-wizard-service-name">
						<?php esc_html_e( 'Offline Payments', 'woocommerce' ); ?>
					</div>
					<div class="wc-wizard-service-description">
						<?php esc_html_e( 'Collect payments from customers offline.', 'woocommerce' ); ?>
					</div>
					<div class="wc-wizard-service-enable">
						<input class="wc-wizard-service-list-toggle" id="wc-wizard-service-list-toggle" type="checkbox">
						<label for="wc-wizard-service-list-toggle"></label>
					</div>
				</li>
				<?php
				foreach ( $manual_gateways as $gateway_id => $gateway ) {
					$this->display_service_item( $gateway_id, $gateway );
				}
				?>
			</ul>
			<p class="wc-setup-actions step">
				<?php $this->plugin_install_info(); ?>
				<button type="submit" class="button-primary button button-large button-next" value="<?php esc_attr_e( 'Continue', 'woocommerce' ); ?>" name="save_step"><?php esc_html_e( 'Continue', 'woocommerce' ); ?></button>
				<?php wp_nonce_field( 'wc-setup' ); ?>
			</p>
		</form>
		<?php
	}

	/**
	 * Payment Step save.
	 */
	public function wc_setup_payment_save() {
		check_admin_referer( 'wc-setup' );

		if (
			(
				// Install WooCommerce Services with Stripe to enable deferred account creation.
				! empty( $_POST['wc-wizard-service-stripe-enabled'] ) && // WPCS: CSRF ok, input var ok.
				! empty( $_POST['stripe_create_account'] ) // WPCS: CSRF ok, input var ok.
			) || (
				// Install WooCommerce Services with PayPal EC to enable proxied payments.
				! empty( $_POST['wc-wizard-service-ppec_paypal-enabled'] ) && // WPCS: CSRF ok, input var ok.
				! empty( $_POST['ppec_paypal_reroute_requests'] ) // WPCS: CSRF ok, input var ok.
			)
		) {
			$this->install_woocommerce_services();
		}

		$gateways = array_merge( $this->get_wizard_in_cart_payment_gateways(), $this->get_wizard_manual_payment_gateways() );

		foreach ( $gateways as $gateway_id => $gateway ) {
			// If repo-slug is defined, download and install plugin from .org.
			if ( ! empty( $gateway['repo-slug'] ) && ! empty( $_POST[ 'wc-wizard-service-' . $gateway_id . '-enabled' ] ) ) { // WPCS: CSRF ok, input var ok.
				$this->install_plugin( $gateway_id, $gateway );
			}

			$settings = array( 'enabled' => ! empty( $_POST[ 'wc-wizard-service-' . $gateway_id . '-enabled' ] ) ? 'yes' : 'no' );  // WPCS: CSRF ok, input var ok.

			// @codingStandardsIgnoreStart
			if ( ! empty( $gateway['settings'] ) ) {
				foreach ( $gateway['settings'] as $setting_id => $setting ) {
					$settings[ $setting_id ] = 'yes' === $settings['enabled'] && isset( $_POST[ $gateway_id . '_' . $setting_id ] )
						? wc_clean( wp_unslash( $_POST[ $gateway_id . '_' . $setting_id ] ) )
						: false;
				}
			}
			// @codingStandardsIgnoreSEnd

			if ( 'ppec_paypal' === $gateway_id && empty( $settings['reroute_requests'] ) ) {
				unset( $settings['enabled'] );
			}

			$settings_key = 'woocommerce_' . $gateway_id . '_settings';
			$previously_saved_settings = array_filter( (array) get_option( $settings_key, array() ) );
			update_option( $settings_key, array_merge( $previously_saved_settings, $settings ) );
		}

		wp_redirect( esc_url_raw( $this->get_next_step_link() ) );
		exit;
	}

	protected function display_recommended_item( $item_info ) {
		$type        = $item_info['type'];
		$title       = $item_info['title'];
		$description = $item_info['description'];
		$img_url     = $item_info['img_url'];
		$img_alt     = $item_info['img_alt'];
		?>
		<li class="recommended-item checkbox">
			<input
				id="<?php echo esc_attr( 'wc_recommended_' . $type ); ?>"
				type="checkbox"
				name="<?php echo esc_attr( 'setup_' . $type ); ?>"
				value="yes"
				checked
				data-plugins="<?php echo wc_esc_json( wp_json_encode( isset( $item_info['plugins'] ) ? $item_info['plugins'] : null ) ); ?>"
			/>
			<label for="<?php echo esc_attr( 'wc_recommended_' . $type ); ?>">
				<img
					src="<?php echo esc_url( $img_url ); ?>"
					class="<?php echo esc_attr( 'recommended-item-icon-' . $type ); ?> recommended-item-icon"
					alt="<?php echo esc_attr( $img_alt ); ?>" />
				<div class="recommended-item-description-container">
					<h3><?php echo esc_html( $title ); ?></h3>
					<p><?php echo wp_kses( $description, array(
						'a' => array(
							'href'   => array(),
							'target' => array(),
							'rel'    => array(),
						),
						'em' => array(),
					) ); ?></p>
				</div>
			</label>
		</li>
		<?php
	}

	/**
	 * Recommended step
	 */
	public function wc_setup_recommended() {
		?>
		<h1><?php esc_html_e( 'Recommended for All WooCommerce Stores', 'woocommerce' ); ?></h1>
<<<<<<< HEAD
		<p>
			<?php esc_html_e( 'Enhance your store with these recommended features.', 'woocommerce' ); ?>
		</p>
=======
		<p><?php
			// If we're displaying all of the recommended features, show the full description. Otherwise, display a placeholder.
			// We're not translating all of the different permutations to save on translations,
			// and the default is the most common.
			if (
					$this->should_show_theme()
					&& $this->should_show_automated_tax()
					&& $this->should_show_mailchimp()
					) :
			esc_html_e( 'Select from the list below to enable automated taxes and MailChimp’s best-in-class email services — and design your store with our official, free WooCommerce theme.', 'woocommerce' );
			else :
				esc_html_e( 'Enhance your store with these recommended features.', 'woocommerce' );
			endif;
		?></p>
>>>>>>> dd9c584a
		<form method="post">
			<ul class="recommended-step">
				<?php
				if ( $this->should_show_theme() ) :
					$theme      = wp_get_theme();
					$theme_name = $theme['Name'];
					$this->display_recommended_item( array(
						'type'        => 'storefront_theme',
						'title'       => __( 'Storefront Theme', 'woocommerce' ),
						'description' => sprintf( __(
								'Design your store with deep WooCommerce integration. If toggled on, we’ll install <a href="https://woocommerce.com/storefront/" target="_blank" rel="noopener noreferrer">Storefront</a>, and your current theme <em>%s</em> will be deactivated.', 'woocommerce' ),
								$theme_name
						),
						'img_url'     => WC()->plugin_url() . '/assets/images/obw-storefront-icon.svg',
						'img_alt'     => __( 'Storefront icon', 'woocommerce' ),
					) );
				endif;

				if ( $this->should_show_automated_tax() ) :
					$this->display_recommended_item( array(
						'type'        => 'automated_taxes',
						'title'       => __( 'Automated Taxes', 'woocommerce' ),
						'description' => __( 'Save time and errors with automated tax calculation and collection at checkout. Powered by WooCommerce Services and Jetpack.', 'woocommerce' ),
						'img_url'     => WC()->plugin_url() . '/assets/images/obw-taxes-icon.svg',
						'img_alt'     => __( 'automated taxes icon', 'woocommerce' ),
						'plugins'     => $this->get_wcs_requisite_plugins(),
					) );
				endif;

				if ( $this->should_show_mailchimp() ) :
					$this->display_recommended_item( array(
						'type'        => 'mailchimp',
						'title'       => __( 'Mailchimp', 'woocommerce' ),
						'description' => __( 'Join the 16 million customers who use Mailchimp. Sync list and store data to send automated emails, and targeted campaigns.', 'woocommerce' ),
						'img_url'     => WC()->plugin_url() . '/assets/images/obw-mailchimp-icon.svg',
						'img_alt'     => __( 'Mailchimp icon', 'woocommerce' ),
						'plugins'     => array( array( 'name' => __( 'Mailchimp for WooCommerce', 'woocommerce' ), 'slug' => 'mailchimp-for-woocommerce' ) ),
					) );
				endif;

				if ( $this->should_show_facebook() ) :
					$this->display_recommended_item( array(
						'type'        => 'facebook',
						'title'       => __( 'Facebook', 'woocommerce' ),
						'description' => __( 'Enjoy all Facebook products combined in one extension: pixel tracking, catalog sync, messenger chat, shop functionality and Instagram shopping (coming soon)!', 'woocommerce' ),
						'img_url'     => WC()->plugin_url() . '/assets/images/obw-facebook-icon.svg',
						'img_alt'     => __( 'Facebook icon', 'woocommerce' ),
						'plugins'     => array( array( 'name' => __( 'Facebook for WooCommerce', 'woocommerce' ), 'slug' => 'facebook-for-woocommerce' ) ),
					) );
				endif;
			?>
		</ul>
			<p class="wc-setup-actions step">
				<?php $this->plugin_install_info(); ?>
				<button type="submit" class="button-primary button button-large button-next" value="<?php esc_attr_e( 'Continue', 'woocommerce' ); ?>" name="save_step"><?php esc_html_e( 'Continue', 'woocommerce' ); ?></button>
				<?php wp_nonce_field( 'wc-setup' ); ?>
			</p>
		</form>
		<?php
	}

	/**
	 * Recommended step save.
	 */
	public function wc_setup_recommended_save() {
		check_admin_referer( 'wc-setup' );

		$setup_storefront       = isset( $_POST['setup_storefront_theme'] ) && 'yes' === $_POST['setup_storefront_theme'];
		$setup_automated_tax    = isset( $_POST['setup_automated_taxes'] ) && 'yes' === $_POST['setup_automated_taxes'];
		$setup_mailchimp        = isset( $_POST['setup_mailchimp'] ) && 'yes' === $_POST['setup_mailchimp'];
		$setup_facebook         = isset( $_POST['setup_facebook'] ) && 'yes' === $_POST['setup_facebook'];

		update_option( 'woocommerce_calc_taxes', $setup_automated_tax ? 'yes' : 'no' );
		update_option( 'woocommerce_setup_automated_taxes', $setup_automated_tax );

		if ( $setup_storefront ) {
			$this->install_theme( 'storefront' );
		}

		if ( $setup_automated_tax ) {
			$this->install_woocommerce_services();
		}

		if ( $setup_mailchimp ) {
			// Prevent MailChimp from redirecting to its settings page during the OBW flow.
			add_option( 'mailchimp_woocommerce_plugin_do_activation_redirect', false );

			$this->install_plugin(
				'mailchimp-for-woocommerce',
				array(
					'name'      => __( 'MailChimp for WooCommerce', 'woocommerce' ),
					'repo-slug' => 'mailchimp-for-woocommerce',
					'file'      => 'mailchimp-woocommerce.php',
				)
			);
		}

		if ( $setup_facebook ) {
			$this->install_plugin(
				'facebook-for-woocommerce',
				array(
					'name'      => __( 'Facebook for WooCommerce', 'woocommerce' ),
					'repo-slug' => 'facebook-for-woocommerce',
				)
			);
		}

		wp_redirect( esc_url_raw( $this->get_next_step_link() ) );
		exit;
	}

	/**
	 * Go to the next step if Jetpack was connected.
	 */
	protected function wc_setup_activate_actions() {
		if (
			isset( $_GET['from'] ) &&
			'wpcom' === $_GET['from'] &&
			class_exists( 'Jetpack' ) &&
			Jetpack::is_active()
		) {
			wp_redirect( esc_url_raw( remove_query_arg( 'from', $this->get_next_step_link() ) ) );
			exit;
		}
	}

	protected function wc_setup_activate_get_feature_list() {
		$features = array();

		$stripe_settings = get_option( 'woocommerce_stripe_settings', false );
		$stripe_enabled  = is_array( $stripe_settings )
			&& isset( $stripe_settings['create_account'] ) && 'yes' === $stripe_settings['create_account']
			&& isset( $stripe_settings['enabled'] ) && 'yes' === $stripe_settings['enabled'];
		$ppec_settings   = get_option( 'woocommerce_ppec_paypal_settings', false );
		$ppec_enabled    = is_array( $ppec_settings )
			&& isset( $ppec_settings['reroute_requests'] ) && 'yes' === $ppec_settings['reroute_requests']
			&& isset( $ppec_settings['enabled'] ) && 'yes' === $ppec_settings['enabled'];

		$features['payment'] = $stripe_enabled || $ppec_enabled;
		$features['taxes']   = (bool) get_option( 'woocommerce_setup_automated_taxes', false );
		$features['labels']  = (bool) get_option( 'woocommerce_setup_shipping_labels', false );

		return $features;
	}

	protected function wc_setup_activate_get_feature_list_str() {
		$features = $this->wc_setup_activate_get_feature_list();
		if ( $features['payment'] && $features['taxes'] && $features['labels'] ) {
			return __( 'payment setup, automated taxes and discounted shipping labels', 'woocommerce' );
		} else if ( $features['payment'] && $features['taxes'] ) {
			return __( 'payment setup and automated taxes', 'woocommerce' );
		} else if ( $features['payment'] && $features['labels'] ) {
			return __( 'payment setup and discounted shipping labels', 'woocommerce' );
		} else if ( $features['payment'] ) {
			return __( 'payment setup', 'woocommerce' );
		} else if ( $features['taxes'] && $features['labels'] ) {
			return __( 'automated taxes and discounted shipping labels', 'woocommerce' );
		} else if ( $features['taxes'] ) {
			return __( 'automated taxes', 'woocommerce' );
		} else if ( $features['labels'] ) {
			return __( 'discounted shipping labels', 'woocommerce' );
		}
		return false;
	}

	/**
	 * Activate step.
	 */
	public function wc_setup_activate() {
		$this->wc_setup_activate_actions();

		$jetpack_connected = class_exists( 'Jetpack' ) && Jetpack::is_active();

		$has_jetpack_error = false;
		if ( isset( $_GET['activate_error'] ) ) {
			$has_jetpack_error = true;

			$title = __( "Sorry, we couldn't connect your store to Jetpack", 'woocommerce' );

			$error_message = $this->get_activate_error_message( sanitize_text_field( wp_unslash( $_GET['activate_error'] ) ) );
			$description = $error_message;
		} else {
			$feature_list = $this->wc_setup_activate_get_feature_list_str();

			$description = false;

			if ( $feature_list ) {
				if ( ! $jetpack_connected ) {
					/* translators: %s: list of features, potentially comma separated */
					$description_base = __( 'Your store is almost ready! To activate services like %s, just connect with Jetpack.', 'woocommerce' );
				} else {
					$description_base = __( 'Thanks for using Jetpack! Your store is almost ready: to activate services like %s, just connect your store.', 'woocommerce' );
				}
				$description = sprintf( $description_base, $feature_list );
			}

			if ( ! $jetpack_connected ) {
				$title = $feature_list ?
					__( 'Connect your store to Jetpack', 'woocommerce' ) :
					__( 'Connect your store to Jetpack to enable extra features', 'woocommerce' );
				$button_text = __( 'Continue with Jetpack', 'woocommerce' );
			} elseif ( $feature_list ) {
				$title = __( 'Connect your store to activate WooCommerce Services', 'woocommerce' );
				$button_text = __( 'Continue with WooCommerce Services', 'woocommerce' );
			} else {
				wp_redirect( esc_url_raw( $this->get_next_step_link() ) );
				exit;
			}
		}
		?>
		<h1><?php echo esc_html( $title ); ?></h1>
		<p><?php echo esc_html( $description ); ?></p>

		<?php if ( $jetpack_connected ) : ?>
			<div class="activate-splash">
				<img
					class="jetpack-logo"
					src="<?php echo esc_url( WC()->plugin_url() . '/assets/images/jetpack_horizontal_logo.png' ); ?>"
					alt="Jetpack logo"
				/>
				<img
					class="wcs-notice"
					src="<?php echo esc_url( WC()->plugin_url() . '/assets/images/wcs-notice.png' ); ?>"
				/>
			</div>
		<?php else : ?>
			<img
				class="jetpack-logo"
				src="<?php echo esc_url( WC()->plugin_url() . '/assets/images/jetpack_vertical_logo.png' ); ?>"
				alt="Jetpack logo"
			/>
		<?php endif; ?>

		<?php if ( $has_jetpack_error ) : ?>
			<p class="wc-setup-actions step">
				<a
					href="<?php echo esc_url( $this->get_next_step_link() ); ?>"
					class="button-primary button button-large"
				>
					<?php esc_html_e( 'Finish setting up your store', 'woocommerce' ); ?>
				</a>
			</p>
		<?php else : ?>
			<p class="jetpack-terms">
				<?php
					printf(
						wp_kses_post( __( 'By connecting your site you agree to our fascinating <a href="%1$s" target="_blank">Terms of Service</a> and to <a href="%2$s" target="_blank">share details</a> with WordPress.com', 'woocommerce' ) ),
						'https://wordpress.com/tos',
						'https://jetpack.com/support/what-data-does-jetpack-sync'
					);
				?>
			</p>
			<form method="post" class="activate-jetpack">
				<p class="wc-setup-actions step">
					<button type="submit" class="button-primary button button-large" value="<?php echo esc_attr( $button_text ); ?>"><?php echo esc_html( $button_text ); ?></button>
				</p>
				<input type="hidden" name="save_step" value="activate" />
				<?php wp_nonce_field( 'wc-setup' ); ?>
			</form>
			<?php if ( ! $jetpack_connected ) : ?>
				<h3 class="jetpack-reasons">
					<?php
						echo esc_html( $description ?
							__( "Bonus reasons you'll love Jetpack", 'woocommerce' ) :
							__( "Reasons you'll love Jetpack", 'woocommerce' )
						);
					?>
				</h3>
				<ul class="wc-wizard-features">
					<li class="wc-wizard-feature-item">
						<p class="wc-wizard-feature-name">
							<strong><?php esc_html_e( 'Better security', 'woocommerce' ); ?></strong>
						</p>
						<p class="wc-wizard-feature-description">
							<?php esc_html_e( 'Protect your store from unauthorized access.', 'woocommerce' ); ?>
						</p>
					</li>
					<li class="wc-wizard-feature-item">
						<p class="wc-wizard-feature-name">
							<strong><?php esc_html_e( 'Store stats', 'woocommerce' ); ?></strong>
						</p>
						<p class="wc-wizard-feature-description">
							<?php esc_html_e( 'Get insights on how your store is doing, including total sales, top products, and more.', 'woocommerce' ); ?>
						</p>
					</li>
					<li class="wc-wizard-feature-item">
						<p class="wc-wizard-feature-name">
							<strong><?php esc_html_e( 'Store monitoring', 'woocommerce' ); ?></strong>
						</p>
						<p class="wc-wizard-feature-description">
							<?php esc_html_e( 'Get an alert if your store is down for even a few minutes.', 'woocommerce' ); ?>
						</p>
					</li>
					<li class="wc-wizard-feature-item">
						<p class="wc-wizard-feature-name">
							<strong><?php esc_html_e( 'Product promotion', 'woocommerce' ); ?></strong>
						</p>
						<p class="wc-wizard-feature-description">
							<?php esc_html_e( "Share new items on social media the moment they're live in your store.", 'woocommerce' ); ?>
						</p>
					</li>
				</ul>
			<?php endif; ?>
		<?php endif; ?>
	<?php
	}

	protected function get_all_activate_errors() {
		return array(
			'default' => __( "Sorry! We tried, but we couldn't connect Jetpack just now 😭. Please go to the Plugins tab to connect Jetpack, so that you can finish setting up your store.", 'woocommerce' ),
			'jetpack_cant_be_installed' => __( "Sorry! We tried, but we couldn't install Jetpack for you 😭. Please go to the Plugins tab to install it, and finish setting up your store.", 'woocommerce' ),
			'register_http_request_failed' => __( "Sorry! We couldn't contact Jetpack just now 😭. Please make sure that your site is visible over the internet, and that it accepts incoming and outgoing requests via curl. You can also try to connect to Jetpack again, and if you run into any more issues, please contact support.", 'woocommerce' ),
			'siteurl_private_ip_dev' => __( "Your site might be on a private network. Jetpack can only connect to public sites. Please make sure your site is visible over the internet, and then try connecting again 🙏." , 'woocommerce' ),
		);
	}

	protected function get_activate_error_message( $code = '' ) {
		$errors = $this->get_all_activate_errors();
		return array_key_exists( $code, $errors ) ? $errors[ $code ] : $errors['default'];
	}

	/**
	 * Activate step save.
	 *
	 * Install, activate, and launch connection flow for Jetpack.
	 */
	public function wc_setup_activate_save() {
		check_admin_referer( 'wc-setup' );

		set_transient( 'wc_setup_activated', 'yes', MINUTE_IN_SECONDS * 10 );

		// Leave a note for WooCommerce Services that Jetpack has been opted into.
		update_option( 'woocommerce_setup_jetpack_opted_in', true );

		if ( class_exists( 'Jetpack' ) && Jetpack::is_active() ) {
			wp_safe_redirect( esc_url_raw( $this->get_next_step_link() ) );
			exit;
		}

		WC_Install::background_installer( 'jetpack', array(
			'name'      => __( 'Jetpack', 'woocommerce' ),
			'repo-slug' => 'jetpack',
		) );

		// Did Jetpack get successfully installed?
		if ( ! class_exists( 'Jetpack' ) ) {
			wp_redirect( esc_url_raw( add_query_arg( 'activate_error', 'jetpack_cant_be_installed' ) ) );
			exit;
		}

		Jetpack::maybe_set_version_option();
		$register_result = Jetpack::try_registration();

		if ( is_wp_error( $register_result ) ) {
			$result_error_code = $register_result->get_error_code();
			$jetpack_error_code = array_key_exists( $result_error_code, $this->get_all_activate_errors() ) ? $result_error_code : 'register';
			wp_redirect( esc_url_raw( add_query_arg( 'activate_error', $jetpack_error_code ) ) );
			exit;
		}

		$redirect_url = esc_url_raw( add_query_arg( array(
			'page'           => 'wc-setup',
			'step'           => 'activate',
			'from'           => 'wpcom',
			'activate_error' => false,
		), admin_url() ) );
		$connection_url = Jetpack::init()->build_connect_url( true, $redirect_url, 'woocommerce-setup-wizard' );

		wp_redirect( esc_url_raw( $connection_url ) );
		exit;
	}

	/**
	 * Final step.
	 */
	public function wc_setup_ready() {
		// We've made it! Don't prompt the user to run the wizard again.
		WC_Admin_Notices::remove_notice( 'install' );

		$user_email   = $this->get_current_user_email();
		$videos_url   = 'https://docs.woocommerce.com/document/woocommerce-guided-tour-videos/?utm_source=setupwizard&utm_medium=product&utm_content=videos&utm_campaign=woocommerceplugin';
		$docs_url     = 'https://docs.woocommerce.com/documentation/plugins/woocommerce/getting-started/?utm_source=setupwizard&utm_medium=product&utm_content=docs&utm_campaign=woocommerceplugin';
		$help_text    = sprintf(
			/* translators: %1$s: link to videos, %2$s: link to docs */
			__( 'Watch our <a href="%1$s" target="_blank">guided tour videos</a> to learn more about WooCommerce, and visit WooCommerce.com to learn more about <a href="%2$s" target="_blank">getting started</a>.', 'woocommerce' ),
			$videos_url,
			$docs_url
		);
		?>
		<h1><?php esc_html_e( "You're ready to start selling!", 'woocommerce' ); ?></h1>

		<div class="woocommerce-message woocommerce-newsletter">
			<p><?php esc_html_e( "We're here for you — get tips, product updates, and inspiration straight to your mailbox.", 'woocommerce' ); ?></p>
			<form action="//woocommerce.us8.list-manage.com/subscribe/post?u=2c1434dc56f9506bf3c3ecd21&amp;id=13860df971&amp;SIGNUPPAGE=plugin" method="post" target="_blank" novalidate>
				<div class="newsletter-form-container">
					<input
						class="newsletter-form-email"
						type="email"
						value="<?php echo esc_attr( $user_email ); ?>"
						name="EMAIL"
						placeholder="<?php esc_attr_e( 'Email address', 'woocommerce' ); ?>"
						required
					>
					<p class="wc-setup-actions step newsletter-form-button-container">
						<button
							type="submit"
							value="<?php esc_html_e( 'Yes please!', 'woocommerce' ); ?>"
							name="subscribe"
							id="mc-embedded-subscribe"
							class="button-primary button newsletter-form-button"
						><?php esc_html_e( 'Yes please!', 'woocommerce' ); ?></button>
					</p>
				</div>
			</form>
		</div>

		<ul class="wc-wizard-next-steps">
			<li class="wc-wizard-next-step-item">
				<div class="wc-wizard-next-step-description">
					<p class="next-step-heading"><?php esc_html_e( 'Next step', 'woocommerce' ); ?></p>
					<h3 class="next-step-description"><?php esc_html_e( 'Create some products', 'woocommerce' ); ?></h3>
					<p class="next-step-extra-info"><?php esc_html_e( "You're ready to add products to your store.", 'woocommerce' ); ?></p>
				</div>
				<div class="wc-wizard-next-step-action">
					<p class="wc-setup-actions step">
						<a class="button button-primary button-large" href="<?php echo esc_url( admin_url( 'post-new.php?post_type=product&tutorial=true' ) ); ?>">
							<?php esc_html_e( 'Create a product', 'woocommerce' ); ?>
						</a>
					</p>
				</div>
			</li>
			<li class="wc-wizard-next-step-item">
				<div class="wc-wizard-next-step-description">
					<p class="next-step-heading"><?php esc_html_e( 'Have an existing store?', 'woocommerce' ); ?></p>
					<h3 class="next-step-description"><?php esc_html_e( 'Import products', 'woocommerce' ); ?></h3>
					<p class="next-step-extra-info"><?php esc_html_e( 'Transfer existing products to your new store — just import a CSV file.', 'woocommerce' ); ?></p>
				</div>
				<div class="wc-wizard-next-step-action">
					<p class="wc-setup-actions step">
						<a class="button button-large" href="<?php echo esc_url( admin_url( 'edit.php?post_type=product&page=product_importer' ) ); ?>">
							<?php esc_html_e( 'Import products', 'woocommerce' ); ?>
						</a>
					</p>
				</div>
			</li>
			<li class="wc-wizard-additional-steps">
				<div class="wc-wizard-next-step-description">
					<p class="next-step-heading"><?php esc_html_e( 'You can also:', 'woocommerce' ); ?></p>
				</div>
				<div class="wc-wizard-next-step-action">
					<p class="wc-setup-actions step">
						<a class="button button-large" href="<?php echo esc_url( admin_url() ); ?>">
							<?php esc_html_e( 'Visit Dashboard', 'woocommerce' ); ?>
						</a>
						<a class="button button-large" href="<?php echo esc_url( admin_url( 'admin.php?page=wc-settings' ) ); ?>">
							<?php esc_html_e( 'Review Settings', 'woocommerce' ); ?>
						</a>
						<a class="button button-large" href="<?php echo esc_url( add_query_arg( array( 'autofocus' => array( 'panel' => 'woocommerce' ), 'url' => wc_get_page_permalink( 'shop' ) ), admin_url( 'customize.php' ) ) ); ?>">
							<?php esc_html_e( 'View &amp; Customize', 'woocommerce' ); ?>
						</a>
					</p>
				</div>
			</li>
		</ul>
		<p class="next-steps-help-text"><?php echo wp_kses_post( $help_text ); ?></p>
		<?php
	}
}

new WC_Admin_Setup_Wizard();<|MERGE_RESOLUTION|>--- conflicted
+++ resolved
@@ -1884,26 +1884,9 @@
 	public function wc_setup_recommended() {
 		?>
 		<h1><?php esc_html_e( 'Recommended for All WooCommerce Stores', 'woocommerce' ); ?></h1>
-<<<<<<< HEAD
 		<p>
 			<?php esc_html_e( 'Enhance your store with these recommended features.', 'woocommerce' ); ?>
 		</p>
-=======
-		<p><?php
-			// If we're displaying all of the recommended features, show the full description. Otherwise, display a placeholder.
-			// We're not translating all of the different permutations to save on translations,
-			// and the default is the most common.
-			if (
-					$this->should_show_theme()
-					&& $this->should_show_automated_tax()
-					&& $this->should_show_mailchimp()
-					) :
-			esc_html_e( 'Select from the list below to enable automated taxes and MailChimp’s best-in-class email services — and design your store with our official, free WooCommerce theme.', 'woocommerce' );
-			else :
-				esc_html_e( 'Enhance your store with these recommended features.', 'woocommerce' );
-			endif;
-		?></p>
->>>>>>> dd9c584a
 		<form method="post">
 			<ul class="recommended-step">
 				<?php
