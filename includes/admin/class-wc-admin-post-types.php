<?php
/**
 * Post Types Admin
 *
 * @author   WooCommerce
 * @category Admin
 * @package  WooCommerce/Admin
 * @version  3.0.0
 */

if ( ! defined( 'ABSPATH' ) ) {
	exit;
}

if ( ! class_exists( 'WC_Admin_Post_Types', false ) ) :

/**
 * WC_Admin_Post_Types Class.
 *
 * Handles the edit posts views and some functionality on the edit post screen for WC post types.
 */
class WC_Admin_Post_Types {

	/**
	 * Constructor.
	 */
	public function __construct() {
		add_filter( 'post_updated_messages', array( $this, 'post_updated_messages' ) );
		add_filter( 'bulk_post_updated_messages', array( $this, 'bulk_post_updated_messages' ), 10, 2 );

		// Disable Auto Save
		add_action( 'admin_print_scripts', array( $this, 'disable_autosave' ) );

		// Extra post data.
		add_action( 'edit_form_top', array( $this, 'edit_form_top' ) );

		// WP List table columns. Defined here so they are always available for events such as inline editing.
		add_filter( 'manage_product_posts_columns', array( $this, 'product_columns' ) );
		add_filter( 'manage_shop_coupon_posts_columns', array( $this, 'shop_coupon_columns' ) );
		add_filter( 'manage_shop_order_posts_columns', array( $this, 'shop_order_columns' ) );

		add_action( 'manage_product_posts_custom_column', array( $this, 'render_product_columns' ), 2 );
		add_action( 'manage_shop_coupon_posts_custom_column', array( $this, 'render_shop_coupon_columns' ), 2 );
		add_action( 'manage_shop_order_posts_custom_column', array( $this, 'render_shop_order_columns' ), 2 );

		add_filter( 'manage_edit-product_sortable_columns', array( $this, 'product_sortable_columns' ) );
		add_filter( 'manage_edit-shop_coupon_sortable_columns', array( $this, 'shop_coupon_sortable_columns' ) );
		add_filter( 'manage_edit-shop_order_sortable_columns', array( $this, 'shop_order_sortable_columns' ) );

		add_filter( 'list_table_primary_column', array( $this, 'list_table_primary_column' ), 10, 2 );
		add_filter( 'post_row_actions', array( $this, 'row_actions' ), 100, 2 );

		// Views
		add_filter( 'views_edit-product', array( $this, 'product_views' ) );
		add_filter( 'disable_months_dropdown', array( $this, 'disable_months_dropdown' ), 10, 2 );

		// Bulk / quick edit
		add_action( 'bulk_edit_custom_box', array( $this, 'bulk_edit' ), 10, 2 );
		add_action( 'quick_edit_custom_box',  array( $this, 'quick_edit' ), 10, 2 );
		add_action( 'save_post', array( $this, 'bulk_and_quick_edit_hook' ), 10, 2 );
		add_action( 'woocommerce_product_bulk_and_quick_edit', array( $this, 'bulk_and_quick_edit_save_post' ), 10, 2 );
		add_filter( 'bulk_actions-edit-shop_order', array( $this, 'shop_order_bulk_actions' ) );
		add_filter( 'handle_bulk_actions-edit-shop_order', array( $this, 'handle_shop_order_bulk_actions' ), 10, 3 );
		add_action( 'admin_notices', array( $this, 'bulk_admin_notices' ) );

		// Order Search
		add_filter( 'get_search_query', array( $this, 'shop_order_search_label' ) );
		add_filter( 'query_vars', array( $this, 'add_custom_query_var' ) );
		add_action( 'parse_query', array( $this, 'shop_order_search_custom_fields' ) );

		// Filters
		add_action( 'restrict_manage_posts', array( $this, 'restrict_manage_posts' ) );
		add_filter( 'request', array( $this, 'request_query' ) );
		add_filter( 'parse_query', array( $this, 'product_filters_query' ) );
		add_filter( 'posts_search', array( $this, 'product_search' ) );

		// Edit post screens
		add_filter( 'enter_title_here', array( $this, 'enter_title_here' ), 1, 2 );
		add_action( 'edit_form_after_title', array( $this, 'edit_form_after_title' ) );
		add_filter( 'default_hidden_meta_boxes', array( $this, 'hidden_meta_boxes' ), 10, 2 );
		add_action( 'post_submitbox_misc_actions', array( $this, 'product_data_visibility' ) );

		// Uploads
		add_filter( 'upload_dir', array( $this, 'upload_dir' ) );
		add_action( 'media_upload_downloadable_product', array( $this, 'media_upload_downloadable_product' ) );

		if ( ! function_exists( 'duplicate_post_plugin_activation' ) ) {
			include( 'class-wc-admin-duplicate-product.php' );
		}

		include_once( dirname( __FILE__ ) . '/class-wc-admin-meta-boxes.php' );

		// Disable DFW feature pointer
		add_action( 'admin_footer', array( $this, 'disable_dfw_feature_pointer' ) );

		// Disable post type view mode options
		add_filter( 'view_mode_post_types', array( $this, 'disable_view_mode_options' ) );

		// Update the screen options.
		add_filter( 'default_hidden_columns', array( $this, 'adjust_shop_order_columns' ), 10, 2 );

		// Show blank state
		add_action( 'manage_posts_extra_tablenav', array( $this, 'maybe_render_blank_state' ) );

		// Hide template for CPT archive.
		add_filter( 'theme_page_templates', array( $this, 'hide_cpt_archive_templates' ), 10, 3 );
		add_action( 'edit_form_top', array( $this, 'show_cpt_archive_notice' ) );

<<<<<<< HEAD


		add_action( 'edit_form_before_permalink', array( $this, 'before_permalink' ) );
		add_action( 'edit_form_after_title', array( $this, 'after_title' ) );
=======
		// Add a post display state for special WC pages.
		add_filter( 'display_post_states', array( $this, 'add_display_post_states' ), 10, 2 );
>>>>>>> 734357aa
	}

	public function before_permalink( $post ) {
		global $post, $thepostid, $product_object;

		$thepostid      = $post->ID;
		$product_object = $thepostid ? wc_get_product( $thepostid ) : new WC_Product;
		?>
		<div class="woocommerce-edit-product-fields">
			<div class="woocommerce-edit-product-images-wrapper">
				<label><?php esc_attr_e( 'Product images' ); ?></label>
				<div id="product_images_container">
					<ul class="product_images">
						<?php
							$product_image_gallery = get_post_meta( $post->ID, '_product_image_gallery', true );
							$attachments           = wp_parse_id_list( array_merge( array( get_post_thumbnail_id() ), explode( ',', $product_image_gallery ) ) );
							$update_meta           = false;
							$updated_gallery_ids   = array();

							if ( ! empty( $attachments ) ) {
								foreach ( $attachments as $attachment_id ) {
									$attachment = wp_get_attachment_image( $attachment_id, 'thumbnail' );

									// if attachment is empty skip
									if ( empty( $attachment ) ) {
										$update_meta = true;
										continue;
									}

									echo '<li class="image" data-attachment_id="' . esc_attr( $attachment_id ) . '">
										' . $attachment . '
										<ul class="actions">
											<li><a href="#" class="delete tips" data-tip="' . esc_attr__( 'Delete image', 'woocommerce' ) . '">' . __( 'Delete', 'woocommerce' ) . '</a></li>
										</ul>
									</li>';

									// rebuild ids to be saved
									$updated_gallery_ids[] = $attachment_id;
								}

								// need to update product meta to set new gallery ids
								if ( $update_meta ) {
									update_post_meta( $post->ID, '_product_image_gallery', implode( ',', $updated_gallery_ids ) );
								}
							}
						?>
						<li class="add_product_images hide-if-no-js">
							<a href="#" data-choose="<?php esc_attr_e( 'Add images to product gallery', 'woocommerce' ); ?>" data-update="<?php esc_attr_e( 'Add to gallery', 'woocommerce' ); ?>" data-delete="<?php esc_attr_e( 'Delete image', 'woocommerce' ); ?>" data-text="<?php esc_attr_e( 'Delete', 'woocommerce' ); ?>" title="<?php esc_attr_e( 'Add product gallery images', 'woocommerce' ); ?>"><span class="dashicons dashicons-plus-alt"></span></a>
						</li>
					</ul>
					<input type="hidden" id="product_image_gallery" name="product_image_gallery" value="<?php echo esc_attr( $product_image_gallery ); ?>" />
				</div>
			</div><!--/woocommerce-edit-product-images-wrapper-->
			<div class="woocommerce-edit-product-fields-wrapper">
				<div class="woocommerce-edit-product-field-wrapper">
					<label><?php esc_attr_e( 'Product name' ); ?></label>
					<input type="text" name="title" class="woocommerce-edit-product-field woocommerce-edit-product-field__title" value="<?php echo esc_attr( $post->post_title ); ?>" spellcheck="true" autocomplete="off" />
				</div>
				<div class="woocommerce-edit-product-field-wrapper woocommerce-edit-product-field-wrapper--first">
					<label for="product-type"><?php esc_attr_e( 'Product type' ); ?></label>
					<select id="product-type" name="product-type" class="woocommerce-edit-product-field woocommerce-edit-product-field__type">
						<optgroup label="<?php esc_attr_e( 'Product Type', 'woocommerce' ); ?>">
						<?php foreach ( wc_get_product_types() as $value => $label ) : ?>
							<option value="<?php echo esc_attr( $value ); ?>" <?php echo selected( $product_object->get_type(), $value, false ); ?>><?php echo esc_html( $label ); ?></option>
						<?php endforeach; ?>
						</optgroup>
					</select>
				</div>
				<div class="woocommerce-edit-product-field-wrapper woocommerce-edit-product-field-wrapper--last">
					<label for="product-type"><?php esc_attr_e( 'SKU' ); ?></label>
					<input type="text" name="_sku" class="woocommerce-edit-product-field woocommerce-edit-product-field__sku" value="<?php echo esc_attr( $product_object->get_sku( 'edit' ) ); ?>" />
				</div>
				<div class="woocommerce-edit-product-field-wrapper woocommerce-edit-product-field-wrapper--first">
					<label for="product-type"><?php esc_attr_e( 'Regular price' ); ?></label>
					<div class="woocommerce-edit-product-field woocommerce-edit-product-field__price woocommerce-edit-product-field__regular_price">
						<span><?php echo esc_html( get_woocommerce_currency_symbol() ); ?></span><input type="text" name="_regular_price" placeholder="<?php echo esc_attr( wc_format_decimal( '0.00' ) ); ?>" value="<?php echo esc_attr( $product_object->get_regular_price( 'edit' ) ); ?>" />
					</div>
				</div>
				<div class="woocommerce-edit-product-field-wrapper woocommerce-edit-product-field-wrapper--last">
					<label for="product-type"><?php esc_attr_e( 'Sale price' ); ?></label>
					<div class="woocommerce-edit-product-field woocommerce-edit-product-field__price woocommerce-edit-product-field__sale_price">
						<span><?php echo esc_html( get_woocommerce_currency_symbol() ); ?></span><input type="text" name="_sale_price" placeholder="&ndash;" value="<?php echo esc_attr( $product_object->get_sale_price( 'edit' ) ); ?>" />
					</div>
				</div>
				<div class="woocommerce-edit-product-field-wrapper">
					<label for="product-type"><?php esc_attr_e( 'Short description' ); ?></label>
					<?php
						$settings = array(
							'textarea_name' => 'excerpt',
							'quicktags'     => array( 'buttons' => 'em,strong,link,ul,ol,li,close' ),
							'editor_height' => '129',
							'editor_class'  => 'woocommerce-edit-product-field woocommerce-edit-product-field__short_description',
							'media_buttons' => false,
						);

						add_filter( 'the_editor', array( $this, 'excerpt_add_placeholder' ) );
						add_filter( 'user_can_richedit', '__return_false' );
						wp_editor( htmlspecialchars_decode( $post->post_excerpt ), 'excerpt', apply_filters( 'woocommerce_product_short_description_editor_settings', $settings ) );
						remove_filter( 'the_editor', array( $this, 'excerpt_add_placeholder' ) );
						remove_filter( 'user_can_richedit', '__return_false' );
					?>
				</div>
				<div class="woocommerce-edit-product-field__permalink">
		<?php
	}

	function excerpt_add_placeholder( $html ){
		$html = str_replace( '<textarea', '<textarea placeholder="' . esc_attr__( 'Provide a short description of this product for your customers.', 'woocommerce' ) . '" ', $html );
		return $html;
	}

	public function after_title( $post ) {
		?>
				</div><!--/woocommerce-edit-product-fields-wrapper-->
			</div><!--/woocommerce-edit-product-fields-wrapper-->
		</div><!--/woocommerce-edit-product-fields-->
		<?php
	}





	/**
	 * Adjust shop order columns for the user on certain conditions.
	 *
	 * @param array $hidden
	 * @param object $screen
	 *
	 * @return array
	 */
	public function adjust_shop_order_columns( $hidden, $screen ) {
		if ( isset( $screen->id ) && 'edit-shop_order' === $screen->id ) {
			if ( 'disabled' === get_option( 'woocommerce_ship_to_countries' ) ) {
				$hidden[] = 'shipping_address';
			} else {
				$hidden[] = 'billing_address';
			}
		}
		return $hidden;
	}

	/**
	 * Change messages when a post type is updated.
	 * @param  array $messages
	 * @return array
	 */
	public function post_updated_messages( $messages ) {
		global $post, $post_ID;

		$messages['product'] = array(
			0 => '', // Unused. Messages start at index 1.
			1 => sprintf( __( 'Product updated. <a href="%s">View Product</a>', 'woocommerce' ), esc_url( get_permalink( $post_ID ) ) ),
			2 => __( 'Custom field updated.', 'woocommerce' ),
			3 => __( 'Custom field deleted.', 'woocommerce' ),
			4 => __( 'Product updated.', 'woocommerce' ),
			/* translators: %s: revision title */
			5 => isset( $_GET['revision'] ) ? sprintf( __( 'Product restored to revision from %s', 'woocommerce' ), wp_post_revision_title( (int) $_GET['revision'], false ) ) : false,
			/* translators: %s: product url */
			6 => sprintf( __( 'Product published. <a href="%s">View Product</a>', 'woocommerce' ), esc_url( get_permalink( $post_ID ) ) ),
			7 => __( 'Product saved.', 'woocommerce' ),
			/* translators: %s: product url */
			8 => sprintf( __( 'Product submitted. <a target="_blank" href="%s">Preview product</a>', 'woocommerce' ), esc_url( add_query_arg( 'preview', 'true', get_permalink( $post_ID ) ) ) ),
			9 => sprintf(
				/* translators: 1: date 2: product url */
				__( 'Product scheduled for: %1$s. <a target="_blank" href="%2$s">Preview product</a>', 'woocommerce' ),
			  	'<strong>' . date_i18n( __( 'M j, Y @ G:i', 'woocommerce' ), strtotime( $post->post_date ) ), esc_url( get_permalink( $post_ID ) ) . '</strong>'
			),
			/* translators: %s: product url */
			10 => sprintf( __( 'Product draft updated. <a target="_blank" href="%s">Preview product</a>', 'woocommerce' ), esc_url( add_query_arg( 'preview', 'true', get_permalink( $post_ID ) ) ) ),
		);

		$messages['shop_order'] = array(
			0 => '', // Unused. Messages start at index 1.
			1 => __( 'Order updated.', 'woocommerce' ),
			2 => __( 'Custom field updated.', 'woocommerce' ),
			3 => __( 'Custom field deleted.', 'woocommerce' ),
			4 => __( 'Order updated.', 'woocommerce' ),
			/* translators: %s: revision title */
			5 => isset( $_GET['revision'] ) ? sprintf( __( 'Order restored to revision from %s', 'woocommerce' ), wp_post_revision_title( (int) $_GET['revision'], false ) ) : false,
			6 => __( 'Order updated.', 'woocommerce' ),
			7 => __( 'Order saved.', 'woocommerce' ),
			8 => __( 'Order submitted.', 'woocommerce' ),
			9 => sprintf(
				/* translators: %s: date */
				__( 'Order scheduled for: %s.', 'woocommerce' ),
			  	'<strong>' . date_i18n( __( 'M j, Y @ G:i', 'woocommerce' ), strtotime( $post->post_date ) ) . '</strong>'
			),
			10 => __( 'Order draft updated.', 'woocommerce' ),
			11 => __( 'Order updated and sent to the customer.', 'woocommerce' ),
		);

		$messages['shop_coupon'] = array(
			0 => '', // Unused. Messages start at index 1.
			1 => __( 'Coupon updated.', 'woocommerce' ),
			2 => __( 'Custom field updated.', 'woocommerce' ),
			3 => __( 'Custom field deleted.', 'woocommerce' ),
			4 => __( 'Coupon updated.', 'woocommerce' ),
			/* translators: %s: revision title */
			5 => isset( $_GET['revision'] ) ? sprintf( __( 'Coupon restored to revision from %s', 'woocommerce' ), wp_post_revision_title( (int) $_GET['revision'], false ) ) : false,
			6 => __( 'Coupon updated.', 'woocommerce' ),
			7 => __( 'Coupon saved.', 'woocommerce' ),
			8 => __( 'Coupon submitted.', 'woocommerce' ),
			9 => sprintf(
				/* translators: %s: date */
				__( 'Coupon scheduled for: %s.', 'woocommerce' ),
			  	'<strong>' . date_i18n( __( 'M j, Y @ G:i', 'woocommerce' ), strtotime( $post->post_date ) ) . '</strong>'
			),
			10 => __( 'Coupon draft updated.', 'woocommerce' ),
		);

		return $messages;
	}

	/**
	 * Specify custom bulk actions messages for different post types.
	 * @param  array $bulk_messages
	 * @param  array $bulk_counts
	 * @return array
	 */
	public function bulk_post_updated_messages( $bulk_messages, $bulk_counts ) {

		$bulk_messages['product'] = array(
			/* translators: %s: product count */
			'updated'   => _n( '%s product updated.', '%s products updated.', $bulk_counts['updated'], 'woocommerce' ),
			/* translators: %s: product count */
			'locked'    => _n( '%s product not updated, somebody is editing it.', '%s products not updated, somebody is editing them.', $bulk_counts['locked'], 'woocommerce' ),
			/* translators: %s: product count */
			'deleted'   => _n( '%s product permanently deleted.', '%s products permanently deleted.', $bulk_counts['deleted'], 'woocommerce' ),
			/* translators: %s: product count */
			'trashed'   => _n( '%s product moved to the Trash.', '%s products moved to the Trash.', $bulk_counts['trashed'], 'woocommerce' ),
			/* translators: %s: product count */
			'untrashed' => _n( '%s product restored from the Trash.', '%s products restored from the Trash.', $bulk_counts['untrashed'], 'woocommerce' ),
		);

		$bulk_messages['shop_order'] = array(
			/* translators: %s: order count */
			'updated'   => _n( '%s order updated.', '%s orders updated.', $bulk_counts['updated'], 'woocommerce' ),
			/* translators: %s: order count */
			'locked'    => _n( '%s order not updated, somebody is editing it.', '%s orders not updated, somebody is editing them.', $bulk_counts['locked'], 'woocommerce' ),
			/* translators: %s: order count */
			'deleted'   => _n( '%s order permanently deleted.', '%s orders permanently deleted.', $bulk_counts['deleted'], 'woocommerce' ),
			/* translators: %s: order count */
			'trashed'   => _n( '%s order moved to the Trash.', '%s orders moved to the Trash.', $bulk_counts['trashed'], 'woocommerce' ),
			/* translators: %s: order count */
			'untrashed' => _n( '%s order restored from the Trash.', '%s orders restored from the Trash.', $bulk_counts['untrashed'], 'woocommerce' ),
		);

		$bulk_messages['shop_coupon'] = array(
			/* translators: %s: coupon count */
			'updated'   => _n( '%s coupon updated.', '%s coupons updated.', $bulk_counts['updated'], 'woocommerce' ),
			/* translators: %s: coupon count */
			'locked'    => _n( '%s coupon not updated, somebody is editing it.', '%s coupons not updated, somebody is editing them.', $bulk_counts['locked'], 'woocommerce' ),
			/* translators: %s: coupon count */
			'deleted'   => _n( '%s coupon permanently deleted.', '%s coupons permanently deleted.', $bulk_counts['deleted'], 'woocommerce' ),
			/* translators: %s: coupon count */
			'trashed'   => _n( '%s coupon moved to the Trash.', '%s coupons moved to the Trash.', $bulk_counts['trashed'], 'woocommerce' ),
			/* translators: %s: coupon count */
			'untrashed' => _n( '%s coupon restored from the Trash.', '%s coupons restored from the Trash.', $bulk_counts['untrashed'], 'woocommerce' ),
		);

		return $bulk_messages;
	}

	/**
	 * Define custom columns for products.
	 * @param  array $existing_columns
	 * @return array
	 */
	public function product_columns( $existing_columns ) {
		if ( empty( $existing_columns ) && ! is_array( $existing_columns ) ) {
			$existing_columns = array();
		}

		unset( $existing_columns['title'], $existing_columns['comments'], $existing_columns['date'] );

		$columns          = array();
		$columns['cb']    = '<input type="checkbox" />';
		$columns['thumb'] = '<span class="wc-image tips" data-tip="' . esc_attr__( 'Image', 'woocommerce' ) . '">' . __( 'Image', 'woocommerce' ) . '</span>';
		$columns['name']  = __( 'Name', 'woocommerce' );

		if ( wc_product_sku_enabled() ) {
			$columns['sku'] = __( 'SKU', 'woocommerce' );
		}

		if ( 'yes' === get_option( 'woocommerce_manage_stock' ) ) {
			$columns['is_in_stock'] = __( 'Stock', 'woocommerce' );
		}

		$columns['price']        = __( 'Price', 'woocommerce' );
		$columns['product_cat']  = __( 'Categories', 'woocommerce' );
		$columns['product_tag']  = __( 'Tags', 'woocommerce' );
		$columns['featured']     = '<span class="wc-featured parent-tips" data-tip="' . esc_attr__( 'Featured', 'woocommerce' ) . '">' . __( 'Featured', 'woocommerce' ) . '</span>';
		$columns['product_type'] = '<span class="wc-type parent-tips" data-tip="' . esc_attr__( 'Type', 'woocommerce' ) . '">' . __( 'Type', 'woocommerce' ) . '</span>';
		$columns['date']         = __( 'Date', 'woocommerce' );

		return array_merge( $columns, $existing_columns );

	}

	/**
	 * Define custom columns for coupons.
	 * @param  array $existing_columns
	 * @return array
	 */
	public function shop_coupon_columns( $existing_columns ) {
		$columns                = array();
		$columns['cb']          = $existing_columns['cb'];
		$columns['coupon_code'] = __( 'Code', 'woocommerce' );
		$columns['type']        = __( 'Coupon type', 'woocommerce' );
		$columns['amount']      = __( 'Coupon amount', 'woocommerce' );
		$columns['description'] = __( 'Description', 'woocommerce' );
		$columns['products']    = __( 'Product IDs', 'woocommerce' );
		$columns['usage']       = __( 'Usage / Limit', 'woocommerce' );
		$columns['expiry_date'] = __( 'Expiry date', 'woocommerce' );

		return $columns;
	}

	/**
	 * Define custom columns for orders.
	 * @param  array $existing_columns
	 * @return array
	 */
	public function shop_order_columns( $existing_columns ) {
		$columns                     = array();
		$columns['cb']               = $existing_columns['cb'];
		$columns['order_status']     = '<span class="status_head tips" data-tip="' . esc_attr__( 'Status', 'woocommerce' ) . '">' . esc_attr__( 'Status', 'woocommerce' ) . '</span>';
		$columns['order_title']      = __( 'Order', 'woocommerce' );
		$columns['billing_address']  = __( 'Billing', 'woocommerce' );
		$columns['shipping_address'] = __( 'Ship to', 'woocommerce' );
		$columns['customer_message'] = '<span class="notes_head tips" data-tip="' . esc_attr__( 'Customer message', 'woocommerce' ) . '">' . esc_attr__( 'Customer message', 'woocommerce' ) . '</span>';
		$columns['order_notes']      = '<span class="order-notes_head tips" data-tip="' . esc_attr__( 'Order notes', 'woocommerce' ) . '">' . esc_attr__( 'Order notes', 'woocommerce' ) . '</span>';
		$columns['order_date']       = __( 'Date', 'woocommerce' );
		$columns['order_total']      = __( 'Total', 'woocommerce' );
		$columns['order_actions']    = __( 'Actions', 'woocommerce' );

		return $columns;
	}

	/**
	 * Output custom columns for products.
	 *
	 * @param string $column
	 */
	public function render_product_columns( $column ) {
		global $post, $the_product;

		if ( empty( $the_product ) || $the_product->get_id() != $post->ID ) {
			$the_product = wc_get_product( $post );
		}

		// Only continue if we have a product.
		if ( empty( $the_product ) ) {
			return;
		}

		switch ( $column ) {
			case 'thumb' :
				echo '<a href="' . get_edit_post_link( $post->ID ) . '">' . $the_product->get_image( 'thumbnail' ) . '</a>';
				break;
			case 'name' :
				$edit_link = get_edit_post_link( $post->ID );
				$title     = _draft_or_post_title();

				echo '<strong><a class="row-title" href="' . esc_url( $edit_link ) . '">' . esc_html( $title ) . '</a>';

				_post_states( $post );

				echo '</strong>';

				if ( $post->post_parent > 0 ) {
					echo '&nbsp;&nbsp;&larr; <a href="' . get_edit_post_link( $post->post_parent ) . '">' . get_the_title( $post->post_parent ) . '</a>';
				}

				// Excerpt view
				if ( isset( $_GET['mode'] ) && 'excerpt' == $_GET['mode'] ) {
					echo apply_filters( 'the_excerpt', $post->post_excerpt );
				}

				get_inline_data( $post );

				/* Custom inline data for woocommerce. */
				echo '
					<div class="hidden" id="woocommerce_inline_' . absint( $post->ID ) . '">
						<div class="menu_order">' . absint( $the_product->get_menu_order() ) . '</div>
						<div class="sku">' . esc_html( $the_product->get_sku() ) . '</div>
						<div class="regular_price">' . esc_html( $the_product->get_regular_price() ) . '</div>
						<div class="sale_price">' . esc_html( $the_product->get_sale_price() ) . '</div>
						<div class="weight">' . esc_html( $the_product->get_weight() ) . '</div>
						<div class="length">' . esc_html( $the_product->get_length() ) . '</div>
						<div class="width">' . esc_html( $the_product->get_width() ) . '</div>
						<div class="height">' . esc_html( $the_product->get_height() ) . '</div>
						<div class="shipping_class">' . esc_html( $the_product->get_shipping_class() ) . '</div>
						<div class="visibility">' . esc_html( $the_product->get_catalog_visibility() ) . '</div>
						<div class="stock_status">' . esc_html( $the_product->get_stock_status() ) . '</div>
						<div class="stock">' . esc_html( $the_product->get_stock_quantity() ) . '</div>
						<div class="manage_stock">' . esc_html( wc_bool_to_string( $the_product->get_manage_stock() ) ) . '</div>
						<div class="featured">' . esc_html( wc_bool_to_string( $the_product->get_featured() ) ) . '</div>
						<div class="product_type">' . esc_html( $the_product->get_type() ) . '</div>
						<div class="product_is_virtual">' . esc_html( wc_bool_to_string( $the_product->get_virtual() ) ) . '</div>
						<div class="tax_status">' . esc_html( $the_product->get_tax_status() ) . '</div>
						<div class="tax_class">' . esc_html( $the_product->get_tax_class() ) . '</div>
						<div class="backorders">' . esc_html( $the_product->get_backorders() ) . '</div>
					</div>
				';

			break;
			case 'sku' :
				echo $the_product->get_sku() ? esc_html( $the_product->get_sku() ) : '<span class="na">&ndash;</span>';
				break;
			case 'product_type' :
				if ( $the_product->is_type( 'grouped' ) ) {
					echo '<span class="product-type tips grouped" data-tip="' . esc_attr__( 'Grouped', 'woocommerce' ) . '"></span>';
				} elseif ( $the_product->is_type( 'external' ) ) {
					echo '<span class="product-type tips external" data-tip="' . esc_attr__( 'External/Affiliate', 'woocommerce' ) . '"></span>';
				} elseif ( $the_product->is_type( 'simple' ) ) {

					if ( $the_product->is_virtual() ) {
						echo '<span class="product-type tips virtual" data-tip="' . esc_attr__( 'Virtual', 'woocommerce' ) . '"></span>';
					} elseif ( $the_product->is_downloadable() ) {
						echo '<span class="product-type tips downloadable" data-tip="' . esc_attr__( 'Downloadable', 'woocommerce' ) . '"></span>';
					} else {
						echo '<span class="product-type tips simple" data-tip="' . esc_attr__( 'Simple', 'woocommerce' ) . '"></span>';
					}
				} elseif ( $the_product->is_type( 'variable' ) ) {
					echo '<span class="product-type tips variable" data-tip="' . esc_attr__( 'Variable', 'woocommerce' ) . '"></span>';
				} else {
					// Assuming that we have other types in future
					echo '<span class="product-type tips ' . esc_attr( sanitize_html_class( $the_product->get_type() ) ) . '" data-tip="' . esc_attr( ucfirst( $the_product->get_type() ) ) . '"></span>';
				}
				break;
			case 'price' :
				echo $the_product->get_price_html() ? $the_product->get_price_html() : '<span class="na">&ndash;</span>';
				break;
			case 'product_cat' :
			case 'product_tag' :
				if ( ! $terms = get_the_terms( $post->ID, $column ) ) {
					echo '<span class="na">&ndash;</span>';
				} else {
					$termlist = array();
					foreach ( $terms as $term ) {
						$termlist[] = '<a href="' . admin_url( 'edit.php?' . $column . '=' . $term->slug . '&post_type=product' ) . ' ">' . $term->name . '</a>';
					}

					echo implode( ', ', $termlist );
				}
				break;
			case 'featured' :
				$url = wp_nonce_url( admin_url( 'admin-ajax.php?action=woocommerce_feature_product&product_id=' . $post->ID ), 'woocommerce-feature-product' );
				echo '<a href="' . esc_url( $url ) . '" aria-label="' . __( 'Toggle featured', 'woocommerce' ) . '">';
				if ( $the_product->is_featured() ) {
					echo '<span class="wc-featured tips" data-tip="' . esc_attr__( 'Yes', 'woocommerce' ) . '">' . __( 'Yes', 'woocommerce' ) . '</span>';
				} else {
					echo '<span class="wc-featured not-featured tips" data-tip="' . esc_attr__( 'No', 'woocommerce' ) . '">' . __( 'No', 'woocommerce' ) . '</span>';
				}
				echo '</a>';
				break;
			case 'is_in_stock' :

				if ( $the_product->is_in_stock() ) {
					$stock_html = '<mark class="instock">' . __( 'In stock', 'woocommerce' ) . '</mark>';
				} else {
					$stock_html = '<mark class="outofstock">' . __( 'Out of stock', 'woocommerce' ) . '</mark>';
				}

				if ( $the_product->managing_stock() ) {
					$stock_html .= ' (' . wc_stock_amount( $the_product->get_stock_quantity() ) . ')';
				}

				echo apply_filters( 'woocommerce_admin_stock_html', $stock_html, $the_product );

				break;
			default :
				break;
		}
	}

	/**
	 * Output custom columns for coupons.
	 *
	 * @param string $column
	 */
	public function render_shop_coupon_columns( $column ) {
		global $post, $the_coupon;

		if ( empty( $the_coupon ) || $the_coupon->get_id() !== $post->ID ) {
			$the_coupon = new WC_Coupon( $post->ID );
		}

		switch ( $column ) {
			case 'coupon_code' :
				$edit_link = get_edit_post_link( $post->ID );
				$title     = $the_coupon->get_code();

				echo '<strong><a class="row-title" href="' . esc_url( $edit_link ) . '">' . esc_html( $title ) . '</a>';
				_post_states( $post );
				echo '</strong>';
			break;
			case 'type' :
				echo esc_html( wc_get_coupon_type( $the_coupon->get_discount_type() ) );
			break;
			case 'amount' :
				echo esc_html( wc_format_localized_price( $the_coupon->get_amount() ) );
			break;
			case 'products' :
				$product_ids = $the_coupon->get_product_ids();

				if ( sizeof( $product_ids ) > 0 ) {
					echo esc_html( implode( ', ', $product_ids ) );
				} else {
					echo '&ndash;';
				}
			break;
			case 'usage_limit' :
				$usage_limit = $the_coupon->get_usage_limit();

				if ( $usage_limit ) {
					echo esc_html( $usage_limit );
				} else {
					echo '&ndash;';
				}
			break;
			case 'usage' :
				$usage_count = $the_coupon->get_usage_count();
				$usage_limit = $the_coupon->get_usage_limit();

				/* translators: 1: count 2: limit */
				printf(
					__( '%1$s / %2$s', 'woocommerce' ),
					esc_html( $usage_count ),
					esc_html( $usage_limit ? $usage_limit : '&infin;' )
				);
			break;
			case 'expiry_date' :
				$expiry_date = $the_coupon->get_date_expires();

				if ( $expiry_date ) {
					echo esc_html( $expiry_date->date_i18n( 'F j, Y' ) );
				} else {
					echo '&ndash;';
				}
			break;
			case 'description' :
				echo wp_kses_post( $the_coupon->get_description() ? $the_coupon->get_description() : '&ndash;' );
			break;
		}
	}

	/**
	 * Output custom columns for coupons.
	 * @param string $column
	 */
	public function render_shop_order_columns( $column ) {
		global $post, $the_order;

		if ( empty( $the_order ) || $the_order->get_id() !== $post->ID ) {
			$the_order = wc_get_order( $post->ID );
		}

		switch ( $column ) {
			case 'order_status' :
				printf( '<mark class="%s tips" data-tip="%s">%s</mark>', esc_attr( sanitize_html_class( $the_order->get_status() ) ), esc_attr( wc_get_order_status_name( $the_order->get_status() ) ), esc_html( wc_get_order_status_name( $the_order->get_status() ) ) );
			break;
			case 'order_date' :
				printf(
					'<time datetime="%1$s" title="%2$s">%3$s</time>',
					esc_attr( $the_order->get_date_created()->date( 'c' ) ),
					esc_html( $the_order->get_date_created()->date_i18n( get_option( 'date_format' ) . ' ' . get_option( 'time_format' ) ) ),
					esc_html( $the_order->get_date_created()->date_i18n( apply_filters( 'woocommerce_admin_order_date_format', get_option( 'date_format' ) ) ) )
				);
			break;
			case 'customer_message' :
				if ( $the_order->get_customer_note() ) {
					echo '<span class="note-on tips" data-tip="' . wc_sanitize_tooltip( $the_order->get_customer_note() ) . '">' . __( 'Yes', 'woocommerce' ) . '</span>';
				} else {
					echo '<span class="na">&ndash;</span>';
				}

			break;
			case 'billing_address' :

				if ( $address = $the_order->get_formatted_billing_address() ) {
					echo esc_html( preg_replace( '#<br\s*/?>#i', ', ', $address ) );
				} else {
					echo '&ndash;';
				}

				if ( $the_order->get_billing_phone() ) {
					echo '<small class="meta">' . __( 'Phone:', 'woocommerce' ) . ' ' . esc_html( $the_order->get_billing_phone() ) . '</small>';
				}

			break;
			case 'shipping_address' :

				if ( $address = $the_order->get_formatted_shipping_address() ) {
					echo '<a target="_blank" href="' . esc_url( $the_order->get_shipping_address_map_url() ) . '">' . esc_html( preg_replace( '#<br\s*/?>#i', ', ', $address ) ) . '</a>';
				} else {
					echo '&ndash;';
				}

				if ( $the_order->get_shipping_method() ) {
					echo '<small class="meta">' . __( 'Via', 'woocommerce' ) . ' ' . esc_html( $the_order->get_shipping_method() ) . '</small>';
				}

			break;
			case 'order_notes' :

				if ( $post->comment_count ) {

					$latest_notes = wc_get_order_notes( array(
						'order_id' => $post->ID,
						'limit'    => 1,
						'orderby'  => 'date_created_gmt',
					) );

					$latest_note = current( $latest_notes );

					if ( isset( $latest_note->content ) && 1 == $post->comment_count ) {
						echo '<span class="note-on tips" data-tip="' . wc_sanitize_tooltip( $latest_note->content ) . '">' . __( 'Yes', 'woocommerce' ) . '</span>';
					} elseif ( isset( $latest_note->content ) ) {
						/* translators: %d: notes count */
						echo '<span class="note-on tips" data-tip="' . wc_sanitize_tooltip( $latest_note->content . '<br/><small style="display:block">' . sprintf( _n( 'Plus %d other note', 'Plus %d other notes', ( $post->comment_count - 1 ), 'woocommerce' ), $post->comment_count - 1 ) . '</small>' ) . '">' . __( 'Yes', 'woocommerce' ) . '</span>';
					} else {
						/* translators: %d: notes count */
						echo '<span class="note-on tips" data-tip="' . wc_sanitize_tooltip( sprintf( _n( '%d note', '%d notes', $post->comment_count, 'woocommerce' ), $post->comment_count ) ) . '">' . __( 'Yes', 'woocommerce' ) . '</span>';
					}
				} else {
					echo '<span class="na">&ndash;</span>';
				}

			break;
			case 'order_total' :
				echo $the_order->get_formatted_order_total();

				if ( $the_order->get_payment_method_title() ) {
					echo '<small class="meta">' . __( 'Via', 'woocommerce' ) . ' ' . esc_html( $the_order->get_payment_method_title() ) . '</small>';
				}
			break;
			case 'order_title' :

				if ( $the_order->get_customer_id() ) {
					$user     = get_user_by( 'id', $the_order->get_customer_id() );
					$username = '<a href="user-edit.php?user_id=' . absint( $the_order->get_customer_id() ) . '">';
					$username .= esc_html( ucwords( $user->display_name ) );
					$username .= '</a>';
				} elseif ( $the_order->get_billing_first_name() || $the_order->get_billing_last_name() ) {
					/* translators: 1: first name 2: last name */
					$username = trim( sprintf( _x( '%1$s %2$s', 'full name', 'woocommerce' ), $the_order->get_billing_first_name(), $the_order->get_billing_last_name() ) );
				} elseif ( $the_order->get_billing_company() ) {
					$username = trim( $the_order->get_billing_company() );
				} else {
					$username = __( 'Guest', 'woocommerce' );
				}

				/* translators: 1: order and number (i.e. Order #13) 2: user name */
				printf(
					__( '%1$s by %2$s', 'woocommerce' ),
					'<a href="' . admin_url( 'post.php?post=' . absint( $post->ID ) . '&action=edit' ) . '" class="row-title"><strong>#' . esc_attr( $the_order->get_order_number() ) . '</strong></a>',
					$username
				);

				if ( $the_order->get_billing_email() ) {
					echo '<small class="meta email"><a href="' . esc_url( 'mailto:' . $the_order->get_billing_email() ) . '">' . esc_html( $the_order->get_billing_email() ) . '</a></small>';
				}

				echo '<button type="button" class="toggle-row"><span class="screen-reader-text">' . __( 'Show more details', 'woocommerce' ) . '</span></button>';

			break;
			case 'order_actions' :

				?><p>
					<?php
						do_action( 'woocommerce_admin_order_actions_start', $the_order );

						$actions = array();

						if ( $the_order->has_status( array( 'pending', 'on-hold' ) ) ) {
							$actions['processing'] = array(
								'url'       => wp_nonce_url( admin_url( 'admin-ajax.php?action=woocommerce_mark_order_status&status=processing&order_id=' . $post->ID ), 'woocommerce-mark-order-status' ),
								'name'      => __( 'Processing', 'woocommerce' ),
								'action'    => "processing",
							);
						}

						if ( $the_order->has_status( array( 'pending', 'on-hold', 'processing' ) ) ) {
							$actions['complete'] = array(
								'url'       => wp_nonce_url( admin_url( 'admin-ajax.php?action=woocommerce_mark_order_status&status=completed&order_id=' . $post->ID ), 'woocommerce-mark-order-status' ),
								'name'      => __( 'Complete', 'woocommerce' ),
								'action'    => "complete",
							);
						}

						$actions['view'] = array(
							'url'       => admin_url( 'post.php?post=' . $post->ID . '&action=edit' ),
							'name'      => __( 'View', 'woocommerce' ),
							'action'    => "view",
						);

						$actions = apply_filters( 'woocommerce_admin_order_actions', $actions, $the_order );

						foreach ( $actions as $action ) {
							printf( '<a class="button tips %s" href="%s" data-tip="%s">%s</a>', esc_attr( $action['action'] ), esc_url( $action['url'] ), esc_attr( $action['name'] ), esc_attr( $action['name'] ) );
						}

						do_action( 'woocommerce_admin_order_actions_end', $the_order );
					?>
				</p><?php

			break;
		}
	}

	/**
	 * Make columns sortable - https://gist.github.com/906872.
	 *
	 * @param  array $columns
	 * @return array
	 */
	public function product_sortable_columns( $columns ) {
		$custom = array(
			'price'    => 'price',
			'sku'      => 'sku',
			'name'     => 'title',
		);
		return wp_parse_args( $custom, $columns );
	}

	/**
	 * Make columns sortable - https://gist.github.com/906872.
	 *
	 * @param  array $columns
	 * @return array
	 */
	public function shop_coupon_sortable_columns( $columns ) {
		return $columns;
	}

	/**
	 * Make columns sortable - https://gist.github.com/906872.
	 *
	 * @param  array $columns
	 * @return array
	 */
	public function shop_order_sortable_columns( $columns ) {
		$custom = array(
			'order_title' => 'ID',
			'order_total' => 'order_total',
			'order_date'  => 'date',
		);
		unset( $columns['comments'] );

		return wp_parse_args( $custom, $columns );
	}

	/**
	 * Set list table primary column for products and orders.
	 * Support for WordPress 4.3.
	 *
	 * @param  string $default
	 * @param  string $screen_id
	 *
	 * @return string
	 */
	public function list_table_primary_column( $default, $screen_id ) {

		if ( 'edit-product' === $screen_id ) {
			return 'name';
		}

		if ( 'edit-shop_order' === $screen_id ) {
			return 'order_title';
		}

		if ( 'edit-shop_coupon' === $screen_id ) {
			return 'coupon_code';
		}

		return $default;
	}

	/**
	 * Set row actions for products and orders.
	 *
	 * @param  array $actions
	 * @param  WP_Post $post
	 *
	 * @return array
	 */
	public function row_actions( $actions, $post ) {
		if ( 'product' === $post->post_type ) {
			return array_merge( array( 'id' => 'ID: ' . $post->ID ), $actions );
		}

		if ( in_array( $post->post_type, array( 'shop_order', 'shop_coupon' ) ) ) {
			if ( isset( $actions['inline hide-if-no-js'] ) ) {
				unset( $actions['inline hide-if-no-js'] );
			}
		}

		return $actions;
	}

	/**
	 * Change views on the edit product screen.
	 *
	 * @param  array $views
	 * @return array
	 */
	public function product_views( $views ) {
		global $wp_query;

		// Products do not have authors.
		unset( $views['mine'] );

		// Add sorting link.
		if ( current_user_can( 'edit_others_pages' ) ) {
			$class            = ( isset( $wp_query->query['orderby'] ) && 'menu_order title' === $wp_query->query['orderby'] ) ? 'current' : '';
			$query_string     = remove_query_arg( array( 'orderby', 'order' ) );
			$query_string     = add_query_arg( 'orderby', urlencode( 'menu_order title' ), $query_string );
			$query_string     = add_query_arg( 'order', urlencode( 'ASC' ), $query_string );
			$views['byorder'] = '<a href="' . esc_url( $query_string ) . '" class="' . esc_attr( $class ) . '">' . __( 'Sorting', 'woocommerce' ) . '</a>';
		}

		return $views;
	}

	/**
	 * @deprecated 3.1
	 */
	public function product_sorting_link( $views ) {
		$this->product_views( $views );
	}

	/**
	 * Disable months dropdown on product screen.
	 */
	public function disable_months_dropdown( $bool, $post_type ) {
		return 'product' === $post_type ? true : $bool;
	}

	/**
	 * Custom bulk edit - form.
	 *
	 * @param mixed $column_name
	 * @param mixed $post_type
	 */
	public function bulk_edit( $column_name, $post_type ) {

		if ( 'price' != $column_name || 'product' != $post_type ) {
			return;
		}

		$shipping_class = get_terms( 'product_shipping_class', array(
			'hide_empty' => false,
		) );

		include( WC()->plugin_path() . '/includes/admin/views/html-bulk-edit-product.php' );
	}

	/**
	 * Custom quick edit - form.
	 *
	 * @param mixed $column_name
	 * @param mixed $post_type
	 */
	public function quick_edit( $column_name, $post_type ) {

		if ( 'price' != $column_name || 'product' != $post_type ) {
			return;
		}

		$shipping_class = get_terms( 'product_shipping_class', array(
			'hide_empty' => false,
		) );

		include( WC()->plugin_path() . '/includes/admin/views/html-quick-edit-product.php' );
	}

	/**
	 * Offers a way to hook into save post without causing an infinite loop
	 * when quick/bulk saving product info.
	 *
	 * @since 3.0.0
	 * @param int    $post_id
	 * @param object $post
	 */
	public function bulk_and_quick_edit_hook( $post_id, $post ) {
		remove_action( 'save_post', array( $this, 'bulk_and_quick_edit_hook' ) );
		do_action( 'woocommerce_product_bulk_and_quick_edit', $post_id, $post );
		add_action( 'save_post', array( $this, 'bulk_and_quick_edit_hook' ), 10, 2 );
	}

	/**
	 * Quick and bulk edit saving.
	 *
	 * @param int $post_id
	 * @param WP_Post $post
	 * @return int
	 */
	public function bulk_and_quick_edit_save_post( $post_id, $post ) {
		// If this is an autosave, our form has not been submitted, so we don't want to do anything.
		if ( defined( 'DOING_AUTOSAVE' ) && DOING_AUTOSAVE ) {
			return $post_id;
		}

		// Don't save revisions and autosaves
		if ( wp_is_post_revision( $post_id ) || wp_is_post_autosave( $post_id ) ) {
			return $post_id;
		}

		// Check post type is product
		if ( 'product' != $post->post_type ) {
			return $post_id;
		}

		// Check user permission
		if ( ! current_user_can( 'edit_post', $post_id ) ) {
			return $post_id;
		}

		// Check nonces
		if ( ! isset( $_REQUEST['woocommerce_quick_edit_nonce'] ) && ! isset( $_REQUEST['woocommerce_bulk_edit_nonce'] ) ) {
			return $post_id;
		}
		if ( isset( $_REQUEST['woocommerce_quick_edit_nonce'] ) && ! wp_verify_nonce( $_REQUEST['woocommerce_quick_edit_nonce'], 'woocommerce_quick_edit_nonce' ) ) {
			return $post_id;
		}
		if ( isset( $_REQUEST['woocommerce_bulk_edit_nonce'] ) && ! wp_verify_nonce( $_REQUEST['woocommerce_bulk_edit_nonce'], 'woocommerce_bulk_edit_nonce' ) ) {
			return $post_id;
		}

		// Get the product and save
		$product = wc_get_product( $post );

		if ( ! empty( $_REQUEST['woocommerce_quick_edit'] ) ) {
			$this->quick_edit_save( $post_id, $product );
		} else {
			$this->bulk_edit_save( $post_id, $product );
		}

		return $post_id;
	}

	/**
	 * Quick edit.
	 *
	 * @param integer    $post_id
	 * @param WC_Product $product
	 */
	private function quick_edit_save( $post_id, $product ) {
		$data_store        = $product->get_data_store();
		$old_regular_price = $product->get_regular_price();
		$old_sale_price    = $product->get_sale_price();

		// Save fields
		if ( isset( $_REQUEST['_sku'] ) ) {
			$sku     = $product->get_sku();
			$new_sku = (string) wc_clean( $_REQUEST['_sku'] );

			if ( $new_sku !== $sku ) {
				if ( ! empty( $new_sku ) ) {
					$unique_sku = wc_product_has_unique_sku( $post_id, $new_sku );
					if ( $unique_sku ) {
						$product->set_sku( $new_sku );
					}
				} else {
					$product->set_sku( '' );
				}
			}
		}

		if ( isset( $_REQUEST['_weight'] ) ) {
			$product->set_weight( wc_clean( $_REQUEST['_weight'] ) );
		}

		if ( isset( $_REQUEST['_length'] ) ) {
			$product->set_length( wc_clean( $_REQUEST['_length'] ) );
		}

		if ( isset( $_REQUEST['_width'] ) ) {
			$product->set_width( wc_clean( $_REQUEST['_width'] ) );
		}

		if ( isset( $_REQUEST['_height'] ) ) {
			$product->set_height( wc_clean( $_REQUEST['_height'] ) );
		}

		if ( ! empty( $_REQUEST['_shipping_class'] ) ) {
			if ( '_no_shipping_class' === $_REQUEST['_shipping_class'] ) {
				$product->set_shipping_class_id( 0 );
			} else {
				$shipping_class_id = $data_store->get_shipping_class_id_by_slug( wc_clean( $_REQUEST['_shipping_class'] ) );
				$product->set_shipping_class_id( $shipping_class_id );
			}
		}

		if ( isset( $_REQUEST['_visibility'] ) ) {
			$product->set_catalog_visibility( wc_clean( $_REQUEST['_visibility'] ) );
		}

		if ( isset( $_REQUEST['_featured'] ) ) {
			$product->set_featured( true );
		} else {
			$product->set_featured( false );
		}

		if ( isset( $_REQUEST['_tax_status'] ) ) {
			$product->set_tax_status( wc_clean( $_REQUEST['_tax_status'] ) );
		}

		if ( isset( $_REQUEST['_tax_class'] ) ) {
			$product->set_tax_class( wc_clean( $_REQUEST['_tax_class'] ) );
		}

		if ( $product->is_type( 'simple' ) || $product->is_type( 'external' ) ) {

			if ( isset( $_REQUEST['_regular_price'] ) ) {
				$new_regular_price = ( '' === $_REQUEST['_regular_price'] ) ? '' : wc_format_decimal( $_REQUEST['_regular_price'] );
				$product->set_regular_price( $new_regular_price );
			} else {
				$new_regular_price = null;
			}
			if ( isset( $_REQUEST['_sale_price'] ) ) {
				$new_sale_price = ( '' === $_REQUEST['_sale_price'] ) ? '' : wc_format_decimal( $_REQUEST['_sale_price'] );
				$product->set_sale_price( $new_sale_price );
			} else {
				$new_sale_price = null;
			}

			// Handle price - remove dates and set to lowest
			$price_changed = false;

			if ( ! is_null( $new_regular_price ) && $new_regular_price != $old_regular_price ) {
				$price_changed = true;
			} elseif ( ! is_null( $new_sale_price ) && $new_sale_price != $old_sale_price ) {
				$price_changed = true;
			}

			if ( $price_changed ) {
				$product->set_date_on_sale_to( '' );
				$product->set_date_on_sale_from( '' );
			}
		}

		// Handle Stock Data
		$manage_stock = ! empty( $_REQUEST['_manage_stock'] ) && 'grouped' !== $product->get_type() ? 'yes' : 'no';
		$backorders   = ! empty( $_REQUEST['_backorders'] ) ? wc_clean( $_REQUEST['_backorders'] ) : 'no';
		$stock_status = ! empty( $_REQUEST['_stock_status'] ) ? wc_clean( $_REQUEST['_stock_status'] ) : 'instock';
		$stock_amount = 'yes' === $manage_stock ? wc_stock_amount( $_REQUEST['_stock'] ) : '';

		$product->set_manage_stock( $manage_stock );
		$product->set_backorders( $backorders );

		if ( 'yes' === get_option( 'woocommerce_manage_stock' ) ) {
			$product->set_stock_quantity( $stock_amount );
		}

		// Apply product type constraints to stock status.
		if ( $product->is_type( 'external' ) ) {
			// External products are always in stock.
			$product->set_stock_status( 'instock' );
		} elseif ( $product->is_type( 'variable' ) && ! $product->get_manage_stock() ) {
			// Stock status is determined by children.
			foreach ( $product->get_children() as $child_id ) {
				$child = wc_get_product( $child_id );
				if ( ! $product->get_manage_stock() ) {
					$child->set_stock_status( $stock_status );
					$child->save();
				}
			}
			$product = WC_Product_Variable::sync( $product, false );
		} else {
			$product->set_stock_status( $stock_status );
		}

		$product->save();

		do_action( 'woocommerce_product_quick_edit_save', $product );
	}

	/**
	 * Bulk edit.
	 *
	 * @param integer $post_id
	 * @param WC_Product $product
	 */
	public function bulk_edit_save( $post_id, $product ) {
		$data_store        = $product->get_data_store();
		$old_regular_price = $product->get_regular_price();
		$old_sale_price    = $product->get_sale_price();

		// Save fields
		if ( ! empty( $_REQUEST['change_weight'] ) && isset( $_REQUEST['_weight'] ) ) {
			$product->set_weight( wc_clean( stripslashes( $_REQUEST['_weight'] ) ) );
		}

		if ( ! empty( $_REQUEST['change_dimensions'] ) ) {
			if ( isset( $_REQUEST['_length'] ) ) {
				$product->set_length( wc_clean( stripslashes( $_REQUEST['_length'] ) ) );
			}
			if ( isset( $_REQUEST['_width'] ) ) {
				$product->set_width( wc_clean( stripslashes( $_REQUEST['_width'] ) ) );
			}
			if ( isset( $_REQUEST['_height'] ) ) {
				$product->set_height( wc_clean( stripslashes( $_REQUEST['_height'] ) ) );
			}
		}

		if ( ! empty( $_REQUEST['_tax_status'] ) ) {
			$product->set_tax_status( wc_clean( $_REQUEST['_tax_status'] ) );
		}

		if ( ! empty( $_REQUEST['_tax_class'] ) ) {
			$tax_class = wc_clean( $_REQUEST['_tax_class'] );
			if ( 'standard' == $tax_class ) {
				$tax_class = '';
			}
			$product->set_tax_class( $tax_class );
		}

		if ( ! empty( $_REQUEST['_shipping_class'] ) ) {
			if ( '_no_shipping_class' === $_REQUEST['_shipping_class'] ) {
				$product->set_shipping_class_id( 0 );
			} else {
				$shipping_class_id = $data_store->get_shipping_class_id_by_slug( wc_clean( $_REQUEST['_shipping_class'] ) );
				$product->set_shipping_class_id( $shipping_class_id );
			}
		}

		if ( ! empty( $_REQUEST['_visibility'] ) ) {
			$product->set_catalog_visibility( wc_clean( $_REQUEST['_visibility'] ) );
		}

		if ( ! empty( $_REQUEST['_featured'] ) ) {
			$product->set_featured( stripslashes( $_REQUEST['_featured'] ) );
		}

		// Sold Individually
		if ( ! empty( $_REQUEST['_sold_individually'] ) ) {
			if ( 'yes' === $_REQUEST['_sold_individually'] ) {
				$product->set_sold_individually( 'yes' );
			} else {
				$product->set_sold_individually( '' );
			}
		}

		// Handle price - remove dates and set to lowest
		$change_price_product_types = apply_filters( 'woocommerce_bulk_edit_save_price_product_types', array( 'simple', 'external' ) );
		$can_product_type_change_price = false;
		foreach ( $change_price_product_types as $product_type ) {
			if ( $product->is_type( $product_type ) ) {
				$can_product_type_change_price = true;
				break;
			}
		}

		if ( $can_product_type_change_price ) {

			$price_changed = false;

			if ( ! empty( $_REQUEST['change_regular_price'] ) ) {
				$change_regular_price = absint( $_REQUEST['change_regular_price'] );
				$regular_price = esc_attr( stripslashes( $_REQUEST['_regular_price'] ) );

				switch ( $change_regular_price ) {
					case 1 :
						$new_price = $regular_price;
						break;
					case 2 :
						if ( strstr( $regular_price, '%' ) ) {
							$percent = str_replace( '%', '', $regular_price ) / 100;
							$new_price = $old_regular_price + ( round( $old_regular_price * $percent, wc_get_price_decimals() ) );
						} else {
							$new_price = $old_regular_price + $regular_price;
						}
						break;
					case 3 :
						if ( strstr( $regular_price, '%' ) ) {
							$percent = str_replace( '%', '', $regular_price ) / 100;
							$new_price = max( 0, $old_regular_price - ( round( $old_regular_price * $percent, wc_get_price_decimals() ) ) );
						} else {
							$new_price = max( 0, $old_regular_price - $regular_price );
						}
						break;

					default :
						break;
				}

				if ( isset( $new_price ) && $new_price != $old_regular_price ) {
					$price_changed = true;
					$new_price = round( $new_price, wc_get_price_decimals() );
					$product->set_regular_price( $new_price );
				}
			}

			if ( ! empty( $_REQUEST['change_sale_price'] ) ) {
				$change_sale_price = absint( $_REQUEST['change_sale_price'] );
				$sale_price        = esc_attr( stripslashes( $_REQUEST['_sale_price'] ) );

				switch ( $change_sale_price ) {
					case 1 :
						$new_price = $sale_price;
						break;
					case 2 :
						if ( strstr( $sale_price, '%' ) ) {
							$percent = str_replace( '%', '', $sale_price ) / 100;
							$new_price = $old_sale_price + ( $old_sale_price * $percent );
						} else {
							$new_price = $old_sale_price + $sale_price;
						}
						break;
					case 3 :
						if ( strstr( $sale_price, '%' ) ) {
							$percent = str_replace( '%', '', $sale_price ) / 100;
							$new_price = max( 0, $old_sale_price - ( $old_sale_price * $percent ) );
						} else {
							$new_price = max( 0, $old_sale_price - $sale_price );
						}
						break;
					case 4 :
						if ( strstr( $sale_price, '%' ) ) {
							$percent = str_replace( '%', '', $sale_price ) / 100;
							$new_price = max( 0, $product->regular_price - ( $product->regular_price * $percent ) );
						} else {
							$new_price = max( 0, $product->regular_price - $sale_price );
						}
						break;

					default :
						break;
				}

				if ( isset( $new_price ) && $new_price != $old_sale_price ) {
					$price_changed = true;
					$new_price = ! empty( $new_price ) || '0' === $new_price ? round( $new_price, wc_get_price_decimals() ) : '';
					$product->set_sale_price( $new_price );
				}
			}

			if ( $price_changed ) {
				$product->set_date_on_sale_to( '' );
				$product->set_date_on_sale_from( '' );

				if ( $product->get_regular_price() < $product->get_sale_price() ) {
					$product->set_sale_price( '' );
				}
			}
		}

		// Handle Stock Data
		$was_managing_stock = $product->get_manage_stock() ? 'yes' : 'no';
		$stock_status       = $product->get_stock_status();
		$backorders         = $product->get_backorders();
		$backorders         = ! empty( $_REQUEST['_backorders'] ) ? wc_clean( $_REQUEST['_backorders'] ) : $backorders;
		$stock_status       = ! empty( $_REQUEST['_stock_status'] ) ? wc_clean( $_REQUEST['_stock_status'] ) : $stock_status;

		if ( ! empty( $_REQUEST['_manage_stock'] ) ) {
			$manage_stock = 'yes' === wc_clean( $_REQUEST['_manage_stock'] ) && 'grouped' !== $product->get_type() ? 'yes' : 'no';
		} else {
			$manage_stock = $was_managing_stock;
		}

		$stock_amount = 'yes' === $manage_stock && ! empty( $_REQUEST['change_stock'] ) ? wc_stock_amount( $_REQUEST['_stock'] ) : $product->get_stock_quantity();

		$product->set_manage_stock( $manage_stock );
		$product->set_backorders( $backorders );

		if ( 'yes' === get_option( 'woocommerce_manage_stock' ) ) {
			$product->set_stock_quantity( $stock_amount );
		}

		// Apply product type constraints to stock status.
		if ( $product->is_type( 'external' ) ) {
			// External products are always in stock.
			$product->set_stock_status( 'instock' );
		} elseif ( $product->is_type( 'variable' ) && ! $product->get_manage_stock() ) {
			// Stock status is determined by children.
			foreach ( $product->get_children() as $child_id ) {
				$child = wc_get_product( $child_id );
				if ( ! $product->get_manage_stock() ) {
					$child->set_stock_status( $stock_status );
					$child->save();
				}
			}
			$product = WC_Product_Variable::sync( $product, false );
		} else {
			$product->set_stock_status( $stock_status );
		}

		$product->save();

		do_action( 'woocommerce_product_bulk_edit_save', $product );
	}

	/**
	 * Manipulate shop order bulk actions.
	 *
	 * @param  array $actions List of actions.
	 * @return array
	 */
	public function shop_order_bulk_actions( $actions ) {
		if ( isset( $actions['edit'] ) ) {
			unset( $actions['edit'] );
		}

		$actions['mark_processing'] = __( 'Mark processing', 'woocommerce' );
		$actions['mark_on-hold']    = __( 'Mark on-hold', 'woocommerce' );
		$actions['mark_completed']  = __( 'Mark complete', 'woocommerce' );

		return $actions;
	}

	/**
	 * Handle shop order bulk actions.
	 *
	 * @since  3.0.0
	 * @param  string $redirect_to URL to redirect to.
	 * @param  string $action      Action name.
	 * @param  array  $ids         List of ids.
	 * @return string
	 */
	public function handle_shop_order_bulk_actions( $redirect_to, $action, $ids ) {
		// Bail out if this is not a status-changing action.
		if ( false === strpos( $action, 'mark_' ) ) {
			return $redirect_to;
		}

		$order_statuses = wc_get_order_statuses();
		$new_status     = substr( $action, 5 ); // Get the status name from action.
		$report_action  = 'marked_' . $new_status;

		// Sanity check: bail out if this is actually not a status, or is
		// not a registered status.
		if ( ! isset( $order_statuses[ 'wc-' . $new_status ] ) ) {
			return $redirect_to;
		}

		$changed = 0;
		$ids = array_map( 'absint', $ids );

		foreach ( $ids as $id ) {
			$order = wc_get_order( $id );
			$order->update_status( $new_status, __( 'Order status changed by bulk edit:', 'woocommerce' ), true );
			do_action( 'woocommerce_order_edit_status', $id, $new_status );
			$changed++;
		}

		$redirect_to = add_query_arg( array(
			'post_type'    => 'shop_order',
			$report_action => true,
			'changed'      => $changed,
			'ids'          => join( ',', $ids ),
		), $redirect_to );

		return esc_url_raw( $redirect_to );
	}

	/**
	 * Show confirmation message that order status changed for number of orders.
	 */
	public function bulk_admin_notices() {
		global $post_type, $pagenow;

		// Bail out if not on shop order list page
		if ( 'edit.php' !== $pagenow || 'shop_order' !== $post_type ) {
			return;
		}

		$order_statuses = wc_get_order_statuses();

		// Check if any status changes happened
		foreach ( $order_statuses as $slug => $name ) {

			if ( isset( $_REQUEST[ 'marked_' . str_replace( 'wc-', '', $slug ) ] ) ) {

				$number = isset( $_REQUEST['changed'] ) ? absint( $_REQUEST['changed'] ) : 0;
				/* translators: %s: orders count */
				$message = sprintf( _n( 'Order status changed.', '%s order statuses changed.', $number, 'woocommerce' ), number_format_i18n( $number ) );
				echo '<div class="updated"><p>' . $message . '</p></div>';

				break;
			}
		}
	}

	/**
	 * Search custom fields as well as content.
	 * @param WP_Query $wp
	 */
	public function shop_order_search_custom_fields( $wp ) {
		global $pagenow;

		if ( 'edit.php' != $pagenow || empty( $wp->query_vars['s'] ) || 'shop_order' !== $wp->query_vars['post_type'] ) {
			return;
		}

		$post_ids = wc_order_search( $_GET['s'] );

		if ( ! empty( $post_ids ) ) {
			// Remove "s" - we don't want to search order name.
			unset( $wp->query_vars['s'] );

			// so we know we're doing this.
			$wp->query_vars['shop_order_search'] = true;

			// Search by found posts.
			$wp->query_vars['post__in'] = array_merge( $post_ids, array( 0 ) );
		}
	}

	/**
	 * Change the label when searching orders.
	 *
	 * @param mixed $query
	 * @return string
	 */
	public function shop_order_search_label( $query ) {
		global $pagenow, $typenow;

		if ( 'edit.php' != $pagenow ) {
			return $query;
		}

		if ( 'shop_order' !== $typenow ) {
			return $query;
		}

		if ( ! get_query_var( 'shop_order_search' ) ) {
			return $query;
		}

		return wp_unslash( $_GET['s'] );
	}

	/**
	 * Query vars for custom searches.
	 *
	 * @param mixed $public_query_vars
	 * @return array
	 */
	public function add_custom_query_var( $public_query_vars ) {
		$public_query_vars[] = 'sku';
		$public_query_vars[] = 'shop_order_search';

		return $public_query_vars;
	}

	/**
	 * Filters for post types.
	 */
	public function restrict_manage_posts() {
		global $typenow;

		if ( in_array( $typenow, wc_get_order_types( 'order-meta-boxes' ) ) ) {
			$this->shop_order_filters();
		} elseif ( 'product' == $typenow ) {
			$this->product_filters();
		} elseif ( 'shop_coupon' == $typenow ) {
			$this->shop_coupon_filters();
		}
	}

	/**
	 * Show a category filter box.
	 */
	public function product_filters() {
		global $wp_query;

		// Category Filtering
		$current_category_slug = isset( $_GET['product_cat'] ) ? wc_clean( $_GET['product_cat'] ) : false;
		$current_category      = $current_category_slug ? get_term_by( 'slug', $current_category_slug, 'product_cat' ) : false;
		?>
		<select class="wc-category-search" name="product_cat" data-placeholder="<?php esc_attr_e( 'Filter by category', 'woocommerce' ); ?>" data-allow_clear="true">
			<?php if ( $current_category_slug && $current_category ) : ?>
				<option value="<?php echo esc_attr( $current_category_slug ); ?>" selected="selected"><?php echo esc_html( $current_category->name ); ?><option>
			<?php endif; ?>
		</select>
		<?php

		// Type filtering
		$terms   = get_terms( 'product_type' );
		$output  = '<select name="product_type" id="dropdown_product_type">';
		$output .= '<option value="">' . __( 'Filter by product type', 'woocommerce' ) . '</option>';

		foreach ( $terms as $term ) {
			$output .= '<option value="' . sanitize_title( $term->name ) . '" ';

			if ( isset( $wp_query->query['product_type'] ) ) {
				$output .= selected( $term->slug, $wp_query->query['product_type'], false );
			}

			$output .= '>';

			switch ( $term->name ) {
				case 'grouped' :
					$output .= __( 'Grouped product', 'woocommerce' );
					break;
				case 'external' :
					$output .= __( 'External/Affiliate product', 'woocommerce' );
					break;
				case 'variable' :
					$output .= __( 'Variable product', 'woocommerce' );
					break;
				case 'simple' :
					$output .= __( 'Simple product', 'woocommerce' );
					break;
				default :
					// Assuming that we have other types in future
					$output .= ucfirst( $term->name );
					break;
			}

			$output .= '</option>';

			if ( 'simple' == $term->name ) {

				$output .= '<option value="downloadable" ';

				if ( isset( $wp_query->query['product_type'] ) ) {
					$output .= selected( 'downloadable', $wp_query->query['product_type'], false );
				}

				$output .= '> ' . ( is_rtl() ? '&larr;' : '&rarr;' ) . ' ' . __( 'Downloadable', 'woocommerce' ) . '</option>';

				$output .= '<option value="virtual" ';

				if ( isset( $wp_query->query['product_type'] ) ) {
					$output .= selected( 'virtual', $wp_query->query['product_type'], false );
				}

				$output .= '> ' . ( is_rtl() ? '&larr;' : '&rarr;' ) . ' ' . __( 'Virtual', 'woocommerce' ) . '</option>';
			}
		}

		$output .= '</select>';

		echo apply_filters( 'woocommerce_product_filters', $output );
	}

	/**
	 * Show custom filters to filter coupons by type.
	 */
	public function shop_coupon_filters() {
		?>
		<select name="coupon_type" id="dropdown_shop_coupon_type">
			<option value=""><?php _e( 'Show all types', 'woocommerce' ); ?></option>
			<?php
				$types = wc_get_coupon_types();

				foreach ( $types as $name => $type ) {
					echo '<option value="' . esc_attr( $name ) . '"';

					if ( isset( $_GET['coupon_type'] ) ) {
						selected( $name, $_GET['coupon_type'] );
					}

					echo '>' . esc_html( $type ) . '</option>';
				}
			?>
		</select>
		<?php
	}

	/**
	 * Show custom filters to filter orders by status/customer.
	 */
	public function shop_order_filters() {
		$user_string = '';
		$user_id     = '';
		if ( ! empty( $_GET['_customer_user'] ) ) {
			$user_id     = absint( $_GET['_customer_user'] );
			$user        = get_user_by( 'id', $user_id );
			/* translators: 1: user display name 2: user ID 3: user email */
			$user_string = sprintf(
				esc_html__( '%1$s (#%2$s &ndash; %3$s)', 'woocommerce' ),
				$user->display_name,
				absint( $user->ID ),
				$user->user_email
			);
		}
		?>
		<select class="wc-customer-search" name="_customer_user" data-placeholder="<?php esc_attr_e( 'Search for a customer&hellip;', 'woocommerce' ); ?>" data-allow_clear="true">
			<option value="<?php echo esc_attr( $user_id ); ?>" selected="selected"><?php echo htmlspecialchars( $user_string ); ?><option>
		</select>
		<?php
	}

	/**
	 * Filters and sorting handler.
	 *
	 * @param  array $vars
	 * @return array
	 */
	public function request_query( $vars ) {
		global $typenow, $wp_query, $wp_post_statuses;

		if ( 'product' === $typenow ) {
			// Sorting
			if ( isset( $vars['orderby'] ) ) {
				if ( 'price' == $vars['orderby'] ) {
					$vars = array_merge( $vars, array(
						'meta_key'  => '_price',
						'orderby'   => 'meta_value_num',
					) );
				}
				if ( 'sku' == $vars['orderby'] ) {
					$vars = array_merge( $vars, array(
						'meta_key'  => '_sku',
						'orderby'   => 'meta_value',
					) );
				}
			}
		} elseif ( 'shop_coupon' === $typenow ) {

			if ( ! empty( $_GET['coupon_type'] ) ) {
				$vars['meta_key']   = 'discount_type';
				$vars['meta_value'] = wc_clean( $_GET['coupon_type'] );
			}
		} elseif ( in_array( $typenow, wc_get_order_types( 'order-meta-boxes' ) ) ) {

			// Filter the orders by the posted customer.
			if ( isset( $_GET['_customer_user'] ) && $_GET['_customer_user'] > 0 ) {
				$vars['meta_query'] = array(
					array(
						'key'   => '_customer_user',
						'value' => (int) $_GET['_customer_user'],
						'compare' => '=',
					),
				);
			}

			// Sorting
			if ( isset( $vars['orderby'] ) ) {
				if ( 'order_total' == $vars['orderby'] ) {
					$vars = array_merge( $vars, array(
						'meta_key'  => '_order_total',
						'orderby'   => 'meta_value_num',
					) );
				}
			}

			// Status
			if ( ! isset( $vars['post_status'] ) ) {
				$post_statuses = wc_get_order_statuses();

				foreach ( $post_statuses as $status => $value ) {
					if ( isset( $wp_post_statuses[ $status ] ) && false === $wp_post_statuses[ $status ]->show_in_admin_all_list ) {
						unset( $post_statuses[ $status ] );
					}
				}

				$vars['post_status'] = array_keys( $post_statuses );
			}
		}

		return $vars;
	}

	/**
	 * Filter the products in admin based on options.
	 *
	 * @param mixed $query
	 */
	public function product_filters_query( $query ) {
		global $typenow, $wp_query;

		if ( 'product' == $typenow ) {

			if ( isset( $query->query_vars['product_type'] ) ) {
				// Subtypes
				if ( 'downloadable' == $query->query_vars['product_type'] ) {
					$query->query_vars['product_type']  = '';
					$query->is_tax = false;
					$query->query_vars['meta_value']    = 'yes';
					$query->query_vars['meta_key']      = '_downloadable';
				} elseif ( 'virtual' == $query->query_vars['product_type'] ) {
					$query->query_vars['product_type']  = '';
					$query->is_tax = false;
					$query->query_vars['meta_value']    = 'yes';
					$query->query_vars['meta_key']      = '_virtual';
				}
			}

			// Shipping classes
			if ( isset( $_GET['product_shipping_class'] ) && '0' === $_GET['product_shipping_class'] ) {
				$query->query_vars['tax_query'][] = array(
					'taxonomy' => 'product_shipping_class',
					'field'    => 'id',
					'terms'    => get_terms( 'product_shipping_class', array( 'fields' => 'ids' ) ),
					'operator' => 'NOT IN',
				);
			}
		}
	}

	/**
	 * Search by SKU or ID for products.
	 *
	 * @param string $where
	 * @return string
	 */
	public function product_search( $where ) {
		global $pagenow, $wpdb, $wp;

		if ( 'edit.php' != $pagenow || ! is_search() || ! isset( $wp->query_vars['s'] ) || 'product' != $wp->query_vars['post_type'] ) {
			return $where;
		}

		$search_ids = array();
		$terms      = explode( ',', $wp->query_vars['s'] );

		foreach ( $terms as $term ) {
			if ( is_numeric( $term ) ) {
				$search_ids[] = $term;
			}

			// Attempt to get a SKU
			$sku_to_id = $wpdb->get_results( $wpdb->prepare( "SELECT ID, post_parent FROM {$wpdb->posts} LEFT JOIN {$wpdb->postmeta} ON {$wpdb->posts}.ID = {$wpdb->postmeta}.post_id WHERE meta_key='_sku' AND meta_value LIKE %s;", '%' . $wpdb->esc_like( wc_clean( $term ) ) . '%' ) );
			$sku_to_id = array_merge( wp_list_pluck( $sku_to_id, 'ID' ), wp_list_pluck( $sku_to_id, 'post_parent' ) );

			if ( sizeof( $sku_to_id ) > 0 ) {
				$search_ids = array_merge( $search_ids, $sku_to_id );
			}
		}

		$search_ids = array_filter( array_unique( array_map( 'absint', $search_ids ) ) );

		if ( sizeof( $search_ids ) > 0 ) {
			$where = str_replace( 'AND (((', "AND ( ({$wpdb->posts}.ID IN (" . implode( ',', $search_ids ) . ")) OR ((", $where );
		}

		return $where;
	}

	/**
	 * Disable the auto-save functionality for Orders.
	 */
	public function disable_autosave() {
		global $post;

		if ( $post && in_array( get_post_type( $post->ID ), wc_get_order_types( 'order-meta-boxes' ) ) ) {
			wp_dequeue_script( 'autosave' );
		}
	}

	/**
	 * Output extra data on post forms.
	 * @param  WP_Post $post
	 */
	public function edit_form_top( $post ) {
		echo '<input type="hidden" id="original_post_title" name="original_post_title" value="' . esc_attr( $post->post_title ) . '" />';
	}

	/**
	 * Change title boxes in admin.
	 * @param  string $text
	 * @param  object $post
	 * @return string
	 */
	public function enter_title_here( $text, $post ) {
		switch ( $post->post_type ) {
			case 'product' :
				$text = __( 'Product name', 'woocommerce' );
			break;
			case 'shop_coupon' :
				$text = __( 'Coupon code', 'woocommerce' );
			break;
		}

		return $text;
	}

	/**
	 * Print coupon description textarea field.
	 * @param WP_Post $post
	 */
	public function edit_form_after_title( $post ) {
		if ( 'shop_coupon' === $post->post_type ) {
			?>
			<textarea id="woocommerce-coupon-description" name="excerpt" cols="5" rows="2" placeholder="<?php esc_attr_e( 'Description (optional)', 'woocommerce' ); ?>"><?php echo $post->post_excerpt; // This is already escaped in core ?></textarea>
			<?php
		}
	}

	/**
	 * Hidden default Meta-Boxes.
	 * @param  array  $hidden
	 * @param  object $screen
	 * @return array
	 */
	public function hidden_meta_boxes( $hidden, $screen ) {
		if ( 'product' === $screen->post_type && 'post' === $screen->base ) {
			$hidden = array_merge( $hidden, array( 'postcustom' ) );
		}

		return $hidden;
	}

	/**
	 * Output product visibility options.
	 */
	public function product_data_visibility() {
		global $post, $thepostid, $product_object;

		if ( 'product' !== $post->post_type ) {
			return;
		}

		$thepostid          = $post->ID;
		$product_object     = $thepostid ? wc_get_product( $thepostid ) : new WC_Product;
		$current_visibility = $product_object->get_catalog_visibility();
		$current_featured   = wc_bool_to_string( $product_object->get_featured() );
		$visibility_options = wc_get_product_visibility_options();
		?>
		<div class="misc-pub-section" id="catalog-visibility">
			<?php _e( 'Catalog visibility:', 'woocommerce' ); ?> <strong id="catalog-visibility-display"><?php
				echo isset( $visibility_options[ $current_visibility ] ) ? esc_html( $visibility_options[ $current_visibility ] ) : esc_html( $current_visibility );

				if ( 'yes' === $current_featured ) {
					echo ', ' . __( 'Featured', 'woocommerce' );
				}
			?></strong>

			<a href="#catalog-visibility" class="edit-catalog-visibility hide-if-no-js"><?php _e( 'Edit', 'woocommerce' ); ?></a>

			<div id="catalog-visibility-select" class="hide-if-js">

				<input type="hidden" name="current_visibility" id="current_visibility" value="<?php echo esc_attr( $current_visibility ); ?>" />
				<input type="hidden" name="current_featured" id="current_featured" value="<?php echo esc_attr( $current_featured ); ?>" />

				<?php
					echo '<p>' . __( 'This setting determines which shop pages products will be listed on.', 'woocommerce' ) . '</p>';

					foreach ( $visibility_options as $name => $label ) {
						echo '<input type="radio" name="_visibility" id="_visibility_' . esc_attr( $name ) . '" value="' . esc_attr( $name ) . '" ' . checked( $current_visibility, $name, false ) . ' data-label="' . esc_attr( $label ) . '" /> <label for="_visibility_' . esc_attr( $name ) . '" class="selectit">' . esc_html( $label ) . '</label><br />';
					}

					echo '<br /><input type="checkbox" name="_featured" id="_featured" ' . checked( $current_featured, 'yes', false ) . ' /> <label for="_featured">' . __( 'This is a featured product', 'woocommerce' ) . '</label><br />';
				?>
				<p>
					<a href="#catalog-visibility" class="save-post-visibility hide-if-no-js button"><?php _e( 'OK', 'woocommerce' ); ?></a>
					<a href="#catalog-visibility" class="cancel-post-visibility hide-if-no-js"><?php _e( 'Cancel', 'woocommerce' ); ?></a>
				</p>
			</div>
		</div>
		<?php
	}

	/**
	 * Filter the directory for uploads.
	 *
	 * @param array $pathdata
	 * @return array
	 */
	public function upload_dir( $pathdata ) {

		// Change upload dir for downloadable files
		if ( isset( $_POST['type'] ) && 'downloadable_product' == $_POST['type'] ) {

			if ( empty( $pathdata['subdir'] ) ) {
				$pathdata['path']   = $pathdata['path'] . '/woocommerce_uploads';
				$pathdata['url']    = $pathdata['url'] . '/woocommerce_uploads';
				$pathdata['subdir'] = '/woocommerce_uploads';
			} else {
				$new_subdir = '/woocommerce_uploads' . $pathdata['subdir'];

				$pathdata['path']   = str_replace( $pathdata['subdir'], $new_subdir, $pathdata['path'] );
				$pathdata['url']    = str_replace( $pathdata['subdir'], $new_subdir, $pathdata['url'] );
				$pathdata['subdir'] = str_replace( $pathdata['subdir'], $new_subdir, $pathdata['subdir'] );
			}
		}

		return $pathdata;
	}

	/**
	 * Run a filter when uploading a downloadable product.
	 */
	public function woocommerce_media_upload_downloadable_product() {
		do_action( 'media_upload_file' );
	}

	/**
	 * Grant downloadable file access to any newly added files on any existing.
	 * orders for this product that have previously been granted downloadable file access.
	 *
	 * @param int $product_id product identifier
	 * @param int $variation_id optional product variation identifier
	 * @param array $downloadable_files newly set files
	 * @deprecated and moved to post-data class.
	 */
	public function process_product_file_download_paths( $product_id, $variation_id, $downloadable_files ) {
		WC_Post_Data::process_product_file_download_paths( $product_id, $variation_id, $downloadable_files );
	}

	/**
	 * Disable DFW feature pointer.
	 */
	public function disable_dfw_feature_pointer() {
		$screen = get_current_screen();

		if ( $screen && 'product' === $screen->id && 'post' === $screen->base ) {
			remove_action( 'admin_print_footer_scripts', array( 'WP_Internal_Pointers', 'pointer_wp410_dfw' ) );
		}
	}

	/**
	 * Removes products, orders, and coupons from the list of post types that support "View Mode" switching.
	 * View mode is seen on posts where you can switch between list or excerpt. Our post types don't support
	 * it, so we want to hide the useless UI from the screen options tab.
	 *
	 * @since 2.6
	 * @param  array $post_types Array of post types supporting view mode
	 * @return array             Array of post types supporting view mode, without products, orders, and coupons
	 */
	public function disable_view_mode_options( $post_types ) {
		unset( $post_types['product'], $post_types['shop_order'], $post_types['shop_coupon'] );
		return $post_types;
	}

	/**
	 * Show blank slate.
	 *
	 * @param string $which
	 */
	public function maybe_render_blank_state( $which ) {
		global $post_type;

		if ( in_array( $post_type, array( 'shop_order', 'product', 'shop_coupon' ) ) && 'bottom' === $which ) {
			$counts = (array) wp_count_posts( $post_type );
			unset( $counts['auto-draft'] );
			$count  = array_sum( $counts );

			if ( 0 < $count ) {
				return;
			}

			echo '<div class="woocommerce-BlankState">';

			switch ( $post_type ) {
				case 'shop_order' :
					?>
					<h2 class="woocommerce-BlankState-message"><?php _e( 'When you receive a new order, it will appear here.', 'woocommerce' ); ?></h2>
					<a class="woocommerce-BlankState-cta button-primary button" target="_blank" href="https://docs.woocommerce.com/document/managing-orders/?utm_source=blankslate&utm_medium=product&utm_content=ordersdoc&utm_campaign=woocommerceplugin"><?php _e( 'Learn more about orders', 'woocommerce' ); ?></a>
					<?php
				break;
				case 'shop_coupon' :
					?>
					<h2 class="woocommerce-BlankState-message"><?php _e( 'Coupons are a great way to offer discounts and rewards to your customers. They will appear here once created.', 'woocommerce' ); ?></h2>
					<a class="woocommerce-BlankState-cta button-primary button" target="_blank" href="https://docs.woocommerce.com/document/coupon-management/?utm_source=blankslate&utm_medium=product&utm_content=couponsdoc&utm_campaign=woocommerceplugin"><?php _e( 'Learn more about coupons', 'woocommerce' ); ?></a>
					<?php
				break;
				case 'product' :
					?>
					<h2 class="woocommerce-BlankState-message"><?php _e( 'Ready to start selling something awesome?', 'woocommerce' ); ?></h2>
					<a class="woocommerce-BlankState-cta button-primary button" href="<?php echo esc_url( admin_url( 'post-new.php?post_type=product&tutorial=true' ) ); ?>"><?php _e( 'Create your first product!', 'woocommerce' ); ?></a>
					<a class="woocommerce-BlankState-cta button" href="<?php echo esc_url( admin_url( 'edit.php?post_type=product&page=product_importer' ) ); ?>"><?php _e( 'Import products from a CSV file', 'woocommerce' ); ?></a>
					<?php
				break;
			}

			echo '<style type="text/css">#posts-filter .wp-list-table, #posts-filter .tablenav.top, .tablenav.bottom .actions, .wrap .subsubsub  { display: none; } </style></div>';
		}
	}

	/**
	 * When editing the shop page, we should hide templates.
	 *
	 * @param array $page_templates
	 * @param $class
	 * @param object $post
	 *
	 * @return array
	 */
	public function hide_cpt_archive_templates( $page_templates, $class, $post ) {
		$shop_page_id = wc_get_page_id( 'shop' );

		if ( $post && absint( $shop_page_id ) === absint( $post->ID ) ) {
			$page_templates = array();
		}

		return $page_templates;
	}

	/**
	 * Show a notice above the CPT archive.
	 *
	 * @param object $post
	 */
	public function show_cpt_archive_notice( $post ) {
		$shop_page_id = wc_get_page_id( 'shop' );

		if ( $post && absint( $shop_page_id ) === absint( $post->ID ) ) {
			?>
			<div class="notice notice-info">
				<p><?php printf( __( 'This is the WooCommerce shop page. The shop page is a special archive that lists your products. <a href="%s">You can read more about this here</a>.', 'woocommerce' ), 'https://docs.woocommerce.com/document/woocommerce-pages/#section-4' ); ?></p>
			</div>
			<?php
		}
	}

	/**
	 * Add a post display state for special WC pages in the page list table.
	 *
	 * @param array   $post_states An array of post display states.
	 * @param WP_Post $post        The current post object.
	 */
	public function add_display_post_states( $post_states, $post ) {
		if ( wc_get_page_id( 'shop' ) === $post->ID ) {
			$post_states['wc_page_for_shop'] = __( 'Shop Page', 'woocommerce' );
		}

		if ( wc_get_page_id( 'cart' ) === $post->ID ) {
			$post_states['wc_page_for_cart'] = __( 'Cart Page', 'woocommerce' );
		}

		if ( wc_get_page_id( 'checkout' ) === $post->ID ) {
			$post_states['wc_page_for_checkout'] = __( 'Checkout Page', 'woocommerce' );
		}

		if ( wc_get_page_id( 'myaccount' ) === $post->ID ) {
			$post_states['wc_page_for_myaccount'] = __( 'My Account Page', 'woocommerce' );
		}

		if ( wc_get_page_id( 'terms' ) === $post->ID ) {
			$post_states['wc_page_for_terms'] = __( 'Terms and Conditions Page', 'woocommerce' );
		}

		return $post_states;
	}
}

endif;

new WC_Admin_Post_Types();<|MERGE_RESOLUTION|>--- conflicted
+++ resolved
@@ -106,15 +106,11 @@
 		add_filter( 'theme_page_templates', array( $this, 'hide_cpt_archive_templates' ), 10, 3 );
 		add_action( 'edit_form_top', array( $this, 'show_cpt_archive_notice' ) );
 
-<<<<<<< HEAD
-
-
 		add_action( 'edit_form_before_permalink', array( $this, 'before_permalink' ) );
 		add_action( 'edit_form_after_title', array( $this, 'after_title' ) );
-=======
+
 		// Add a post display state for special WC pages.
 		add_filter( 'display_post_states', array( $this, 'add_display_post_states' ), 10, 2 );
->>>>>>> 734357aa
 	}
 
 	public function before_permalink( $post ) {
