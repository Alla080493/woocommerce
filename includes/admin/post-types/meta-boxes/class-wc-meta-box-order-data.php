<?php
/**
 * Order Data
 *
 * Functions for displaying the order data meta box.
 *
 * @author 		WooThemes
 * @category 	Admin
 * @package 	WooCommerce/Admin/Meta Boxes
 * @version     2.1.0
 */

if ( ! defined( 'ABSPATH' ) ) exit; // Exit if accessed directly

/**
 * WC_Meta_Box_Order_Data
 */
class WC_Meta_Box_Order_Data {

	private static $billing_fields;
	private static $shipping_fields;

	/**
	 * Init billing and shipping fields we display + save
	 */
	public static function init_address_fields() {
		self::$billing_fields = apply_filters( 'woocommerce_admin_billing_fields', array(
			'first_name' => array(
				'label' => __( 'First Name', 'woocommerce' ),
				'show'	=> false
				),
			'last_name' => array(
				'label' => __( 'Last Name', 'woocommerce' ),
				'show'	=> false
				),
			'company' => array(
				'label' => __( 'Company', 'woocommerce' ),
				'show'	=> false
				),
			'address_1' => array(
				'label' => __( 'Address 1', 'woocommerce' ),
				'show'	=> false
				),
			'address_2' => array(
				'label' => __( 'Address 2', 'woocommerce' ),
				'show'	=> false
				),
			'city' => array(
				'label' => __( 'City', 'woocommerce' ),
				'show'	=> false
				),
			'postcode' => array(
				'label' => __( 'Postcode', 'woocommerce' ),
				'show'	=> false
				),
			'country' => array(
				'label' => __( 'Country', 'woocommerce' ),
				'show'	=> false,
				'type'	=> 'select',
				'options' => array( '' => __( 'Select a country&hellip;', 'woocommerce' ) ) + WC()->countries->get_allowed_countries()
				),
			'state' => array(
				'label' => __( 'State/County', 'woocommerce' ),
				'show'	=> false
				),
			'email' => array(
				'label' => __( 'Email', 'woocommerce' ),
				),
			'phone' => array(
				'label' => __( 'Phone', 'woocommerce' ),
				),
		) );

		self::$shipping_fields = apply_filters( 'woocommerce_admin_shipping_fields', array(
			'first_name' => array(
				'label' => __( 'First Name', 'woocommerce' ),
				'show'	=> false
				),
			'last_name' => array(
				'label' => __( 'Last Name', 'woocommerce' ),
				'show'	=> false
				),
			'company' => array(
				'label' => __( 'Company', 'woocommerce' ),
				'show'	=> false
				),
			'address_1' => array(
				'label' => __( 'Address 1', 'woocommerce' ),
				'show'	=> false
				),
			'address_2' => array(
				'label' => __( 'Address 2', 'woocommerce' ),
				'show'	=> false
				),
			'city' => array(
				'label' => __( 'City', 'woocommerce' ),
				'show'	=> false
				),
			'postcode' => array(
				'label' => __( 'Postcode', 'woocommerce' ),
				'show'	=> false
				),
			'country' => array(
				'label' => __( 'Country', 'woocommerce' ),
				'show'	=> false,
				'type'	=> 'select',
				'options' => array( '' => __( 'Select a country&hellip;', 'woocommerce' ) ) + WC()->countries->get_shipping_countries()
				),
			'state' => array(
				'label' => __( 'State/County', 'woocommerce' ),
				'show'	=> false
				),
		) );
	}

	/**
	 * Output the metabox
	 */
	public static function output( $post ) {
		global $theorder;

		if ( ! is_object( $theorder ) )
			$theorder = new WC_Order( $post->ID );

		$order = $theorder;

		self::init_address_fields();

		wp_nonce_field( 'woocommerce_save_data', 'woocommerce_meta_nonce' );
		?>
		<style type="text/css">
			#post-body-content, #titlediv, #major-publishing-actions, #minor-publishing-actions, #visibility, #submitdiv { display:none }
		</style>
		<div class="panel-wrap woocommerce">
			<input name="post_title" type="hidden" value="<?php echo empty( $post->post_title ) ? 'Order' : esc_attr( $post->post_title ); ?>" />
			<input name="post_status" type="hidden" value="publish" />
			<div id="order_data" class="panel">

				<h2><?php _e( 'Order Details', 'woocommerce' ); ?></h2>
				<p class="order_number"><?php

					echo __( 'Order number', 'woocommerce' ) . ' ' . esc_html( $order->get_order_number() ) . '. ';

					if ( $ip_address = get_post_meta( $post->ID, '_customer_ip_address', true ) )
						echo __( 'Customer IP:', 'woocommerce' ) . ' ' . esc_html( $ip_address );
				?></p>

				<div class="order_data_column_container">
					<div class="order_data_column">
						<h4><?php _e( 'General Details', 'woocommerce' ); ?></h4>

						<p class="form-field form-field-wide"><label for="order_date"><?php _e( 'Order date:', 'woocommerce' ) ?></label>
							<input type="text" class="date-picker-field" name="order_date" id="order_date" maxlength="10" value="<?php echo date_i18n( 'Y-m-d', strtotime( $post->post_date ) ); ?>" pattern="[0-9]{4}-(0[1-9]|1[012])-(0[1-9]|1[0-9]|2[0-9]|3[01])" />@<input type="text" class="hour" placeholder="<?php _e( 'h', 'woocommerce' ) ?>" name="order_date_hour" id="order_date_hour" maxlength="2" size="2" value="<?php echo date_i18n( 'H', strtotime( $post->post_date ) ); ?>" pattern="\-?\d+(\.\d{0,})?" />:<input type="text" class="minute" placeholder="<?php _e( 'm', 'woocommerce' ) ?>" name="order_date_minute" id="order_date_minute" maxlength="2" size="2" value="<?php echo date_i18n( 'i', strtotime( $post->post_date ) ); ?>" pattern="\-?\d+(\.\d{0,})?" />
						</p>

						<p class="form-field form-field-wide"><label for="order_status"><?php _e( 'Order status:', 'woocommerce' ) ?></label>
						<select id="order_status" name="order_status" class="chosen_select">
							<?php
								$statuses = (array) get_terms( 'shop_order_status', array( 'hide_empty' => 0, 'orderby' => 'id' ) );
								foreach ( $statuses as $status ) {
									echo '<option value="' . esc_attr( $status->slug ) . '" ' . selected( $status->slug, $order->status, false ) . '>' . esc_html__( $status->name, 'woocommerce' ) . '</option>';
								}
							?>
						</select></p>

						<p class="form-field form-field-wide">
							<label for="customer_user"><?php _e( 'Customer:', 'woocommerce' ) ?></label>
							<select id="customer_user" name="customer_user" class="ajax_chosen_select_customer">
								<option value=""><?php _e( 'Guest', 'woocommerce' ) ?></option>
								<?php
									if ( $order->customer_user ) {
										$user = get_user_by( 'id', $order->customer_user );
										echo '<option value="' . esc_attr( $user->ID ) . '" ' . selected( 1, 1, false ) . '>' . esc_html( $user->display_name ) . ' (#' . absint( $user->ID ) . ' &ndash; ' . esc_html( $user->user_email ) . ')</option>';
									}
								?>
							</select>
						</p>

						<?php do_action( 'woocommerce_admin_order_data_after_order_details', $order ); ?>
					</div>
					<div class="order_data_column">
						<h4><?php _e( 'Billing Details', 'woocommerce' ); ?> <a class="edit_address" href="#"><img src="<?php echo WC()->plugin_url(); ?>/assets/images/icons/edit.png" alt="Edit" width="14" /></a></h4>
						<?php
							// Display values
							echo '<div class="address">';

								if ( $order->get_formatted_billing_address() )
									echo '<p><strong>' . __( 'Address', 'woocommerce' ) . ':</strong>' . esc_html( preg_replace( '#<br\s*/?>#i', ', ', $order->get_formatted_billing_address() ) ) . '</p>';
								else
									echo '<p class="none_set"><strong>' . __( 'Address', 'woocommerce' ) . ':</strong> ' . __( 'No billing address set.', 'woocommerce' ) . '</p>';

								foreach ( self::$billing_fields as $key => $field ) {
									if ( isset( $field['show'] ) && $field['show'] === false )
										continue;

									$field_name = 'billing_' . $key;

									if ( $order->$field_name )
										echo '<p><strong>' . esc_html( $field['label'] ) . ':</strong> ' . make_clickable( esc_html( $order->$field_name ) ) . '</p>';
								}

								if ( WC()->payment_gateways() )
									$payment_gateways = WC()->payment_gateways->payment_gateways();

								$payment_method = ! empty( $order->payment_method ) ? $order->payment_method : '';

								if ( $payment_method )
									echo '<p><strong>' . __( 'Payment Method', 'woocommerce' ) . ':</strong> ' . ( isset( $payment_gateways[ $payment_method ] ) ? esc_html( $payment_gateways[ $payment_method ]->get_title() ) : esc_html( $payment_method ) ) . '</p>';

							echo '</div>';

							// Display form
							echo '<div class="edit_address"><p><button class="button load_customer_billing">'.__( 'Load billing address', 'woocommerce' ).'</button></p>';

							foreach ( self::$billing_fields as $key => $field ) {
								if ( ! isset( $field['type'] ) )
									$field['type'] = 'text';
								switch ( $field['type'] ) {
									case "select" :
										woocommerce_wp_select( array( 'id' => '_billing_' . $key, 'label' => $field['label'], 'options' => $field['options'] ) );
									break;
									default :
										woocommerce_wp_text_input( array( 'id' => '_billing_' . $key, 'label' => $field['label'] ) );
									break;
								}
							}

							?>
							<p class="form-field form-field-wide">
								<label><?php _e( 'Payment Method:', 'woocommerce' ); ?></label>
								<select name="_payment_method" id="_payment_method" class="first">
									<option value=""><?php _e( 'N/A', 'woocommerce' ); ?></option>
									<?php
										$found_method 	= false;

										foreach ( $payment_gateways as $gateway ) {
											if ( $gateway->enabled == "yes" ) {
												echo '<option value="' . esc_attr( $gateway->id ) . '" ' . selected( $payment_method, $gateway->id, false ) . '>' . esc_html( $gateway->get_title() ) . '</option>';
												if ( $payment_method == $gateway->id )
													$found_method = true;
											}
										}

										if ( ! $found_method && ! empty( $payment_method ) ) {
											echo '<option value="' . esc_attr( $payment_method ) . '" selected="selected">' . __( 'Other', 'woocommerce' ) . '</option>';
										} else {
											echo '<option value="other">' . __( 'Other', 'woocommerce' ) . '</option>';
										}
									?>
								</select>
							</p>
							<?php

							echo '</div>';

							do_action( 'woocommerce_admin_order_data_after_billing_address', $order );
						?>
					</div>
					<div class="order_data_column">

						<h4><?php _e( 'Shipping Details', 'woocommerce' ); ?> <a class="edit_address" href="#"><img src="<?php echo WC()->plugin_url(); ?>/assets/images/icons/edit.png" alt="Edit" width="14" /></a></h4>
						<?php
							// Display values
							echo '<div class="address">';

								if ( $order->get_formatted_shipping_address() )
									echo '<p><strong>' . __( 'Address', 'woocommerce' ) . ':</strong>' . esc_html( preg_replace( '#<br\s*/?>#i', ', ', $order->get_formatted_shipping_address() ) ) . '</p>';
								else
									echo '<p class="none_set"><strong>' . __( 'Address', 'woocommerce' ) . ':</strong> ' . __( 'No shipping address set.', 'woocommerce' ) . '</p>';

								if ( self::$shipping_fields ) foreach ( self::$shipping_fields as $key => $field ) {
									if ( isset( $field['show'] ) && $field['show'] === false )
										continue;

									$field_name = 'shipping_' . $key;

									if ( ! empty( $order->$field_name ) )
										echo '<p><strong>' . esc_html( $field['label'] ) . ':</strong> ' . make_clickable( esc_html( $order->$field_name ) ) . '</p>';
								}

								if ( apply_filters( 'woocommerce_enable_order_notes_field', get_option( 'woocommerce_enable_order_comments', 'yes' ) == 'yes' ) && $post->post_excerpt )
									echo '<p><strong>' . __( 'Customer Note', 'woocommerce' ) . ':</strong> ' . nl2br( esc_html( $post->post_excerpt ) ) . '</p>';

							echo '</div>';

							// Display form
							echo '<div class="edit_address"><p><button class="button load_customer_shipping">' . __( 'Load shipping address', 'woocommerce' ) . '</button> <button class="button billing-same-as-shipping">'. __( 'Copy from billing', 'woocommerce' ) . '</button></p>';

							if ( self::$shipping_fields ) foreach ( self::$shipping_fields as $key => $field ) {
								if ( ! isset( $field['type'] ) )
									$field['type'] = 'text';
								switch ( $field['type'] ) {
									case "select" :
										woocommerce_wp_select( array( 'id' => '_shipping_' . $key, 'label' => $field['label'], 'options' => $field['options'] ) );
									break;
									default :
										woocommerce_wp_text_input( array( 'id' => '_shipping_' . $key, 'label' => $field['label'] ) );
									break;
								}
							}

							if ( apply_filters( 'woocommerce_enable_order_notes_field', get_option( 'woocommerce_enable_order_comments', 'yes' ) == 'yes' ) ) {
								?>
								<p class="form-field form-field-wide"><label for="excerpt"><?php _e( 'Customer Note:', 'woocommerce' ) ?></label>
								<textarea rows="1" cols="40" name="excerpt" tabindex="6" id="excerpt" placeholder="<?php _e( 'Customer\'s notes about the order', 'woocommerce' ); ?>"><?php echo wp_kses_post( $post->post_excerpt ); ?></textarea></p>
								<?php
							}

							echo '</div>';

							do_action( 'woocommerce_admin_order_data_after_shipping_address', $order );
						?>
					</div>
				</div>
				<div class="clear"></div>
			</div>
		</div>
		<?php

		// Ajax Chosen Customer Selectors JS
		wc_enqueue_js( "
			jQuery('select.ajax_chosen_select_customer').ajaxChosen({
			    method: 		'GET',
			    url: 			'" . admin_url('admin-ajax.php') . "',
			    dataType: 		'json',
			    afterTypeDelay: 100,
			    minTermLength: 	1,
			    data:		{
			    	action: 	'woocommerce_json_search_customers',
					security: 	'" . wp_create_nonce("search-customers") . "'
			    }
			}, function (data) {

				var terms = {};

			    $.each(data, function (i, val) {
			        terms[i] = val;
			    });

			    return terms;
			});
		" );
	}

	/**
	 * Save meta box data
	 */
	public static function save( $post_id, $post ) {
		global $wpdb;

		self::init_address_fields();

		// Add key
		add_post_meta( $post_id, '_order_key', uniqid( 'order_' ), true );

		// Update meta
		update_post_meta( $post_id, '_customer_user', absint( $_POST['customer_user'] ) );

		if ( self::$billing_fields )
			foreach ( self::$shipping_fields as $key => $field )
				update_post_meta( $post_id, '_billing_' . $key, wc_clean( $_POST[ '_billing_' . $key ] ) );

		if ( self::$shipping_fields )
			foreach ( self::$shipping_fields as $key => $field )
				update_post_meta( $post_id, '_shipping_' . $key, wc_clean( $_POST[ '_shipping_' . $key ] ) );

		// Payment method handling
		if ( get_post_meta( $post_id, '_payment_method', true ) !== stripslashes( $_POST['_payment_method'] ) ) {

<<<<<<< HEAD
			$methods 				= WC()->payment_gateways->payment_gateways();
			$payment_method 		= woocommerce_clean( $_POST['_payment_method'] );
=======
			$methods 				= $woocommerce->payment_gateways->payment_gateways();
			$payment_method 		= wc_clean( $_POST['_payment_method'] );
>>>>>>> 47ae00be
			$payment_method_title 	= $payment_method;

			if ( isset( $methods) && isset( $methods[ $payment_method ] ) )
				$payment_method_title = $methods[ $payment_method ]->get_title();

			update_post_meta( $post_id, '_payment_method', $payment_method );
			update_post_meta( $post_id, '_payment_method_title', $payment_method_title );
		}

		// Update date
		if ( empty( $_POST['order_date'] ) ) {
			$date = current_time('timestamp');
		} else {
			$date = strtotime( $_POST['order_date'] . ' ' . (int) $_POST['order_date_hour'] . ':' . (int) $_POST['order_date_minute'] . ':00' );
		}

		$date = date_i18n( 'Y-m-d H:i:s', $date );

		$wpdb->query( $wpdb->prepare( "UPDATE $wpdb->posts SET post_date = %s, post_date_gmt = %s WHERE ID = %s", $date, get_gmt_from_date( $date ), $post_id ) );

		// Order data saved, now get it so we can manipulate status
		$order = new WC_Order( $post_id );

		// Order status
		$order->update_status( $_POST['order_status'] );

		delete_transient( 'woocommerce_processing_order_count' );

		$wpdb->query( "DELETE FROM `$wpdb->options` WHERE `option_name` LIKE ('_transient_wc_report_%') OR `option_name` LIKE ('_transient_timeout_wc_report_%')" );
	}
}<|MERGE_RESOLUTION|>--- conflicted
+++ resolved
@@ -367,13 +367,8 @@
 		// Payment method handling
 		if ( get_post_meta( $post_id, '_payment_method', true ) !== stripslashes( $_POST['_payment_method'] ) ) {
 
-<<<<<<< HEAD
 			$methods 				= WC()->payment_gateways->payment_gateways();
-			$payment_method 		= woocommerce_clean( $_POST['_payment_method'] );
-=======
-			$methods 				= $woocommerce->payment_gateways->payment_gateways();
 			$payment_method 		= wc_clean( $_POST['_payment_method'] );
->>>>>>> 47ae00be
 			$payment_method_title 	= $payment_method;
 
 			if ( isset( $methods) && isset( $methods[ $payment_method ] ) )
