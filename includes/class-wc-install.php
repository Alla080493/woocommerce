<?php
/**
 * Installation related functions and actions.
 *
 * @package WooCommerce/Classes
 * @version 3.0.0
 */

defined( 'ABSPATH' ) || exit;

/**
 * WC_Install Class.
 */
class WC_Install {

	/**
	 * DB updates and callbacks that need to be run per version.
	 *
	 * @var array
	 */
	private static $db_updates = array(
		'2.0.0' => array(
			'wc_update_200_file_paths',
			'wc_update_200_permalinks',
			'wc_update_200_subcat_display',
			'wc_update_200_taxrates',
			'wc_update_200_line_items',
			'wc_update_200_images',
			'wc_update_200_db_version',
		),
		'2.0.9' => array(
			'wc_update_209_brazillian_state',
			'wc_update_209_db_version',
		),
		'2.1.0' => array(
			'wc_update_210_remove_pages',
			'wc_update_210_file_paths',
			'wc_update_210_db_version',
		),
		'2.2.0' => array(
			'wc_update_220_shipping',
			'wc_update_220_order_status',
			'wc_update_220_variations',
			'wc_update_220_attributes',
			'wc_update_220_db_version',
		),
		'2.3.0' => array(
			'wc_update_230_options',
			'wc_update_230_db_version',
		),
		'2.4.0' => array(
			'wc_update_240_options',
			'wc_update_240_shipping_methods',
			'wc_update_240_api_keys',
			'wc_update_240_refunds',
			'wc_update_240_db_version',
		),
		'2.4.1' => array(
			'wc_update_241_variations',
			'wc_update_241_db_version',
		),
		'2.5.0' => array(
			'wc_update_250_currency',
			'wc_update_250_db_version',
		),
		'2.6.0' => array(
			'wc_update_260_options',
			'wc_update_260_termmeta',
			'wc_update_260_zones',
			'wc_update_260_zone_methods',
			'wc_update_260_refunds',
			'wc_update_260_db_version',
		),
		'3.0.0' => array(
			'wc_update_300_grouped_products',
			'wc_update_300_settings',
			'wc_update_300_product_visibility',
			'wc_update_300_db_version',
		),
		'3.1.0' => array(
			'wc_update_310_downloadable_products',
			'wc_update_310_old_comments',
			'wc_update_310_db_version',
		),
		'3.1.2' => array(
			'wc_update_312_shop_manager_capabilities',
			'wc_update_312_db_version',
		),
		'3.2.0' => array(
			'wc_update_320_mexican_states',
			'wc_update_320_db_version',
		),
		'3.3.0' => array(
			'wc_update_330_image_options',
			'wc_update_330_webhooks',
			'wc_update_330_product_stock_status',
			'wc_update_330_set_default_product_cat',
			'wc_update_330_clear_transients',
			'wc_update_330_set_paypal_sandbox_credentials',
			'wc_update_330_db_version',
		),
		'3.4.0' => array(
			'wc_update_340_states',
			'wc_update_340_state',
			'wc_update_340_last_active',
			'wc_update_340_db_version',
		),
		'3.4.3' => array(
			'wc_update_343_cleanup_foreign_keys',
			'wc_update_343_db_version',
		),
		'3.4.4' => array(
			'wc_update_344_recreate_roles',
			'wc_update_344_db_version',
		),
		'3.5.0' => array(
			'wc_update_350_reviews_comment_type',
			'wc_update_350_db_version',
		),
		'3.5.2' => array(
			'wc_update_352_drop_download_log_fk',
		),
<<<<<<< HEAD
		'3.5.3' => array(
			'wc_update_353_db_version',
			'wc_update_353_set_attrib_values_to_excerpt',
		)
=======
		'3.5.4' => array(
			'wc_update_354_modify_shop_manager_caps',
			'wc_update_354_db_version',
		),
>>>>>>> fdd8a354
	);

	/**
	 * Background update class.
	 *
	 * @var object
	 */
	private static $background_updater;

	/**
	 * Hook in tabs.
	 */
	public static function init() {
		add_action( 'init', array( __CLASS__, 'check_version' ), 5 );
		add_action( 'init', array( __CLASS__, 'init_background_updater' ), 5 );
		add_action( 'admin_init', array( __CLASS__, 'install_actions' ) );
		add_filter( 'plugin_action_links_' . WC_PLUGIN_BASENAME, array( __CLASS__, 'plugin_action_links' ) );
		add_filter( 'plugin_row_meta', array( __CLASS__, 'plugin_row_meta' ), 10, 2 );
		add_filter( 'wpmu_drop_tables', array( __CLASS__, 'wpmu_drop_tables' ) );
		add_filter( 'cron_schedules', array( __CLASS__, 'cron_schedules' ) );
		add_action( 'woocommerce_plugin_background_installer', array( __CLASS__, 'background_installer' ), 10, 2 );
		add_action( 'woocommerce_theme_background_installer', array( __CLASS__, 'theme_background_installer' ), 10, 1 );
	}

	/**
	 * Init background updates
	 */
	public static function init_background_updater() {
		include_once dirname( __FILE__ ) . '/class-wc-background-updater.php';
		self::$background_updater = new WC_Background_Updater();
	}

	/**
	 * Check WooCommerce version and run the updater is required.
	 *
	 * This check is done on all requests and runs if the versions do not match.
	 */
	public static function check_version() {
		if ( ! defined( 'IFRAME_REQUEST' ) && version_compare( get_option( 'woocommerce_version' ), WC()->version, '<' ) ) {
			self::install();
			do_action( 'woocommerce_updated' );
		}
	}

	/**
	 * Install actions when a update button is clicked within the admin area.
	 *
	 * This function is hooked into admin_init to affect admin only.
	 */
	public static function install_actions() {
		if ( ! empty( $_GET['do_update_woocommerce'] ) ) { // WPCS: input var ok.
			check_admin_referer( 'wc_db_update', 'wc_db_update_nonce' );
			self::update();
			WC_Admin_Notices::add_notice( 'update' );
		}
		if ( ! empty( $_GET['force_update_woocommerce'] ) ) { // WPCS: input var ok.
			check_admin_referer( 'wc_force_db_update', 'wc_force_db_update_nonce' );
			$blog_id = get_current_blog_id();

			// Used to fire an action added in WP_Background_Process::_construct() that calls WP_Background_Process::handle_cron_healthcheck().
			// This method will make sure the database updates are executed even if cron is disabled. Nothing will happen if the updates are already running.
			do_action( 'wp_' . $blog_id . '_wc_updater_cron' );

			wp_safe_redirect( admin_url( 'admin.php?page=wc-settings' ) );
			exit;
		}
	}

	/**
	 * Install WC.
	 */
	public static function install() {
		if ( ! is_blog_installed() ) {
			return;
		}

		// Check if we are not already running this routine.
		if ( 'yes' === get_transient( 'wc_installing' ) ) {
			return;
		}

		// If we made it till here nothing is running yet, lets set the transient now.
		set_transient( 'wc_installing', 'yes', MINUTE_IN_SECONDS * 10 );
		wc_maybe_define_constant( 'WC_INSTALLING', true );

		self::remove_admin_notices();
		self::create_options();
		self::create_tables();
		self::create_roles();
		self::setup_environment();
		self::create_terms();
		self::create_cron_jobs();
		self::create_files();
		self::maybe_enable_setup_wizard();
		self::update_wc_version();
		self::maybe_update_db_version();

		delete_transient( 'wc_installing' );

		do_action( 'woocommerce_flush_rewrite_rules' );
		do_action( 'woocommerce_installed' );
	}

	/**
	 * Reset any notices added to admin.
	 *
	 * @since 3.2.0
	 */
	private static function remove_admin_notices() {
		include_once dirname( __FILE__ ) . '/admin/class-wc-admin-notices.php';
		WC_Admin_Notices::remove_all_notices();
	}

	/**
	 * Setup WC environment - post types, taxonomies, endpoints.
	 *
	 * @since 3.2.0
	 */
	private static function setup_environment() {
		WC_Post_types::register_post_types();
		WC_Post_types::register_taxonomies();
		WC()->query->init_query_vars();
		WC()->query->add_endpoints();
		WC_API::add_endpoint();
		WC_Auth::add_endpoint();
	}

	/**
	 * Is this a brand new WC install?
	 *
	 * @since  3.2.0
	 * @return boolean
	 */
	private static function is_new_install() {
		return is_null( get_option( 'woocommerce_version', null ) ) && is_null( get_option( 'woocommerce_db_version', null ) );
	}

	/**
	 * Is a DB update needed?
	 *
	 * @since  3.2.0
	 * @return boolean
	 */
	private static function needs_db_update() {
		$current_db_version = get_option( 'woocommerce_db_version', null );
		$updates            = self::get_db_update_callbacks();

		return ! is_null( $current_db_version ) && version_compare( $current_db_version, max( array_keys( $updates ) ), '<' );
	}

	/**
	 * See if we need the wizard or not.
	 *
	 * @since 3.2.0
	 */
	private static function maybe_enable_setup_wizard() {
		if ( apply_filters( 'woocommerce_enable_setup_wizard', self::is_new_install() ) ) {
			WC_Admin_Notices::add_notice( 'install' );
			set_transient( '_wc_activation_redirect', 1, 30 );
		}
	}

	/**
	 * See if we need to show or run database updates during install.
	 *
	 * @since 3.2.0
	 */
	private static function maybe_update_db_version() {
		if ( self::needs_db_update() ) {
			if ( apply_filters( 'woocommerce_enable_auto_update_db', false ) ) {
				self::init_background_updater();
				self::update();
			} else {
				WC_Admin_Notices::add_notice( 'update' );
			}
		} else {
			self::update_db_version();
		}
	}

	/**
	 * Update WC version to current.
	 */
	private static function update_wc_version() {
		delete_option( 'woocommerce_version' );
		add_option( 'woocommerce_version', WC()->version );
	}

	/**
	 * Get list of DB update callbacks.
	 *
	 * @since  3.0.0
	 * @return array
	 */
	public static function get_db_update_callbacks() {
		return self::$db_updates;
	}

	/**
	 * Push all needed DB updates to the queue for processing.
	 */
	private static function update() {
		$current_db_version = get_option( 'woocommerce_db_version' );
		$logger             = wc_get_logger();
		$update_queued      = false;

		foreach ( self::get_db_update_callbacks() as $version => $update_callbacks ) {
			if ( version_compare( $current_db_version, $version, '<' ) ) {
				foreach ( $update_callbacks as $update_callback ) {
					$logger->info(
						sprintf( 'Queuing %s - %s', $version, $update_callback ),
						array( 'source' => 'wc_db_updates' )
					);
					self::$background_updater->push_to_queue( $update_callback );
					$update_queued = true;
				}
			}
		}

		if ( $update_queued ) {
			self::$background_updater->save()->dispatch();
		}
	}

	/**
	 * Update DB version to current.
	 *
	 * @param string|null $version New WooCommerce DB version or null.
	 */
	public static function update_db_version( $version = null ) {
		delete_option( 'woocommerce_db_version' );
		add_option( 'woocommerce_db_version', is_null( $version ) ? WC()->version : $version );
	}

	/**
	 * Add more cron schedules.
	 *
	 * @param array $schedules List of WP scheduled cron jobs.
	 *
	 * @return array
	 */
	public static function cron_schedules( $schedules ) {
		$schedules['monthly'] = array(
			'interval' => 2635200,
			'display'  => __( 'Monthly', 'woocommerce' ),
		);
		return $schedules;
	}

	/**
	 * Create cron jobs (clear them first).
	 */
	private static function create_cron_jobs() {
		wp_clear_scheduled_hook( 'woocommerce_scheduled_sales' );
		wp_clear_scheduled_hook( 'woocommerce_cancel_unpaid_orders' );
		wp_clear_scheduled_hook( 'woocommerce_cleanup_sessions' );
		wp_clear_scheduled_hook( 'woocommerce_cleanup_personal_data' );
		wp_clear_scheduled_hook( 'woocommerce_cleanup_logs' );
		wp_clear_scheduled_hook( 'woocommerce_geoip_updater' );
		wp_clear_scheduled_hook( 'woocommerce_tracker_send_event' );

		$ve = get_option( 'gmt_offset' ) > 0 ? '-' : '+';

		wp_schedule_event( strtotime( '00:00 tomorrow ' . $ve . absint( get_option( 'gmt_offset' ) ) . ' HOURS' ), 'daily', 'woocommerce_scheduled_sales' );

		$held_duration = get_option( 'woocommerce_hold_stock_minutes', '60' );

		if ( '' !== $held_duration ) {
			wp_schedule_single_event( time() + ( absint( $held_duration ) * 60 ), 'woocommerce_cancel_unpaid_orders' );
		}

		wp_schedule_event( time(), 'daily', 'woocommerce_cleanup_personal_data' );
		wp_schedule_event( time() + ( 3 * HOUR_IN_SECONDS ), 'daily', 'woocommerce_cleanup_logs' );
		wp_schedule_event( time() + ( 6 * HOUR_IN_SECONDS ), 'twicedaily', 'woocommerce_cleanup_sessions' );
		wp_schedule_event( strtotime( 'first tuesday of next month' ), 'monthly', 'woocommerce_geoip_updater' );
		wp_schedule_event( time() + 10, apply_filters( 'woocommerce_tracker_event_recurrence', 'daily' ), 'woocommerce_tracker_send_event' );

		// Trigger GeoLite2 database download after 5 minutes.
		wp_schedule_single_event( time() + ( MINUTE_IN_SECONDS * 5 ), 'woocommerce_geoip_updater' );
	}

	/**
	 * Create pages that the plugin relies on, storing page IDs in variables.
	 */
	public static function create_pages() {
		include_once dirname( __FILE__ ) . '/admin/wc-admin-functions.php';

		$pages = apply_filters(
			'woocommerce_create_pages',
			array(
				'shop'      => array(
					'name'    => _x( 'shop', 'Page slug', 'woocommerce' ),
					'title'   => _x( 'Shop', 'Page title', 'woocommerce' ),
					'content' => '',
				),
				'cart'      => array(
					'name'    => _x( 'cart', 'Page slug', 'woocommerce' ),
					'title'   => _x( 'Cart', 'Page title', 'woocommerce' ),
					'content' => '<!-- wp:shortcode -->[' . apply_filters( 'woocommerce_cart_shortcode_tag', 'woocommerce_cart' ) . ']<!-- /wp:shortcode -->',
				),
				'checkout'  => array(
					'name'    => _x( 'checkout', 'Page slug', 'woocommerce' ),
					'title'   => _x( 'Checkout', 'Page title', 'woocommerce' ),
					'content' => '<!-- wp:shortcode -->[' . apply_filters( 'woocommerce_checkout_shortcode_tag', 'woocommerce_checkout' ) . ']<!-- /wp:shortcode -->',
				),
				'myaccount' => array(
					'name'    => _x( 'my-account', 'Page slug', 'woocommerce' ),
					'title'   => _x( 'My account', 'Page title', 'woocommerce' ),
					'content' => '<!-- wp:shortcode -->[' . apply_filters( 'woocommerce_my_account_shortcode_tag', 'woocommerce_my_account' ) . ']<!-- /wp:shortcode -->',
				),
			)
		);

		foreach ( $pages as $key => $page ) {
			wc_create_page( esc_sql( $page['name'] ), 'woocommerce_' . $key . '_page_id', $page['title'], $page['content'], ! empty( $page['parent'] ) ? wc_get_page_id( $page['parent'] ) : '' );
		}
	}

	/**
	 * Default options.
	 *
	 * Sets up the default options used on the settings page.
	 */
	private static function create_options() {
		// Include settings so that we can run through defaults.
		include_once dirname( __FILE__ ) . '/admin/class-wc-admin-settings.php';

		$settings = WC_Admin_Settings::get_settings_pages();

		foreach ( $settings as $section ) {
			if ( ! method_exists( $section, 'get_settings' ) ) {
				continue;
			}
			$subsections = array_unique( array_merge( array( '' ), array_keys( $section->get_sections() ) ) );

			foreach ( $subsections as $subsection ) {
				foreach ( $section->get_settings( $subsection ) as $value ) {
					if ( isset( $value['default'] ) && isset( $value['id'] ) ) {
						$autoload = isset( $value['autoload'] ) ? (bool) $value['autoload'] : true;
						add_option( $value['id'], $value['default'], '', ( $autoload ? 'yes' : 'no' ) );
					}
				}
			}
		}

		// Define other defaults if not in setting screens.
		add_option( 'woocommerce_single_image_width', '600', '', 'yes' );
		add_option( 'woocommerce_thumbnail_image_width', '300', '', 'yes' );
		add_option( 'woocommerce_checkout_highlight_required_fields', 'yes', '', 'yes' );
		add_option( 'woocommerce_demo_store', 'no', '', 'no' );
	}

	/**
	 * Add the default terms for WC taxonomies - product types and order statuses. Modify this at your own risk.
	 */
	public static function create_terms() {
		$taxonomies = array(
			'product_type'       => array(
				'simple',
				'grouped',
				'variable',
				'external',
			),
			'product_visibility' => array(
				'exclude-from-search',
				'exclude-from-catalog',
				'featured',
				'outofstock',
				'rated-1',
				'rated-2',
				'rated-3',
				'rated-4',
				'rated-5',
			),
		);

		foreach ( $taxonomies as $taxonomy => $terms ) {
			foreach ( $terms as $term ) {
				if ( ! get_term_by( 'name', $term, $taxonomy ) ) { // @codingStandardsIgnoreLine.
					wp_insert_term( $term, $taxonomy );
				}
			}
		}

		$woocommerce_default_category = (int) get_option( 'default_product_cat', 0 );

		if ( ! $woocommerce_default_category || ! term_exists( $woocommerce_default_category, 'product_cat' ) ) {
			$default_product_cat_id   = 0;
			$default_product_cat_slug = sanitize_title( _x( 'Uncategorized', 'Default category slug', 'woocommerce' ) );
			$default_product_cat      = get_term_by( 'slug', $default_product_cat_slug, 'product_cat' ); // @codingStandardsIgnoreLine.

			if ( $default_product_cat ) {
				$default_product_cat_id = absint( $default_product_cat->term_taxonomy_id );
			} else {
				$result = wp_insert_term( _x( 'Uncategorized', 'Default category slug', 'woocommerce' ), 'product_cat', array( 'slug' => $default_product_cat_slug ) );

				if ( ! is_wp_error( $result ) && ! empty( $result['term_taxonomy_id'] ) ) {
					$default_product_cat_id = absint( $result['term_taxonomy_id'] );
				}
			}

			if ( $default_product_cat_id ) {
				update_option( 'default_product_cat', $default_product_cat_id );
			}
		}
	}

	/**
	 * Set up the database tables which the plugin needs to function.
	 *
	 * Tables:
	 *      woocommerce_attribute_taxonomies - Table for storing attribute taxonomies - these are user defined
	 *      woocommerce_termmeta - Term meta table - sadly WordPress does not have termmeta so we need our own
	 *      woocommerce_downloadable_product_permissions - Table for storing user and guest download permissions.
	 *          KEY(order_id, product_id, download_id) used for organizing downloads on the My Account page
	 *      woocommerce_order_items - Order line items are stored in a table to make them easily queryable for reports
	 *      woocommerce_order_itemmeta - Order line item meta is stored in a table for storing extra data.
	 *      woocommerce_tax_rates - Tax Rates are stored inside 2 tables making tax queries simple and efficient.
	 *      woocommerce_tax_rate_locations - Each rate can be applied to more than one postcode/city hence the second table.
	 */
	private static function create_tables() {
		global $wpdb;

		$wpdb->hide_errors();

		require_once ABSPATH . 'wp-admin/includes/upgrade.php';

		/**
		 * Before updating with DBDELTA, remove any primary keys which could be
		 * modified due to schema updates.
		 */
		if ( $wpdb->get_var( "SHOW TABLES LIKE '{$wpdb->prefix}woocommerce_downloadable_product_permissions';" ) ) {
			if ( ! $wpdb->get_var( "SHOW COLUMNS FROM `{$wpdb->prefix}woocommerce_downloadable_product_permissions` LIKE 'permission_id';" ) ) {
				$wpdb->query( "ALTER TABLE {$wpdb->prefix}woocommerce_downloadable_product_permissions DROP PRIMARY KEY, ADD `permission_id` BIGINT UNSIGNED NOT NULL PRIMARY KEY AUTO_INCREMENT;" );
			}
		}

		/**
		 * Change wp_woocommerce_sessions schema to use a bigint auto increment field instead of char(32) field as
		 * the primary key as it is not a good practice to use a char(32) field as the primary key of a table and as
		 * there were reports of issues with this table (see https://github.com/woocommerce/woocommerce/issues/20912).
		 *
		 * This query needs to run before dbDelta() as this WP function is not able to handle primary key changes
		 * (see https://github.com/woocommerce/woocommerce/issues/21534 and https://core.trac.wordpress.org/ticket/40357).
		 */
		if ( $wpdb->get_var( "SHOW TABLES LIKE '{$wpdb->prefix}woocommerce_sessions'" ) ) {
			if ( ! $wpdb->get_var( "SHOW KEYS FROM {$wpdb->prefix}woocommerce_sessions WHERE Key_name = 'PRIMARY' AND Column_name = 'session_id'" ) ) {
				$wpdb->query(
					"ALTER TABLE `{$wpdb->prefix}woocommerce_sessions` DROP PRIMARY KEY, DROP KEY `session_id`, ADD PRIMARY KEY(`session_id`), ADD UNIQUE KEY(`session_key`)"
				);
			}
		}

		dbDelta( self::get_schema() );

		$index_exists = $wpdb->get_row( "SHOW INDEX FROM {$wpdb->comments} WHERE column_name = 'comment_type' and key_name = 'woo_idx_comment_type'" );

		if ( is_null( $index_exists ) ) {
			// Add an index to the field comment_type to improve the response time of the query
			// used by WC_Comments::wp_count_comments() to get the number of comments by type.
			$wpdb->query( "ALTER TABLE {$wpdb->comments} ADD INDEX woo_idx_comment_type (comment_type)" );
		}

		// Get tables data types and check it matches before adding constraint.
		$download_log_columns     = $wpdb->get_results( "SHOW COLUMNS FROM {$wpdb->prefix}wc_download_log WHERE Field = 'permission_id'", ARRAY_A );
		$download_log_column_type = '';
		if ( isset( $download_log_columns[0]['Type'] ) ) {
			$download_log_column_type = $download_log_columns[0]['Type'];
		}

		$download_permissions_columns     = $wpdb->get_results( "SHOW COLUMNS FROM {$wpdb->prefix}woocommerce_downloadable_product_permissions WHERE Field = 'permission_id'", ARRAY_A );
		$download_permissions_column_type = '';
		if ( isset( $download_permissions_columns[0]['Type'] ) ) {
			$download_permissions_column_type = $download_permissions_columns[0]['Type'];
		}

		// Add constraint to download logs if the columns matches.
		if ( ! empty( $download_permissions_column_type ) && ! empty( $download_log_column_type ) && $download_permissions_column_type === $download_log_column_type ) {
			$fk_result = $wpdb->get_row(
				"SELECT COUNT(*) AS fk_count
				FROM information_schema.TABLE_CONSTRAINTS
				WHERE CONSTRAINT_SCHEMA = '{$wpdb->dbname}'
				AND CONSTRAINT_NAME = 'fk_{$wpdb->prefix}wc_download_log_permission_id'
				AND CONSTRAINT_TYPE = 'FOREIGN KEY'
				AND TABLE_NAME = '{$wpdb->prefix}wc_download_log'"
			); // WPCS: unprepared SQL ok.
			if ( 0 === (int) $fk_result->fk_count ) {
				$wpdb->query(
					"ALTER TABLE `{$wpdb->prefix}wc_download_log`
					ADD CONSTRAINT `fk_{$wpdb->prefix}wc_download_log_permission_id`
					FOREIGN KEY (`permission_id`)
					REFERENCES `{$wpdb->prefix}woocommerce_downloadable_product_permissions` (`permission_id`) ON DELETE CASCADE;"
				); // WPCS: unprepared SQL ok.
			}
		}
	}

	/**
	 * Get Table schema.
	 *
	 * See https://github.com/woocommerce/woocommerce/wiki/Database-Description/
	 *
	 * A note on indexes; Indexes have a maximum size of 767 bytes. Historically, we haven't need to be concerned about that.
	 * As of WordPress 4.2, however, we moved to utf8mb4, which uses 4 bytes per character. This means that an index which
	 * used to have room for floor(767/3) = 255 characters, now only has room for floor(767/4) = 191 characters.
	 *
	 * Changing indexes may cause duplicate index notices in logs due to https://core.trac.wordpress.org/ticket/34870 but dropping
	 * indexes first causes too much load on some servers/larger DB.
	 *
	 * When adding or removing a table, make sure to update the list of tables in WC_Install::get_tables().
	 *
	 * @return string
	 */
	private static function get_schema() {
		global $wpdb;

		$collate = '';

		if ( $wpdb->has_cap( 'collation' ) ) {
			$collate = $wpdb->get_charset_collate();
		}

		$tables = "
CREATE TABLE {$wpdb->prefix}woocommerce_sessions (
  session_id BIGINT UNSIGNED NOT NULL AUTO_INCREMENT,
  session_key char(32) NOT NULL,
  session_value longtext NOT NULL,
  session_expiry BIGINT UNSIGNED NOT NULL,
  PRIMARY KEY  (session_id),
  UNIQUE KEY session_key (session_key)
) $collate;
CREATE TABLE {$wpdb->prefix}woocommerce_api_keys (
  key_id BIGINT UNSIGNED NOT NULL auto_increment,
  user_id BIGINT UNSIGNED NOT NULL,
  description varchar(200) NULL,
  permissions varchar(10) NOT NULL,
  consumer_key char(64) NOT NULL,
  consumer_secret char(43) NOT NULL,
  nonces longtext NULL,
  truncated_key char(7) NOT NULL,
  last_access datetime NULL default null,
  PRIMARY KEY  (key_id),
  KEY consumer_key (consumer_key),
  KEY consumer_secret (consumer_secret)
) $collate;
CREATE TABLE {$wpdb->prefix}woocommerce_attribute_taxonomies (
  attribute_id BIGINT UNSIGNED NOT NULL auto_increment,
  attribute_name varchar(200) NOT NULL,
  attribute_label varchar(200) NULL,
  attribute_type varchar(20) NOT NULL,
  attribute_orderby varchar(20) NOT NULL,
  attribute_public int(1) NOT NULL DEFAULT 1,
  PRIMARY KEY  (attribute_id),
  KEY attribute_name (attribute_name(20))
) $collate;
CREATE TABLE {$wpdb->prefix}woocommerce_downloadable_product_permissions (
  permission_id BIGINT UNSIGNED NOT NULL auto_increment,
  download_id varchar(36) NOT NULL,
  product_id BIGINT UNSIGNED NOT NULL,
  order_id BIGINT UNSIGNED NOT NULL DEFAULT 0,
  order_key varchar(200) NOT NULL,
  user_email varchar(200) NOT NULL,
  user_id BIGINT UNSIGNED NULL,
  downloads_remaining varchar(9) NULL,
  access_granted datetime NOT NULL default '0000-00-00 00:00:00',
  access_expires datetime NULL default null,
  download_count BIGINT UNSIGNED NOT NULL DEFAULT 0,
  PRIMARY KEY  (permission_id),
  KEY download_order_key_product (product_id,order_id,order_key(16),download_id),
  KEY download_order_product (download_id,order_id,product_id),
  KEY order_id (order_id)
) $collate;
CREATE TABLE {$wpdb->prefix}woocommerce_order_items (
  order_item_id BIGINT UNSIGNED NOT NULL auto_increment,
  order_item_name TEXT NOT NULL,
  order_item_type varchar(200) NOT NULL DEFAULT '',
  order_id BIGINT UNSIGNED NOT NULL,
  PRIMARY KEY  (order_item_id),
  KEY order_id (order_id)
) $collate;
CREATE TABLE {$wpdb->prefix}woocommerce_order_itemmeta (
  meta_id BIGINT UNSIGNED NOT NULL auto_increment,
  order_item_id BIGINT UNSIGNED NOT NULL,
  meta_key varchar(255) default NULL,
  meta_value longtext NULL,
  PRIMARY KEY  (meta_id),
  KEY order_item_id (order_item_id),
  KEY meta_key (meta_key(32))
) $collate;
CREATE TABLE {$wpdb->prefix}woocommerce_tax_rates (
  tax_rate_id BIGINT UNSIGNED NOT NULL auto_increment,
  tax_rate_country varchar(2) NOT NULL DEFAULT '',
  tax_rate_state varchar(200) NOT NULL DEFAULT '',
  tax_rate varchar(8) NOT NULL DEFAULT '',
  tax_rate_name varchar(200) NOT NULL DEFAULT '',
  tax_rate_priority BIGINT UNSIGNED NOT NULL,
  tax_rate_compound int(1) NOT NULL DEFAULT 0,
  tax_rate_shipping int(1) NOT NULL DEFAULT 1,
  tax_rate_order BIGINT UNSIGNED NOT NULL,
  tax_rate_class varchar(200) NOT NULL DEFAULT '',
  PRIMARY KEY  (tax_rate_id),
  KEY tax_rate_country (tax_rate_country),
  KEY tax_rate_state (tax_rate_state(2)),
  KEY tax_rate_class (tax_rate_class(10)),
  KEY tax_rate_priority (tax_rate_priority)
) $collate;
CREATE TABLE {$wpdb->prefix}woocommerce_tax_rate_locations (
  location_id BIGINT UNSIGNED NOT NULL auto_increment,
  location_code varchar(200) NOT NULL,
  tax_rate_id BIGINT UNSIGNED NOT NULL,
  location_type varchar(40) NOT NULL,
  PRIMARY KEY  (location_id),
  KEY tax_rate_id (tax_rate_id),
  KEY location_type_code (location_type(10),location_code(20))
) $collate;
CREATE TABLE {$wpdb->prefix}woocommerce_shipping_zones (
  zone_id BIGINT UNSIGNED NOT NULL auto_increment,
  zone_name varchar(200) NOT NULL,
  zone_order BIGINT UNSIGNED NOT NULL,
  PRIMARY KEY  (zone_id)
) $collate;
CREATE TABLE {$wpdb->prefix}woocommerce_shipping_zone_locations (
  location_id BIGINT UNSIGNED NOT NULL auto_increment,
  zone_id BIGINT UNSIGNED NOT NULL,
  location_code varchar(200) NOT NULL,
  location_type varchar(40) NOT NULL,
  PRIMARY KEY  (location_id),
  KEY location_id (location_id),
  KEY location_type_code (location_type(10),location_code(20))
) $collate;
CREATE TABLE {$wpdb->prefix}woocommerce_shipping_zone_methods (
  zone_id BIGINT UNSIGNED NOT NULL,
  instance_id BIGINT UNSIGNED NOT NULL auto_increment,
  method_id varchar(200) NOT NULL,
  method_order BIGINT UNSIGNED NOT NULL,
  is_enabled tinyint(1) NOT NULL DEFAULT '1',
  PRIMARY KEY  (instance_id)
) $collate;
CREATE TABLE {$wpdb->prefix}woocommerce_payment_tokens (
  token_id BIGINT UNSIGNED NOT NULL auto_increment,
  gateway_id varchar(200) NOT NULL,
  token text NOT NULL,
  user_id BIGINT UNSIGNED NOT NULL DEFAULT '0',
  type varchar(200) NOT NULL,
  is_default tinyint(1) NOT NULL DEFAULT '0',
  PRIMARY KEY  (token_id),
  KEY user_id (user_id)
) $collate;
CREATE TABLE {$wpdb->prefix}woocommerce_payment_tokenmeta (
  meta_id BIGINT UNSIGNED NOT NULL auto_increment,
  payment_token_id BIGINT UNSIGNED NOT NULL,
  meta_key varchar(255) NULL,
  meta_value longtext NULL,
  PRIMARY KEY  (meta_id),
  KEY payment_token_id (payment_token_id),
  KEY meta_key (meta_key(32))
) $collate;
CREATE TABLE {$wpdb->prefix}woocommerce_log (
  log_id BIGINT UNSIGNED NOT NULL AUTO_INCREMENT,
  timestamp datetime NOT NULL,
  level smallint(4) NOT NULL,
  source varchar(200) NOT NULL,
  message longtext NOT NULL,
  context longtext NULL,
  PRIMARY KEY (log_id),
  KEY level (level)
) $collate;
CREATE TABLE {$wpdb->prefix}wc_webhooks (
  webhook_id BIGINT UNSIGNED NOT NULL AUTO_INCREMENT,
  status varchar(200) NOT NULL,
  name text NOT NULL,
  user_id BIGINT UNSIGNED NOT NULL,
  delivery_url text NOT NULL,
  secret text NOT NULL,
  topic varchar(200) NOT NULL,
  date_created datetime NOT NULL DEFAULT '0000-00-00 00:00:00',
  date_created_gmt datetime NOT NULL DEFAULT '0000-00-00 00:00:00',
  date_modified datetime NOT NULL DEFAULT '0000-00-00 00:00:00',
  date_modified_gmt datetime NOT NULL DEFAULT '0000-00-00 00:00:00',
  api_version smallint(4) NOT NULL,
  failure_count smallint(10) NOT NULL DEFAULT '0',
  pending_delivery tinyint(1) NOT NULL DEFAULT '0',
  PRIMARY KEY  (webhook_id),
  KEY user_id (user_id)
) $collate;
CREATE TABLE {$wpdb->prefix}wc_download_log (
  download_log_id BIGINT UNSIGNED NOT NULL AUTO_INCREMENT,
  timestamp datetime NOT NULL,
  permission_id BIGINT UNSIGNED NOT NULL,
  user_id BIGINT UNSIGNED NULL,
  user_ip_address VARCHAR(100) NULL DEFAULT '',
  PRIMARY KEY (download_log_id),
  KEY permission_id (permission_id),
  KEY timestamp (timestamp)
) $collate;
		";

		/**
		 * Term meta is only needed for old installs and is now @deprecated by WordPress term meta.
		 */
		if ( ! function_exists( 'get_term_meta' ) ) {
			$tables .= "
CREATE TABLE {$wpdb->prefix}woocommerce_termmeta (
  meta_id BIGINT UNSIGNED NOT NULL auto_increment,
  woocommerce_term_id BIGINT UNSIGNED NOT NULL,
  meta_key varchar(255) default NULL,
  meta_value longtext NULL,
  PRIMARY KEY  (meta_id),
  KEY woocommerce_term_id (woocommerce_term_id),
  KEY meta_key (meta_key(32))
) $collate;
			";
		}

		return $tables;
	}

	/**
	 * Return a list of WooCommerce tables. Used to make sure all WC tables are dropped when uninstalling the plugin
	 * in a single site or multi site environment.
	 *
	 * @return array WC tables.
	 */
	public static function get_tables() {
		global $wpdb;

		$tables = array(
			"{$wpdb->prefix}wc_download_log",
			"{$wpdb->prefix}wc_webhooks",
			"{$wpdb->prefix}woocommerce_api_keys",
			"{$wpdb->prefix}woocommerce_attribute_taxonomies",
			"{$wpdb->prefix}woocommerce_downloadable_product_permissions",
			"{$wpdb->prefix}woocommerce_log",
			"{$wpdb->prefix}woocommerce_order_itemmeta",
			"{$wpdb->prefix}woocommerce_order_items",
			"{$wpdb->prefix}woocommerce_payment_tokenmeta",
			"{$wpdb->prefix}woocommerce_payment_tokens",
			"{$wpdb->prefix}woocommerce_sessions",
			"{$wpdb->prefix}woocommerce_shipping_zone_locations",
			"{$wpdb->prefix}woocommerce_shipping_zone_methods",
			"{$wpdb->prefix}woocommerce_shipping_zones",
			"{$wpdb->prefix}woocommerce_tax_rate_locations",
			"{$wpdb->prefix}woocommerce_tax_rates",
		);

		if ( ! function_exists( 'get_term_meta' ) ) {
			// This table is only needed for old installs and is now @deprecated by WordPress term meta.
			$tables[] = "{$wpdb->prefix}woocommerce_termmeta";
		}

		/**
		 * Filter the list of known WooCommerce tables.
		 *
		 * If WooCommerce plugins need to add new tables, they can inject them here.
		 *
		 * @param array $tables An array of WooCommerce-specific database table names.
		 */
		$tables = apply_filters( 'woocommerce_install_get_tables', $tables );

		return $tables;
	}

	/**
	 * Drop WooCommerce tables.
	 *
	 * @return void
	 */
	public static function drop_tables() {
		global $wpdb;

		$tables = self::get_tables();

		foreach ( $tables as $table ) {
			$wpdb->query( "DROP TABLE IF EXISTS {$table}" ); // phpcs:ignore WordPress.DB.PreparedSQL.NotPrepared
		}
	}

	/**
	 * Uninstall tables when MU blog is deleted.
	 *
	 * @param array $tables List of tables that will be deleted by WP.
	 *
	 * @return string[]
	 */
	public static function wpmu_drop_tables( $tables ) {
		return array_merge( $tables, self::get_tables() );
	}

	/**
	 * Create roles and capabilities.
	 */
	public static function create_roles() {
		global $wp_roles;

		if ( ! class_exists( 'WP_Roles' ) ) {
			return;
		}

		if ( ! isset( $wp_roles ) ) {
			$wp_roles = new WP_Roles(); // @codingStandardsIgnoreLine
		}

		// Dummy gettext calls to get strings in the catalog.
		/* translators: user role */
		_x( 'Customer', 'User role', 'woocommerce' );
		/* translators: user role */
		_x( 'Shop manager', 'User role', 'woocommerce' );

		// Customer role.
		add_role(
			'customer',
			'Customer',
			array(
				'read' => true,
			)
		);

		// Shop manager role.
		add_role(
			'shop_manager',
			'Shop manager',
			array(
				'level_9'                => true,
				'level_8'                => true,
				'level_7'                => true,
				'level_6'                => true,
				'level_5'                => true,
				'level_4'                => true,
				'level_3'                => true,
				'level_2'                => true,
				'level_1'                => true,
				'level_0'                => true,
				'read'                   => true,
				'read_private_pages'     => true,
				'read_private_posts'     => true,
				'edit_posts'             => true,
				'edit_pages'             => true,
				'edit_published_posts'   => true,
				'edit_published_pages'   => true,
				'edit_private_pages'     => true,
				'edit_private_posts'     => true,
				'edit_others_posts'      => true,
				'edit_others_pages'      => true,
				'publish_posts'          => true,
				'publish_pages'          => true,
				'delete_posts'           => true,
				'delete_pages'           => true,
				'delete_private_pages'   => true,
				'delete_private_posts'   => true,
				'delete_published_pages' => true,
				'delete_published_posts' => true,
				'delete_others_posts'    => true,
				'delete_others_pages'    => true,
				'manage_categories'      => true,
				'manage_links'           => true,
				'moderate_comments'      => true,
				'upload_files'           => true,
				'export'                 => true,
				'import'                 => true,
				'list_users'             => true,
				'edit_theme_options'     => true,
			)
		);

		$capabilities = self::get_core_capabilities();

		foreach ( $capabilities as $cap_group ) {
			foreach ( $cap_group as $cap ) {
				$wp_roles->add_cap( 'shop_manager', $cap );
				$wp_roles->add_cap( 'administrator', $cap );
			}
		}
	}

	/**
	 * Get capabilities for WooCommerce - these are assigned to admin/shop manager during installation or reset.
	 *
	 * @return array
	 */
	private static function get_core_capabilities() {
		$capabilities = array();

		$capabilities['core'] = array(
			'manage_woocommerce',
			'view_woocommerce_reports',
		);

		$capability_types = array( 'product', 'shop_order', 'shop_coupon' );

		foreach ( $capability_types as $capability_type ) {

			$capabilities[ $capability_type ] = array(
				// Post type.
				"edit_{$capability_type}",
				"read_{$capability_type}",
				"delete_{$capability_type}",
				"edit_{$capability_type}s",
				"edit_others_{$capability_type}s",
				"publish_{$capability_type}s",
				"read_private_{$capability_type}s",
				"delete_{$capability_type}s",
				"delete_private_{$capability_type}s",
				"delete_published_{$capability_type}s",
				"delete_others_{$capability_type}s",
				"edit_private_{$capability_type}s",
				"edit_published_{$capability_type}s",

				// Terms.
				"manage_{$capability_type}_terms",
				"edit_{$capability_type}_terms",
				"delete_{$capability_type}_terms",
				"assign_{$capability_type}_terms",
			);
		}

		return $capabilities;
	}

	/**
	 * Remove WooCommerce roles.
	 */
	public static function remove_roles() {
		global $wp_roles;

		if ( ! class_exists( 'WP_Roles' ) ) {
			return;
		}

		if ( ! isset( $wp_roles ) ) {
			$wp_roles = new WP_Roles(); // @codingStandardsIgnoreLine
		}

		$capabilities = self::get_core_capabilities();

		foreach ( $capabilities as $cap_group ) {
			foreach ( $cap_group as $cap ) {
				$wp_roles->remove_cap( 'shop_manager', $cap );
				$wp_roles->remove_cap( 'administrator', $cap );
			}
		}

		remove_role( 'customer' );
		remove_role( 'shop_manager' );
	}

	/**
	 * Create files/directories.
	 */
	private static function create_files() {
		// Bypass if filesystem is read-only and/or non-standard upload system is used.
		if ( apply_filters( 'woocommerce_install_skip_create_files', false ) ) {
			return;
		}

		// Install files and folders for uploading files and prevent hotlinking.
		$upload_dir      = wp_upload_dir();
		$download_method = get_option( 'woocommerce_file_download_method', 'force' );

		$files = array(
			array(
				'base'    => $upload_dir['basedir'] . '/woocommerce_uploads',
				'file'    => 'index.html',
				'content' => '',
			),
			array(
				'base'    => WC_LOG_DIR,
				'file'    => '.htaccess',
				'content' => 'deny from all',
			),
			array(
				'base'    => WC_LOG_DIR,
				'file'    => 'index.html',
				'content' => '',
			),
		);

		if ( 'redirect' !== $download_method ) {
			$files[] = array(
				'base'    => $upload_dir['basedir'] . '/woocommerce_uploads',
				'file'    => '.htaccess',
				'content' => 'deny from all',
			);
		}

		foreach ( $files as $file ) {
			if ( wp_mkdir_p( $file['base'] ) && ! file_exists( trailingslashit( $file['base'] ) . $file['file'] ) ) {
				$file_handle = @fopen( trailingslashit( $file['base'] ) . $file['file'], 'w' ); // phpcs:ignore Generic.PHP.NoSilencedErrors.Discouraged, WordPress.WP.AlternativeFunctions.file_system_read_fopen
				if ( $file_handle ) {
					fwrite( $file_handle, $file['content'] ); // phpcs:ignore WordPress.WP.AlternativeFunctions.file_system_read_fwrite
					fclose( $file_handle ); // phpcs:ignore WordPress.WP.AlternativeFunctions.file_system_read_fclose
				}
			}
		}

		// Create attachment for placeholders.
		self::create_placeholder_image();
	}

	/**
	 * Create a placeholder image in the media library.
	 *
	 * @since 3.5.0
	 */
	private static function create_placeholder_image() {
		$placeholder_image = get_option( 'woocommerce_placeholder_image', 0 );

		// Validate current setting if set. If set, return.
		if ( ! empty( $placeholder_image ) ) {
			if ( ! is_numeric( $placeholder_image ) ) {
				return;
			} elseif ( $placeholder_image && wp_attachment_is_image( $placeholder_image ) ) {
				return;
			}
		}

		$upload_dir = wp_upload_dir();
		$source     = WC()->plugin_path() . '/assets/images/placeholder-attachment.png';
		$filename   = $upload_dir['basedir'] . '/woocommerce-placeholder.png';

		if ( ! file_exists( $filename ) ) {
			copy( $source, $filename ); // @codingStandardsIgnoreLine.
		}

		if ( ! file_exists( $filename ) ) {
			update_option( 'woocommerce_placeholder_image', 0 );
			return;
		}

		$filetype   = wp_check_filetype( basename( $filename ), null );
		$attachment = array(
			'guid'           => $upload_dir['url'] . '/' . basename( $filename ),
			'post_mime_type' => $filetype['type'],
			'post_title'     => preg_replace( '/\.[^.]+$/', '', basename( $filename ) ),
			'post_content'   => '',
			'post_status'    => 'inherit',
		);
		$attach_id  = wp_insert_attachment( $attachment, $filename );

		update_option( 'woocommerce_placeholder_image', $attach_id );

		// Make sure that this file is included, as wp_generate_attachment_metadata() depends on it.
		require_once ABSPATH . 'wp-admin/includes/image.php';

		// Generate the metadata for the attachment, and update the database record.
		$attach_data = wp_generate_attachment_metadata( $attach_id, $filename );
		wp_update_attachment_metadata( $attach_id, $attach_data );
	}

	/**
	 * Show action links on the plugin screen.
	 *
	 * @param mixed $links Plugin Action links.
	 *
	 * @return array
	 */
	public static function plugin_action_links( $links ) {
		$action_links = array(
			'settings' => '<a href="' . admin_url( 'admin.php?page=wc-settings' ) . '" aria-label="' . esc_attr__( 'View WooCommerce settings', 'woocommerce' ) . '">' . esc_html__( 'Settings', 'woocommerce' ) . '</a>',
		);

		return array_merge( $action_links, $links );
	}

	/**
	 * Show row meta on the plugin screen.
	 *
	 * @param mixed $links Plugin Row Meta.
	 * @param mixed $file  Plugin Base file.
	 *
	 * @return array
	 */
	public static function plugin_row_meta( $links, $file ) {
		if ( WC_PLUGIN_BASENAME === $file ) {
			$row_meta = array(
				'docs'    => '<a href="' . esc_url( apply_filters( 'woocommerce_docs_url', 'https://docs.woocommerce.com/documentation/plugins/woocommerce/' ) ) . '" aria-label="' . esc_attr__( 'View WooCommerce documentation', 'woocommerce' ) . '">' . esc_html__( 'Docs', 'woocommerce' ) . '</a>',
				'apidocs' => '<a href="' . esc_url( apply_filters( 'woocommerce_apidocs_url', 'https://docs.woocommerce.com/wc-apidocs/' ) ) . '" aria-label="' . esc_attr__( 'View WooCommerce API docs', 'woocommerce' ) . '">' . esc_html__( 'API docs', 'woocommerce' ) . '</a>',
				'support' => '<a href="' . esc_url( apply_filters( 'woocommerce_support_url', 'https://woocommerce.com/my-account/tickets/' ) ) . '" aria-label="' . esc_attr__( 'Visit premium customer support', 'woocommerce' ) . '">' . esc_html__( 'Premium support', 'woocommerce' ) . '</a>',
			);

			return array_merge( $links, $row_meta );
		}

		return (array) $links;
	}

	/**
	 * Get slug from path and associate it with the path.
	 *
	 * @param array  $plugins Associative array of plugin files to paths.
	 * @param string $key Plugin relative path. Example: woocommerce/woocommerce.php.
	 */
	private static function associate_plugin_file( $plugins, $key ) {
		$path                 = explode( '/', $key );
		$filename             = end( $path );
		$plugins[ $filename ] = $key;
		return $plugins;
	}

	/**
	 * Install a plugin from .org in the background via a cron job (used by
	 * installer - opt in).
	 *
	 * @param string $plugin_to_install_id Plugin ID.
	 * @param array  $plugin_to_install Plugin information.
	 *
	 * @throws Exception If unable to proceed with plugin installation.
	 * @since  2.6.0
	 */
	public static function background_installer( $plugin_to_install_id, $plugin_to_install ) {
		// Explicitly clear the event.
		$args = func_get_args();
		wp_clear_scheduled_hook( 'woocommerce_plugin_background_installer', $args );

		if ( ! empty( $plugin_to_install['repo-slug'] ) ) {
			require_once ABSPATH . 'wp-admin/includes/file.php';
			require_once ABSPATH . 'wp-admin/includes/plugin-install.php';
			require_once ABSPATH . 'wp-admin/includes/class-wp-upgrader.php';
			require_once ABSPATH . 'wp-admin/includes/plugin.php';

			WP_Filesystem();

			$skin              = new Automatic_Upgrader_Skin();
			$upgrader          = new WP_Upgrader( $skin );
			$installed_plugins = array_reduce( array_keys( get_plugins() ), array( __CLASS__, 'associate_plugin_file' ) );
			if ( empty( $installed_plugins ) ) {
				$installed_plugins = array();
			}
			$plugin_slug       = $plugin_to_install['repo-slug'];
			$plugin_file       = isset( $plugin_to_install['file'] ) ? $plugin_to_install['file'] : $plugin_slug . '.php';
			$installed         = false;
			$activate          = false;

			// See if the plugin is installed already.
			if ( isset( $installed_plugins[ $plugin_file ] ) ) {
				$installed = true;
				$activate  = ! is_plugin_active( $installed_plugins[ $plugin_file ] );
			}

			// Install this thing!
			if ( ! $installed ) {
				// Suppress feedback.
				ob_start();

				try {
					$plugin_information = plugins_api(
						'plugin_information',
						array(
							'slug'   => $plugin_slug,
							'fields' => array(
								'short_description' => false,
								'sections'          => false,
								'requires'          => false,
								'rating'            => false,
								'ratings'           => false,
								'downloaded'        => false,
								'last_updated'      => false,
								'added'             => false,
								'tags'              => false,
								'homepage'          => false,
								'donate_link'       => false,
								'author_profile'    => false,
								'author'            => false,
							),
						)
					);

					if ( is_wp_error( $plugin_information ) ) {
						throw new Exception( $plugin_information->get_error_message() );
					}

					$package  = $plugin_information->download_link;
					$download = $upgrader->download_package( $package );

					if ( is_wp_error( $download ) ) {
						throw new Exception( $download->get_error_message() );
					}

					$working_dir = $upgrader->unpack_package( $download, true );

					if ( is_wp_error( $working_dir ) ) {
						throw new Exception( $working_dir->get_error_message() );
					}

					$result = $upgrader->install_package(
						array(
							'source'                      => $working_dir,
							'destination'                 => WP_PLUGIN_DIR,
							'clear_destination'           => false,
							'abort_if_destination_exists' => false,
							'clear_working'               => true,
							'hook_extra'                  => array(
								'type'   => 'plugin',
								'action' => 'install',
							),
						)
					);

					if ( is_wp_error( $result ) ) {
						throw new Exception( $result->get_error_message() );
					}

					$activate = true;

				} catch ( Exception $e ) {
					WC_Admin_Notices::add_custom_notice(
						$plugin_to_install_id . '_install_error',
						sprintf(
							// translators: 1: plugin name, 2: error message, 3: URL to install plugin manually.
							__( '%1$s could not be installed (%2$s). <a href="%3$s">Please install it manually by clicking here.</a>', 'woocommerce' ),
							$plugin_to_install['name'],
							$e->getMessage(),
							esc_url( admin_url( 'index.php?wc-install-plugin-redirect=' . $plugin_slug ) )
						)
					);
				}

				// Discard feedback.
				ob_end_clean();
			}

			wp_clean_plugins_cache();

			// Activate this thing.
			if ( $activate ) {
				try {
					add_action( 'add_option_mailchimp_woocommerce_plugin_do_activation_redirect', array( __CLASS__, 'remove_mailchimps_redirect' ), 10, 2 );
					$result = activate_plugin( $installed ? $installed_plugins[ $plugin_file ] : $plugin_slug . '/' . $plugin_file );

					if ( is_wp_error( $result ) ) {
						throw new Exception( $result->get_error_message() );
					}
				} catch ( Exception $e ) {
					WC_Admin_Notices::add_custom_notice(
						$plugin_to_install_id . '_install_error',
						sprintf(
							// translators: 1: plugin name, 2: URL to WP plugin page.
							__( '%1$s was installed but could not be activated. <a href="%2$s">Please activate it manually by clicking here.</a>', 'woocommerce' ),
							$plugin_to_install['name'],
							admin_url( 'plugins.php' )
						)
					);
				}
			}
		}
	}

	/**
	 * Removes redirect added during MailChimp plugin's activation.
	 *
	 * @param string $option Option name.
	 * @param string $value  Option value.
	 */
	public static function remove_mailchimps_redirect( $option, $value ) {
		// Remove this action to prevent infinite looping.
		remove_action( 'add_option_mailchimp_woocommerce_plugin_do_activation_redirect', array( __CLASS__, 'remove_mailchimps_redirect' ) );

		// Update redirect back to false.
		update_option( 'mailchimp_woocommerce_plugin_do_activation_redirect', false );
	}

	/**
	 * Install a theme from .org in the background via a cron job (used by installer - opt in).
	 *
	 * @param string $theme_slug Theme slug.
	 *
	 * @throws Exception If unable to proceed with theme installation.
	 * @since  3.1.0
	 */
	public static function theme_background_installer( $theme_slug ) {
		// Explicitly clear the event.
		$args = func_get_args();
		wp_clear_scheduled_hook( 'woocommerce_theme_background_installer', $args );

		if ( ! empty( $theme_slug ) ) {
			// Suppress feedback.
			ob_start();

			try {
				$theme = wp_get_theme( $theme_slug );

				if ( ! $theme->exists() ) {
					require_once ABSPATH . 'wp-admin/includes/file.php';
					include_once ABSPATH . 'wp-admin/includes/class-wp-upgrader.php';
					include_once ABSPATH . 'wp-admin/includes/theme.php';

					WP_Filesystem();

					$skin     = new Automatic_Upgrader_Skin();
					$upgrader = new Theme_Upgrader( $skin );
					$api      = themes_api(
						'theme_information',
						array(
							'slug'   => $theme_slug,
							'fields' => array( 'sections' => false ),
						)
					);
					$result   = $upgrader->install( $api->download_link );

					if ( is_wp_error( $result ) ) {
						throw new Exception( $result->get_error_message() );
					} elseif ( is_wp_error( $skin->result ) ) {
						throw new Exception( $skin->result->get_error_message() );
					} elseif ( is_null( $result ) ) {
						throw new Exception( 'Unable to connect to the filesystem. Please confirm your credentials.' );
					}
				}

				switch_theme( $theme_slug );
			} catch ( Exception $e ) {
				WC_Admin_Notices::add_custom_notice(
					$theme_slug . '_install_error',
					sprintf(
						// translators: 1: theme slug, 2: error message, 3: URL to install theme manually.
						__( '%1$s could not be installed (%2$s). <a href="%3$s">Please install it manually by clicking here.</a>', 'woocommerce' ),
						$theme_slug,
						$e->getMessage(),
						esc_url( admin_url( 'update.php?action=install-theme&theme=' . $theme_slug . '&_wpnonce=' . wp_create_nonce( 'install-theme_' . $theme_slug ) ) )
					)
				);
			}

			// Discard feedback.
			ob_end_clean();
		}
	}
}

WC_Install::init();<|MERGE_RESOLUTION|>--- conflicted
+++ resolved
@@ -120,17 +120,15 @@
 		'3.5.2' => array(
 			'wc_update_352_drop_download_log_fk',
 		),
-<<<<<<< HEAD
+		'3.5.4' => array(
+			'wc_update_354_modify_shop_manager_caps',
+			'wc_update_354_db_version',
+		),
+		),
 		'3.5.3' => array(
 			'wc_update_353_db_version',
 			'wc_update_353_set_attrib_values_to_excerpt',
 		)
-=======
-		'3.5.4' => array(
-			'wc_update_354_modify_shop_manager_caps',
-			'wc_update_354_db_version',
-		),
->>>>>>> fdd8a354
 	);
 
 	/**
