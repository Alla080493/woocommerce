--- conflicted
+++ resolved
@@ -96,11 +96,8 @@
 		),
 		'3.3.0' => array(
 			'wc_update_330_image_options',
-<<<<<<< HEAD
 			'wc_update_330_webhooks',
-=======
 			'wc_update_330_product_stock_status',
->>>>>>> baccd857
 			'wc_update_330_set_default_product_cat',
 			'wc_update_330_db_version',
 		),
