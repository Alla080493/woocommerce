--- conflicted
+++ resolved
@@ -823,7 +823,6 @@
   KEY customer_id (customer_id),
   KEY date_created (date_created)
 ) $collate;
-<<<<<<< HEAD
 CREATE TABLE {$wpdb->prefix}wc_order_tax_lookup (
   order_id BIGINT UNSIGNED NOT NULL,
   tax_rate_id BIGINT UNSIGNED NOT NULL,
@@ -833,7 +832,6 @@
   total_tax double DEFAULT 0 NOT NULL,
   KEY order_id (order_id),
   KEY tax_rate_id (tax_rate_id),
-=======
 CREATE TABLE {$wpdb->prefix}wc_order_coupon_lookup (
   order_id BIGINT UNSIGNED NOT NULL,
   coupon_id BIGINT UNSIGNED NOT NULL,
@@ -841,7 +839,6 @@
   coupon_gross_discount double DEFAULT 0 NOT NULL,
   KEY order_id (order_id),
   KEY coupon_id (coupon_id),
->>>>>>> 4264f96f
   KEY date_created (date_created)
 ) $collate;
 
@@ -895,11 +892,8 @@
 			"{$wpdb->prefix}woocommerce_tax_rates",
 			"{$wpdb->prefix}wc_order_stats",
 			"{$wpdb->prefix}wc_order_product_lookup",
-<<<<<<< HEAD
 			"{$wpdb->prefix}wc_order_tax_lookup",
-=======
 			"{$wpdb->prefix}wc_order_coupon_lookup",
->>>>>>> 4264f96f
 		);
 
 		if ( ! function_exists( 'get_term_meta' ) ) {
