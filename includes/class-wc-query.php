<?php
/**
 * Contains the query functions for WooCommerce which alter the front-end post queries and loops
 *
 * @version 3.2.0
 * @package WooCommerce\Classes
 * @author  Automattic
 */

if ( ! defined( 'ABSPATH' ) ) {
	exit;
}

/**
 * WC_Query Class.
 */
class WC_Query {

	/**
	 * Query vars to add to wp.
	 *
	 * @var array
	 */
	public $query_vars = array();

	/**
	 * Reference to the main product query on the page.
	 *
	 * @var array
	 */
	private static $product_query;

	/**
	 * Stores chosen attributes.
	 *
	 * @var array
	 */
	private static $_chosen_attributes;

	/**
	 * Constructor for the query class. Hooks in methods.
	 */
	public function __construct() {
		add_action( 'init', array( $this, 'add_endpoints' ) );
		if ( ! is_admin() ) {
			add_action( 'wp_loaded', array( $this, 'get_errors' ), 20 );
			add_filter( 'query_vars', array( $this, 'add_query_vars' ), 0 );
			add_action( 'parse_request', array( $this, 'parse_request' ), 0 );
			add_action( 'pre_get_posts', array( $this, 'pre_get_posts' ) );
			add_action( 'wp', array( $this, 'remove_product_query' ) );
			add_action( 'wp', array( $this, 'remove_ordering_args' ) );
			add_filter( 'get_pagenum_link', array( $this, 'remove_add_to_cart_pagination' ), 10, 1 );
		}
		$this->init_query_vars();
	}

	/**
	 * Get any errors from querystring.
	 */
	public function get_errors() {
<<<<<<< HEAD
		if ( ! empty( $_GET['wc_error'] ) && ( $error = sanitize_text_field( wp_unslash( $_GET['wc_error'] ) ) ) && ! wc_has_notice( $error, 'error' ) ) { // WPCS: sanitization ok, input var ok.
=======
		$error = ! empty( $_GET['wc_error'] ) ? sanitize_text_field( wp_unslash( $_GET['wc_error'] ) ) : ''; // WPCS: input var ok, CSRF ok.

		if ( $error && ! wc_has_notice( $error, 'error' ) ) {
>>>>>>> fec19970
			wc_add_notice( $error, 'error' );
		}
	}

	/**
	 * Init query vars by loading options.
	 */
	public function init_query_vars() {
		// Query vars to add to WP.
		$this->query_vars = array(
			// Checkout actions.
			'order-pay'          => get_option( 'woocommerce_checkout_pay_endpoint', 'order-pay' ),
			'order-received'     => get_option( 'woocommerce_checkout_order_received_endpoint', 'order-received' ),
			// My account actions.
			'orders'                     => get_option( 'woocommerce_myaccount_orders_endpoint', 'orders' ),
			'view-order'                 => get_option( 'woocommerce_myaccount_view_order_endpoint', 'view-order' ),
			'downloads'                  => get_option( 'woocommerce_myaccount_downloads_endpoint', 'downloads' ),
			'edit-account'               => get_option( 'woocommerce_myaccount_edit_account_endpoint', 'edit-account' ),
			'edit-address'               => get_option( 'woocommerce_myaccount_edit_address_endpoint', 'edit-address' ),
			'payment-methods'            => get_option( 'woocommerce_myaccount_payment_methods_endpoint', 'payment-methods' ),
			'lost-password'              => get_option( 'woocommerce_myaccount_lost_password_endpoint', 'lost-password' ),
			'customer-logout'            => get_option( 'woocommerce_logout_endpoint', 'customer-logout' ),
			'add-payment-method'         => get_option( 'woocommerce_myaccount_add_payment_method_endpoint', 'add-payment-method' ),
			'delete-payment-method'      => get_option( 'woocommerce_myaccount_delete_payment_method_endpoint', 'delete-payment-method' ),
			'set-default-payment-method' => get_option( 'woocommerce_myaccount_set_default_payment_method_endpoint', 'set-default-payment-method' ),
		);
	}

	/**
	 * Get page title for an endpoint.
	 *
<<<<<<< HEAD
	 * @param  string $endpoint Endpoint to get.
=======
	 * @param  string $endpoint Endpoint key.
>>>>>>> fec19970
	 * @return string
	 */
	public function get_endpoint_title( $endpoint ) {
		global $wp;

		switch ( $endpoint ) {
			case 'order-pay':
				$title = __( 'Pay for order', 'woocommerce' );
				break;
			case 'order-received':
				$title = __( 'Order received', 'woocommerce' );
				break;
			case 'orders':
				if ( ! empty( $wp->query_vars['orders'] ) ) {
					/* translators: %s: page */
					$title = sprintf( __( 'Orders (page %d)', 'woocommerce' ), intval( $wp->query_vars['orders'] ) );
				} else {
					$title = __( 'Orders', 'woocommerce' );
				}
				break;
			case 'view-order':
				$order = wc_get_order( $wp->query_vars['view-order'] );
				/* translators: %s: order number */
				$title = ( $order ) ? sprintf( __( 'Order #%s', 'woocommerce' ), $order->get_order_number() ) : '';
				break;
			case 'downloads':
				$title = __( 'Downloads', 'woocommerce' );
				break;
			case 'edit-account':
				$title = __( 'Account details', 'woocommerce' );
				break;
			case 'edit-address':
				$title = __( 'Addresses', 'woocommerce' );
				break;
			case 'payment-methods':
				$title = __( 'Payment methods', 'woocommerce' );
				break;
			case 'add-payment-method':
				$title = __( 'Add payment method', 'woocommerce' );
				break;
			case 'lost-password':
				$title = __( 'Lost password', 'woocommerce' );
				break;
			default:
				$title = '';
				break;
		}

		return apply_filters( 'woocommerce_endpoint_' . $endpoint . '_title', $title, $endpoint );
	}

	/**
	 * Endpoint mask describing the places the endpoint should be added.
	 *
	 * @since 2.6.2
	 * @return int
	 */
	public function get_endpoints_mask() {
		if ( 'page' === get_option( 'show_on_front' ) ) {
			$page_on_front     = get_option( 'page_on_front' );
			$myaccount_page_id = get_option( 'woocommerce_myaccount_page_id' );
			$checkout_page_id  = get_option( 'woocommerce_checkout_page_id' );

			if ( in_array( $page_on_front, array( $myaccount_page_id, $checkout_page_id ), true ) ) {
				return EP_ROOT | EP_PAGES;
			}
		}

		return EP_PAGES;
	}

	/**
	 * Add endpoints for query vars.
	 */
	public function add_endpoints() {
		$mask = $this->get_endpoints_mask();

		foreach ( $this->get_query_vars() as $key => $var ) {
			if ( ! empty( $var ) ) {
				add_rewrite_endpoint( $var, $mask );
			}
		}
	}

	/**
	 * Add query vars.
	 *
<<<<<<< HEAD
	 * @param array $vars Vars to append.
=======
	 * @access public
	 *
	 * @param array $vars Query vars.
>>>>>>> fec19970
	 * @return array
	 */
	public function add_query_vars( $vars ) {
		foreach ( $this->get_query_vars() as $key => $var ) {
			$vars[] = $key;
		}
		return $vars;
	}

	/**
	 * Get query vars.
	 *
	 * @return array
	 */
	public function get_query_vars() {
		return apply_filters( 'woocommerce_get_query_vars', $this->query_vars );
	}

	/**
	 * Get query current active query var.
	 *
	 * @return string
	 */
	public function get_current_endpoint() {
		global $wp;

		foreach ( $this->get_query_vars() as $key => $value ) {
			if ( isset( $wp->query_vars[ $key ] ) ) {
				return $key;
			}
		}
		return '';
	}

	/**
	 * Parse the request and look for query vars - endpoints may not be supported.
	 */
	public function parse_request() {
		global $wp;

<<<<<<< HEAD
		foreach ( $this->get_query_vars() as $key => $var ) {
			if ( isset( $_GET[ $var ] ) ) { // WPCS: input var ok.
				$wp->query_vars[ $key ] = wc_clean( wp_unslash( $_GET[ $var ] ) ); // WPCS: sanitization ok, input var ok.
=======
		// Map query vars to their keys, or get them if endpoints are not supported.
		foreach ( $this->get_query_vars() as $key => $var ) {
			if ( isset( $_GET[ $var ] ) ) { // WPCS: input var ok, CSRF ok.
				$wp->query_vars[ $key ] = sanitize_text_field( wp_unslash( $_GET[ $var ] ) ); // WPCS: input var ok, CSRF ok.
>>>>>>> fec19970
			} elseif ( isset( $wp->query_vars[ $var ] ) ) {
				$wp->query_vars[ $key ] = $wp->query_vars[ $var ];
			}
		}
	}

	/**
	 * Are we currently on the front page?
	 *
<<<<<<< HEAD
	 * @param object $q Query object.
=======
	 * @param WP_Query $q Query instance.
>>>>>>> fec19970
	 * @return bool
	 */
	private function is_showing_page_on_front( $q ) {
		return $q->is_home() && 'page' === get_option( 'show_on_front' );
	}

	/**
	 * Is the front page a page we define?
	 *
<<<<<<< HEAD
	 * @param int $page_id Page ID to check.
=======
	 * @param int $page_id Page ID.
>>>>>>> fec19970
	 * @return bool
	 */
	private function page_on_front_is( $page_id ) {
		return absint( get_option( 'page_on_front' ) ) === absint( $page_id );
	}

	/**
	 * Hook into pre_get_posts to do the main product query.
	 *
<<<<<<< HEAD
	 * @param object $q query object.
=======
	 * @param WP_Query $q Query instance.
>>>>>>> fec19970
	 */
	public function pre_get_posts( $q ) {
		// We only want to affect the main query.
		if ( ! $q->is_main_query() ) {
			return;
		}

		// Fix for endpoints on the homepage.
		if ( $this->is_showing_page_on_front( $q ) && ! $this->page_on_front_is( $q->get( 'page_id' ) ) ) {
			$_query = wp_parse_args( $q->query );
			if ( ! empty( $_query ) && array_intersect( array_keys( $_query ), array_keys( $this->get_query_vars() ) ) ) {
				$q->is_page     = true;
				$q->is_home     = false;
				$q->is_singular = true;
				$q->set( 'page_id', (int) get_option( 'page_on_front' ) );
				add_filter( 'redirect_canonical', '__return_false' );
			}
		}

		// When orderby is set, WordPress shows posts. Get around that here.
		if ( $this->is_showing_page_on_front( $q ) && $this->page_on_front_is( wc_get_page_id( 'shop' ) ) ) {
			$_query = wp_parse_args( $q->query );
			if ( empty( $_query ) || ! array_diff( array_keys( $_query ), array( 'preview', 'page', 'paged', 'cpage', 'orderby' ) ) ) {
				$q->is_page = true;
				$q->is_home = false;
				$q->set( 'page_id', (int) get_option( 'page_on_front' ) );
				$q->set( 'post_type', 'product' );
			}
		}

		// Fix product feeds.
		if ( $q->is_feed() && $q->is_post_type_archive( 'product' ) ) {
			$q->is_comment_feed = false;
		}

		// Special check for shops with the product archive on front.
		if ( $q->is_page() && 'page' === get_option( 'show_on_front' ) && absint( $q->get( 'page_id' ) ) === wc_get_page_id( 'shop' ) ) {
			// This is a front-page shop.
			$q->set( 'post_type', 'product' );
			$q->set( 'page_id', '' );

			if ( isset( $q->query['paged'] ) ) {
				$q->set( 'paged', $q->query['paged'] );
			}

			// Define a variable so we know this is the front page shop later on.
			wc_maybe_define_constant( 'SHOP_IS_ON_FRONT', true );

<<<<<<< HEAD
			// Get the actual WP page to avoid errors and let us use is_front_page().  This is hacky but works. Awaiting https://core.trac.wordpress.org/ticket/21096.
=======
			// Get the actual WP page to avoid errors and let us use is_front_page().
			// This is hacky but works. Awaiting https://core.trac.wordpress.org/ticket/21096.
>>>>>>> fec19970
			global $wp_post_types;

			$shop_page = get_post( wc_get_page_id( 'shop' ) );

			$wp_post_types['product']->ID         = $shop_page->ID;
			$wp_post_types['product']->post_title = $shop_page->post_title;
			$wp_post_types['product']->post_name  = $shop_page->post_name;
			$wp_post_types['product']->post_type  = $shop_page->post_type;
			$wp_post_types['product']->ancestors  = get_ancestors( $shop_page->ID, $shop_page->post_type );

			// Fix conditional Functions like is_front_page.
			$q->is_singular          = false;
			$q->is_post_type_archive = true;
			$q->is_archive           = true;
			$q->is_page              = true;

			// Remove post type archive name from front page title tag.
			add_filter( 'post_type_archive_title', '__return_empty_string', 5 );

			// Fix WP SEO.
			if ( class_exists( 'WPSEO_Meta' ) ) {
				add_filter( 'wpseo_metadesc', array( $this, 'wpseo_metadesc' ) );
				add_filter( 'wpseo_metakey', array( $this, 'wpseo_metakey' ) );
			}
		} elseif ( ! $q->is_post_type_archive( 'product' ) && ! $q->is_tax( get_object_taxonomies( 'product' ) ) ) {
			// Only apply to product categories, the product post archive, the shop page, product tags, and product attribute taxonomies.
			return;
		}

		$this->product_query( $q );
<<<<<<< HEAD
=======

		// And remove the pre_get_posts hook.
>>>>>>> fec19970
		$this->remove_product_query();
	}

	/**
<<<<<<< HEAD
=======
	 * Search post excerpt.
	 *
	 * @deprecated 3.2.0 - Not needed anymore since WordPress 4.5.
	 * @param string $deprecated Deprecated.
	 */
	public function search_post_excerpt( $deprecated = '' ) {
		wc_deprecated_function( 'WC_Query::search_post_excerpt', '3.2.0', 'Excerpt added to search query by default since WordPress 4.5.' );
		return $deprecated;
	}

	/**
>>>>>>> fec19970
	 * WP SEO meta description.
	 *
	 * Hooked into wpseo_ hook already, so no need for function_exist.
	 *
	 * @return string
	 */
	public function wpseo_metadesc() {
		return WPSEO_Meta::get_value( 'metadesc', wc_get_page_id( 'shop' ) );
	}

	/**
	 * WP SEO meta key.
	 *
	 * Hooked into wpseo_ hook already, so no need for function_exist.
	 *
	 * @access public
	 * @return string
	 */
	public function wpseo_metakey() {
		return WPSEO_Meta::get_value( 'metakey', wc_get_page_id( 'shop' ) );
	}

	/**
	 * Query the products, applying sorting/ordering etc.
	 * This applies to the main WordPress loop.
	 *
<<<<<<< HEAD
	 * @param mixed $q Query object.
=======
	 * @param WP_Query $q Query instance.
>>>>>>> fec19970
	 */
	public function product_query( $q ) {
		if ( ! is_feed() ) {
			$ordering  = $this->get_catalog_ordering_args();
			$q->set( 'orderby', $ordering['orderby'] );
			$q->set( 'order', $ordering['order'] );

			if ( isset( $ordering['meta_key'] ) ) {
				$q->set( 'meta_key', $ordering['meta_key'] );
			}
		}

		// Query vars that affect posts shown.
		$q->set( 'meta_query', $this->get_meta_query( $q->get( 'meta_query' ), true ) );
		$q->set( 'tax_query', $this->get_tax_query( $q->get( 'tax_query' ), true ) );
		$q->set( 'wc_query', 'product_query' );
		$q->set( 'post__in', array_unique( (array) apply_filters( 'loop_shop_post_in', array() ) ) );

		// Work out how many products to query.
		$q->set( 'posts_per_page', $q->get( 'posts_per_page' ) ? $q->get( 'posts_per_page' ) : apply_filters( 'loop_shop_per_page', wc_get_default_products_per_row() * wc_get_default_product_rows_per_page() ) );

		// Store reference to this query.
		self::$product_query = $q;

		do_action( 'woocommerce_product_query', $q, $this );
	}

	/**
	 * Remove the query.
	 */
	public function remove_product_query() {
		remove_action( 'pre_get_posts', array( $this, 'pre_get_posts' ) );
	}

	/**
	 * Remove ordering queries.
	 */
	public function remove_ordering_args() {
		remove_filter( 'posts_clauses', array( $this, 'order_by_price_asc_post_clauses' ) );
		remove_filter( 'posts_clauses', array( $this, 'order_by_price_desc_post_clauses' ) );
		remove_filter( 'posts_clauses', array( $this, 'order_by_popularity_post_clauses' ) );
		remove_filter( 'posts_clauses', array( $this, 'order_by_rating_post_clauses' ) );
	}

	/**
<<<<<<< HEAD
	 * Returns an array of arguments for ordering products based on the selected values.
	 *
	 * @param string $orderby Order by param.
	 * @param string $order Order param.
=======
	 * Remove the posts_where filter.
	 *
	 * @deprecated 3.2.0 - Nothing to remove anymore because search_post_excerpt() is deprecated.
	 */
	public function remove_posts_where() {
		wc_deprecated_function( 'WC_Query::remove_posts_where', '3.2.0', 'Nothing to remove anymore because search_post_excerpt() is deprecated.' );
	}

	/**
	 * Returns an array of arguments for ordering products based on the selected values.
	 *
	 * @param string $orderby Order by.
	 * @param string $order   Sorting order.
	 *
>>>>>>> fec19970
	 * @return array
	 */
	public function get_catalog_ordering_args( $orderby = '', $order = '' ) {
		// Get ordering from query string unless defined.
		if ( ! $orderby ) {
<<<<<<< HEAD
			$orderby_value = isset( $_GET['orderby'] ) ? wc_clean( (string) wp_unslash( $_GET['orderby'] ) ) : ''; // WPCS: sanitization ok, input var ok.

			if ( ! $orderby_value ) {
				if ( is_search() ) {
					$orderby_value = 'relevance';
				} else {
					$orderby_value = apply_filters( 'woocommerce_default_catalog_orderby', get_option( 'woocommerce_default_catalog_orderby' ) );
				}
			}

=======
			$orderby_value = isset( $_GET['orderby'] ) ? wc_clean( wp_unslash( (string) $_GET['orderby'] ) ) : apply_filters( 'woocommerce_default_catalog_orderby', get_option( 'woocommerce_default_catalog_orderby' ) ); // WPCS: input var ok, CSRF ok.

>>>>>>> fec19970
			// Get order + orderby args from string.
			$orderby_value = explode( '-', $orderby_value );
			$orderby       = esc_attr( $orderby_value[0] );
			$order         = ! empty( $orderby_value[1] ) ? $orderby_value[1] : $order;
		}

		$orderby = strtolower( $orderby );
		$order   = strtoupper( $order );
		$args    = array(
<<<<<<< HEAD
			'orderby'  => $orderby,
			'order'    => ( 'DESC' === $order ) ? 'DESC' : 'ASC',
			'meta_key' => '', // @codingStandardsIgnoreLine
		);

		switch ( $orderby ) {
			case 'menu_order' :
				$args['orderby']  = 'menu_order title';
				break;
			case 'relevance' :
				$args['orderby']= 'relevance';
				$args['order']  = 'DESC';
				break;
			case 'rand' :
				$args['orderby']  = 'rand'; // @codingStandardsIgnoreLine
=======
			'orderby'  => 'relevance',
			'order'    => 'DESC',
			'meta_key' => '', // WPCS: slow query ok.
		);

		// Set to default. Menu order for non-searches, relevance for searches.
		if ( ! is_search() ) {
			$args['orderby']  = 'menu_order title';
			$args['order']    = ( 'DESC' === $order ) ? 'DESC' : 'ASC';
			$args['meta_key'] = ''; // WPCS: slow query ok.
		}

		switch ( $orderby ) {
			case 'rand':
				$args['orderby']  = 'rand';
>>>>>>> fec19970
				break;
			case 'date':
				$args['orderby']  = 'date ID';
				$args['order']    = ( 'ASC' === $order ) ? 'ASC' : 'DESC';
				break;
			case 'price':
				if ( 'DESC' === $order ) {
					add_filter( 'posts_clauses', array( $this, 'order_by_price_desc_post_clauses' ) );
				} else {
					add_filter( 'posts_clauses', array( $this, 'order_by_price_asc_post_clauses' ) );
				}
				break;
<<<<<<< HEAD
			case 'popularity' :
				$args['meta_key'] = 'total_sales'; // @codingStandardsIgnoreLine
=======
			case 'popularity':
				$args['meta_key'] = 'total_sales'; // WPCS: slow query ok.
>>>>>>> fec19970

				// Sorting handled later though a hook.
				add_filter( 'posts_clauses', array( $this, 'order_by_popularity_post_clauses' ) );
				break;
<<<<<<< HEAD
			case 'rating' :
				$args['meta_key'] = '_wc_average_rating'; // @codingStandardsIgnoreLine
=======
			case 'rating':
				$args['meta_key'] = '_wc_average_rating'; // WPCS: slow query ok.
>>>>>>> fec19970
				$args['orderby']  = array(
					'meta_value_num' => 'DESC',
					'ID'             => 'ASC',
				);
				break;
			case 'title':
				$args['orderby'] = 'title';
				$args['order']   = ( 'DESC' === $order ) ? 'DESC' : 'ASC';
				break;
			case 'relevance':
				$args['orderby'] = 'relevance';
				$args['order']   = 'DESC';
				break;
		}

		return apply_filters( 'woocommerce_get_catalog_ordering_args', $args );
	}

	/**
	 * Handle numeric price sorting.
	 *
<<<<<<< HEAD
	 * @param array $args Array of args to append to.
	 * @return array
	 */
	public function order_by_price_asc_post_clauses( $args ) {
		global $wpdb;
		$args['join']    .= " INNER JOIN ( SELECT post_id, min( meta_value+0 ) price FROM $wpdb->postmeta WHERE meta_key='_price' GROUP BY post_id ) as price_query ON $wpdb->posts.ID = price_query.post_id ";
=======
	 * @param array $args Query args.
	 * @return array
	 */
	public function order_by_price_asc_post_clauses( $args ) {
		global $wpdb, $wp_query;

		if ( isset( $wp_query->queried_object, $wp_query->queried_object->term_taxonomy_id, $wp_query->queried_object->taxonomy ) && is_a( $wp_query->queried_object, 'WP_Term' ) ) {
			$search_within_terms   = get_term_children( $wp_query->queried_object->term_taxonomy_id, $wp_query->queried_object->taxonomy );
			$search_within_terms[] = $wp_query->queried_object->term_taxonomy_id;
			$args['join'] .= " INNER JOIN (
				SELECT post_id, max( meta_value+0 ) price
				FROM $wpdb->postmeta
				INNER JOIN (
					SELECT $wpdb->term_relationships.object_id
					FROM $wpdb->term_relationships
					WHERE 1=1
					AND $wpdb->term_relationships.term_taxonomy_id IN (" . implode( ',', array_map( 'absint', $search_within_terms ) ) . ")
				) as products_within_terms ON $wpdb->postmeta.post_id = products_within_terms.object_id
				WHERE meta_key='_price' GROUP BY post_id ) as price_query ON $wpdb->posts.ID = price_query.post_id ";
		} else {
			$args['join']    .= " INNER JOIN ( SELECT post_id, min( meta_value+0 ) price FROM $wpdb->postmeta WHERE meta_key='_price' GROUP BY post_id ) as price_query ON $wpdb->posts.ID = price_query.post_id ";
		}
>>>>>>> fec19970
		$args['orderby'] = ' price_query.price ASC ';
		return $args;
	}

	/**
	 * Handle numeric price sorting.
	 *
<<<<<<< HEAD
	 * @param array $args Array of args to append to.
=======
	 * @param array $args Query args.
>>>>>>> fec19970
	 * @return array
	 */
	public function order_by_price_desc_post_clauses( $args ) {
		global $wpdb, $wp_query;

		if ( isset( $wp_query->queried_object, $wp_query->queried_object->term_taxonomy_id, $wp_query->queried_object->taxonomy ) && is_a( $wp_query->queried_object, 'WP_Term' ) ) {
			$search_within_terms   = get_term_children( $wp_query->queried_object->term_taxonomy_id, $wp_query->queried_object->taxonomy );
			$search_within_terms[] = $wp_query->queried_object->term_taxonomy_id;
			$args['join'] .= " INNER JOIN (
				SELECT post_id, max( meta_value+0 ) price
				FROM $wpdb->postmeta
				INNER JOIN (
					SELECT $wpdb->term_relationships.object_id
					FROM $wpdb->term_relationships
					WHERE 1=1
					AND $wpdb->term_relationships.term_taxonomy_id IN (" . implode( ',', array_map( 'absint', $search_within_terms ) ) . ")
				) as products_within_terms ON $wpdb->postmeta.post_id = products_within_terms.object_id
				WHERE meta_key='_price' GROUP BY post_id ) as price_query ON $wpdb->posts.ID = price_query.post_id ";
		} else {
			$args['join'] .= " INNER JOIN ( SELECT post_id, max( meta_value+0 ) price FROM $wpdb->postmeta WHERE meta_key='_price' GROUP BY post_id ) as price_query ON $wpdb->posts.ID = price_query.post_id ";
		}

		$args['orderby'] = ' price_query.price DESC ';
<<<<<<< HEAD

=======
>>>>>>> fec19970
		return $args;
	}

	/**
	 * WP Core doens't let us change the sort direction for individual orderby params - https://core.trac.wordpress.org/ticket/17065.
	 *
	 * This lets us sort by meta value desc, and have a second orderby param.
	 *
<<<<<<< HEAD
	 * @param array $args Array of args to append to.
=======
	 * @param array $args Query args.
>>>>>>> fec19970
	 * @return array
	 */
	public function order_by_popularity_post_clauses( $args ) {
		global $wpdb;
		$args['orderby'] = "$wpdb->postmeta.meta_value+0 DESC, $wpdb->posts.post_date DESC";
		return $args;
	}

	/**
<<<<<<< HEAD
	 * Appends meta queries to an array.
	 *
	 * @param  array $meta_query Existing meta query.
	 * @param  bool  $main_query Is this the main query.
=======
	 * Order by rating post clauses.
	 *
	 * @deprecated 3.0.0
	 * @param array $args Query args.
	 * @return array
	 */
	public function order_by_rating_post_clauses( $args ) {
		global $wpdb;

		wc_deprecated_function( 'order_by_rating_post_clauses', '3.0' );

		$args['fields'] .= ", AVG( $wpdb->commentmeta.meta_value ) as average_rating ";
		$args['where']  .= " AND ( $wpdb->commentmeta.meta_key = 'rating' OR $wpdb->commentmeta.meta_key IS null ) ";
		$args['join']   .= "
			LEFT OUTER JOIN $wpdb->comments ON($wpdb->posts.ID = $wpdb->comments.comment_post_ID)
			LEFT JOIN $wpdb->commentmeta ON($wpdb->comments.comment_ID = $wpdb->commentmeta.comment_id)
		";
		$args['orderby'] = "average_rating DESC, $wpdb->posts.post_date DESC";
		$args['groupby'] = "$wpdb->posts.ID";

		return $args;
	}

	/**
	 * Appends meta queries to an array.
	 *
	 * @param  array $meta_query Meta query.
	 * @param  bool  $main_query If is main query.
>>>>>>> fec19970
	 * @return array
	 */
	public function get_meta_query( $meta_query = array(), $main_query = false ) {
		if ( ! is_array( $meta_query ) ) {
			$meta_query = array();
		}
		$meta_query['price_filter']  = $this->price_filter_meta_query();
		return array_filter( apply_filters( 'woocommerce_product_query_meta_query', $meta_query, $this ) );
	}

	/**
	 * Appends tax queries to an array.
	 *
<<<<<<< HEAD
	 * @param array $tax_query Existing tax query.
	 * @param bool  $main_query Is this the main query.
=======
	 * @param  array $tax_query  Tax query.
	 * @param  bool  $main_query If is main query.
>>>>>>> fec19970
	 * @return array
	 */
	public function get_tax_query( $tax_query = array(), $main_query = false ) {
		if ( ! is_array( $tax_query ) ) {
			$tax_query = array(
				'relation' => 'AND',
			);
		}

		// Layered nav filters on terms.
		if ( $main_query ) {
			foreach ( $this->get_layered_nav_chosen_attributes() as $taxonomy => $data ) {
				$tax_query[] = array(
					'taxonomy'         => $taxonomy,
					'field'            => 'slug',
					'terms'            => $data['terms'],
					'operator'         => 'and' === $data['query_type'] ? 'AND' : 'IN',
					'include_children' => false,
				);
			}
		}

		$product_visibility_terms  = wc_get_product_visibility_term_ids();
		$product_visibility_not_in = array( is_search() && $main_query ? $product_visibility_terms['exclude-from-search'] : $product_visibility_terms['exclude-from-catalog'] );

		// Hide out of stock products.
		if ( 'yes' === get_option( 'woocommerce_hide_out_of_stock_items' ) ) {
			$product_visibility_not_in[] = $product_visibility_terms['outofstock'];
		}

		// Filter by rating.
<<<<<<< HEAD
		if ( isset( $_GET['rating_filter'] ) ) { // WPCS: input var ok.
			$rating_filter = array_filter( array_map( 'absint', explode( ',', wp_unslash( $_GET['rating_filter'] ) ) ) ); // WPCS: sanitization ok, input var ok.
=======
		if ( isset( $_GET['rating_filter'] ) ) { // WPCS: input var ok, CSRF ok.
			$rating_filter = array_filter( array_map( 'absint', explode( ',', $_GET['rating_filter'] ) ) ); // WPCS: input var ok, CSRF ok, Sanitization ok.
>>>>>>> fec19970
			$rating_terms  = array();
			for ( $i = 1; $i <= 5; $i ++ ) {
				if ( in_array( $i, $rating_filter, true ) && isset( $product_visibility_terms[ 'rated-' . $i ] ) ) {
					$rating_terms[] = $product_visibility_terms[ 'rated-' . $i ];
				}
			}
			if ( ! empty( $rating_terms ) ) {
				$tax_query[] = array(
					'taxonomy'      => 'product_visibility',
					'field'         => 'term_taxonomy_id',
					'terms'         => $rating_terms,
					'operator'      => 'IN',
					'rating_filter' => true,
				);
			}
		}

		if ( ! empty( $product_visibility_not_in ) ) {
			$tax_query[] = array(
				'taxonomy' => 'product_visibility',
				'field'    => 'term_taxonomy_id',
				'terms'    => $product_visibility_not_in,
				'operator' => 'NOT IN',
			);
		}

		return array_filter( apply_filters( 'woocommerce_product_query_tax_query', $tax_query, $this ) );
	}

	/**
	 * Return a meta query for filtering by price.
	 *
	 * @return array
	 */
	private function price_filter_meta_query() {
<<<<<<< HEAD
		if ( isset( $_GET['max_price'] ) || isset( $_GET['min_price'] ) ) { // WPCS: input var ok.
			$meta_query = wc_get_min_max_price_meta_query( $_GET ); // WPCS: input var ok.
=======
		if ( isset( $_GET['max_price'] ) || isset( $_GET['min_price'] ) ) { // WPCS: input var ok, CSRF ok.
			$meta_query = wc_get_min_max_price_meta_query( $_GET ); // WPCS: input var ok, CSRF ok.
>>>>>>> fec19970
			$meta_query['price_filter'] = true;

			return $meta_query;
		}

		return array();
	}

	/**
<<<<<<< HEAD
	 * Get the main query which product queries ran against.
	 *
=======
	 * Return a meta query for filtering by rating.
	 *
	 * @deprecated 3.0.0 Replaced with taxonomy.
	 * @return array
	 */
	public function rating_filter_meta_query() {
		return array();
	}

	/**
	 * Returns a meta query to handle product visibility.
	 *
	 * @deprecated 3.0.0 Replaced with taxonomy.
	 * @param string $compare Compare type.
	 * @return array
	 */
	public function visibility_meta_query( $compare = 'IN' ) {
		return array();
	}

	/**
	 * Returns a meta query to handle product stock status.
	 *
	 * @deprecated 3.0.0 Replaced with taxonomy.
	 * @param string $status Status.
>>>>>>> fec19970
	 * @return array
	 */
	public static function get_main_query() {
		return self::$product_query;
	}

	/**
	 * Get the tax query which was used by the main query.
	 *
	 * @return array
	 */
	public static function get_main_tax_query() {
		$tax_query = isset( self::$product_query->tax_query, self::$product_query->tax_query->queries ) ? self::$product_query->tax_query->queries : array();

		return $tax_query;
	}

	/**
	 * Get the meta query which was used by the main query.
	 *
	 * @return array
	 */
	public static function get_main_meta_query() {
		$args       = self::$product_query->query_vars;
		$meta_query = isset( $args['meta_query'] ) ? $args['meta_query'] : array();

		return $meta_query;
	}

	/**
	 * Based on WP_Query::parse_search
	 */
	public static function get_main_search_query_sql() {
		global $wpdb;

		$args         = self::$product_query->query_vars;
		$search_terms = isset( $args['search_terms'] ) ? $args['search_terms'] : array();
		$sql          = array();

		foreach ( $search_terms as $term ) {
			// Terms prefixed with '-' should be excluded.
			$include = '-' !== substr( $term, 0, 1 );

			if ( $include ) {
				$like_op  = 'LIKE';
				$andor_op = 'OR';
			} else {
				$like_op  = 'NOT LIKE';
				$andor_op = 'AND';
				$term     = substr( $term, 1 );
			}

			$like  = '%' . $wpdb->esc_like( $term ) . '%';
<<<<<<< HEAD
			$sql[] = $wpdb->prepare( "(($wpdb->posts.post_title $like_op %s) $andor_op ($wpdb->posts.post_excerpt $like_op %s) $andor_op ($wpdb->posts.post_content $like_op %s))", $like, $like, $like ); // unprepared SQL ok.
=======
			$sql[] = $wpdb->prepare( "(($wpdb->posts.post_title $like_op %s) $andor_op ($wpdb->posts.post_excerpt $like_op %s) $andor_op ($wpdb->posts.post_content $like_op %s))", $like, $like, $like ); // WPCS: db call ok, cache ok, unprepared SQL ok.
>>>>>>> fec19970
		}

		if ( ! empty( $sql ) && ! is_user_logged_in() ) {
			$sql[] = "($wpdb->posts.post_password = '')";
		}

		return implode( ' AND ', $sql );
	}

	/**
	 * Layered Nav Init.
	 *
	 * @return array
	 */
	public static function get_layered_nav_chosen_attributes() {
		if ( ! is_array( self::$_chosen_attributes ) ) {
			self::$_chosen_attributes = array();

			$attribute_taxonomies = wc_get_attribute_taxonomies();
			if ( $attribute_taxonomies ) {
				foreach ( $attribute_taxonomies as $tax ) {
					$attribute    = wc_sanitize_taxonomy_name( $tax->attribute_name );
					$taxonomy     = wc_attribute_taxonomy_name( $attribute );
<<<<<<< HEAD
					$filter_terms = ! empty( $_GET[ 'filter_' . $attribute ] ) ? explode( ',', wc_clean( wp_unslash( $_GET[ 'filter_' . $attribute ] ) ) ) : array(); // WPCS: sanitization ok, input var ok.
=======
					$filter_terms = ! empty( $_GET[ 'filter_' . $attribute ] ) ? explode( ',', wc_clean( wp_unslash( $_GET[ 'filter_' . $attribute ] ) ) ) : array(); // WPCS: input var ok, CSRF ok.
>>>>>>> fec19970

					if ( empty( $filter_terms ) || ! taxonomy_exists( $taxonomy ) ) {
						continue;
					}

<<<<<<< HEAD
					$query_type = ! empty( $_GET[ 'query_type_' . $attribute ] ) && in_array( $_GET[ 'query_type_' . $attribute ], array( 'and', 'or' ), true ) ? wc_clean( wp_unslash( $_GET[ 'query_type_' . $attribute ] ) ) : ''; // WPCS: sanitization ok, input var ok.
=======
					$query_type = ! empty( $_GET[ 'query_type_' . $attribute ] ) && in_array( wp_unslash( $_GET[ 'query_type_' . $attribute ] ), array( 'and', 'or' ), true ) ? wc_clean( wp_unslash( $_GET[ 'query_type_' . $attribute ] ) ) : ''; // WPCS: input var ok, CSRF ok.
>>>>>>> fec19970
					self::$_chosen_attributes[ $taxonomy ]['terms']      = array_map( 'sanitize_title', $filter_terms ); // Ensures correct encoding.
					self::$_chosen_attributes[ $taxonomy ]['query_type'] = $query_type ? $query_type : apply_filters( 'woocommerce_layered_nav_default_query_type', 'and' );
				}
			}
		}
		return self::$_chosen_attributes;
	}

	// @codingStandardsIgnoreStart
	/**
	 * Order by rating post clauses.
	 *
	 * @deprecated 3.0.0
	 * @param array $args
	 * @return array
	 */
	public function order_by_rating_post_clauses( $args ) {
		global $wpdb;

		wc_deprecated_function( 'order_by_rating_post_clauses', '3.0' );

		$args['fields'] .= ", AVG( $wpdb->commentmeta.meta_value ) as average_rating ";
		$args['where']  .= " AND ( $wpdb->commentmeta.meta_key = 'rating' OR $wpdb->commentmeta.meta_key IS null ) ";
		$args['join']   .= "
			LEFT OUTER JOIN $wpdb->comments ON($wpdb->posts.ID = $wpdb->comments.comment_post_ID)
			LEFT JOIN $wpdb->commentmeta ON($wpdb->comments.comment_ID = $wpdb->commentmeta.comment_id)
		";
		$args['orderby'] = "average_rating DESC, $wpdb->posts.post_date DESC";
		$args['groupby'] = "$wpdb->posts.ID";

		return $args;
	}

	/**
	 * Return a meta query for filtering by rating.
	 *
	 * @deprecated 3.0.0 Replaced with taxonomy.
	 * @return array
	 */
	public function rating_filter_meta_query() {
		return array();
	}

	/**
	 * Returns a meta query to handle product visibility.
	 *
	 * @deprecated 3.0.0 Replaced with taxonomy.
	 * @param string $compare (default: 'IN')
	 * @return array
	 */
	public function visibility_meta_query( $compare = 'IN' ) {
		return array();
	}

	/**
	 * Returns a meta query to handle product stock status.
	 *
	 * @deprecated 3.0.0 Replaced with taxonomy.
	 * @param string $status (default: 'instock')
	 * @return array
	 */
	public function stock_status_meta_query( $status = 'instock' ) {
		return array();
	}

	/**
	 * Layered nav init.
	 *
	 * @deprecated 2.6.0
	 */
	public function layered_nav_init() {
		wc_deprecated_function( 'layered_nav_init', '2.6' );
	}

	/**
	 * Get an unpaginated list all product IDs (both filtered and unfiltered). Makes use of transients.
	 *
	 * @deprecated 2.6.0 due to performance concerns
	 */
	public function get_products_in_view() {
		wc_deprecated_function( 'get_products_in_view', '2.6' );
	}

	/**
	 * Layered Nav post filter.
	 *
	 * @deprecated 2.6.0 due to performance concerns
	 *
	 * @param mixed $deprecated Deprecated.
	 */
	public function layered_nav_query( $deprecated ) {
		wc_deprecated_function( 'layered_nav_query', '2.6' );
	}

	/**
<<<<<<< HEAD
	 * Search post excerpt.
	 *
	 * @deprecated 3.2.0 - Not needed anymore since WordPress 4.5.
	 */
	public function search_post_excerpt( $where = '' ) {
		wc_deprecated_function( 'WC_Query::search_post_excerpt', '3.2.0', 'Excerpt added to search query by default since WordPress 4.5.' );
		return $where;
	}

	/**
	 * Remove the posts_where filter.
	 * @deprecated 3.2.0 - Nothing to remove anymore because search_post_excerpt() is deprecated.
	 */
	public function remove_posts_where() {
		wc_deprecated_function( 'WC_Query::remove_posts_where', '3.2.0', 'Nothing to remove anymore because search_post_excerpt() is deprecated.' );
	}
	// @codingStandardsIgnoreEnd
=======
	 * Remove the add-to-cart param from pagination urls.
	 *
	 * @param string $url URL.
	 * @return string
	 */
	public function remove_add_to_cart_pagination( $url ) {
		return remove_query_arg( 'add-to-cart', $url );
	}
>>>>>>> fec19970
}<|MERGE_RESOLUTION|>--- conflicted
+++ resolved
@@ -58,13 +58,9 @@
 	 * Get any errors from querystring.
 	 */
 	public function get_errors() {
-<<<<<<< HEAD
-		if ( ! empty( $_GET['wc_error'] ) && ( $error = sanitize_text_field( wp_unslash( $_GET['wc_error'] ) ) ) && ! wc_has_notice( $error, 'error' ) ) { // WPCS: sanitization ok, input var ok.
-=======
 		$error = ! empty( $_GET['wc_error'] ) ? sanitize_text_field( wp_unslash( $_GET['wc_error'] ) ) : ''; // WPCS: input var ok, CSRF ok.
 
 		if ( $error && ! wc_has_notice( $error, 'error' ) ) {
->>>>>>> fec19970
 			wc_add_notice( $error, 'error' );
 		}
 	}
@@ -96,11 +92,7 @@
 	/**
 	 * Get page title for an endpoint.
 	 *
-<<<<<<< HEAD
-	 * @param  string $endpoint Endpoint to get.
-=======
 	 * @param  string $endpoint Endpoint key.
->>>>>>> fec19970
 	 * @return string
 	 */
 	public function get_endpoint_title( $endpoint ) {
@@ -188,13 +180,9 @@
 	/**
 	 * Add query vars.
 	 *
-<<<<<<< HEAD
-	 * @param array $vars Vars to append.
-=======
 	 * @access public
 	 *
 	 * @param array $vars Query vars.
->>>>>>> fec19970
 	 * @return array
 	 */
 	public function add_query_vars( $vars ) {
@@ -235,16 +223,10 @@
 	public function parse_request() {
 		global $wp;
 
-<<<<<<< HEAD
-		foreach ( $this->get_query_vars() as $key => $var ) {
-			if ( isset( $_GET[ $var ] ) ) { // WPCS: input var ok.
-				$wp->query_vars[ $key ] = wc_clean( wp_unslash( $_GET[ $var ] ) ); // WPCS: sanitization ok, input var ok.
-=======
 		// Map query vars to their keys, or get them if endpoints are not supported.
 		foreach ( $this->get_query_vars() as $key => $var ) {
 			if ( isset( $_GET[ $var ] ) ) { // WPCS: input var ok, CSRF ok.
 				$wp->query_vars[ $key ] = sanitize_text_field( wp_unslash( $_GET[ $var ] ) ); // WPCS: input var ok, CSRF ok.
->>>>>>> fec19970
 			} elseif ( isset( $wp->query_vars[ $var ] ) ) {
 				$wp->query_vars[ $key ] = $wp->query_vars[ $var ];
 			}
@@ -254,11 +236,7 @@
 	/**
 	 * Are we currently on the front page?
 	 *
-<<<<<<< HEAD
-	 * @param object $q Query object.
-=======
 	 * @param WP_Query $q Query instance.
->>>>>>> fec19970
 	 * @return bool
 	 */
 	private function is_showing_page_on_front( $q ) {
@@ -268,11 +246,7 @@
 	/**
 	 * Is the front page a page we define?
 	 *
-<<<<<<< HEAD
-	 * @param int $page_id Page ID to check.
-=======
 	 * @param int $page_id Page ID.
->>>>>>> fec19970
 	 * @return bool
 	 */
 	private function page_on_front_is( $page_id ) {
@@ -282,11 +256,7 @@
 	/**
 	 * Hook into pre_get_posts to do the main product query.
 	 *
-<<<<<<< HEAD
-	 * @param object $q query object.
-=======
 	 * @param WP_Query $q Query instance.
->>>>>>> fec19970
 	 */
 	public function pre_get_posts( $q ) {
 		// We only want to affect the main query.
@@ -335,12 +305,8 @@
 			// Define a variable so we know this is the front page shop later on.
 			wc_maybe_define_constant( 'SHOP_IS_ON_FRONT', true );
 
-<<<<<<< HEAD
-			// Get the actual WP page to avoid errors and let us use is_front_page().  This is hacky but works. Awaiting https://core.trac.wordpress.org/ticket/21096.
-=======
 			// Get the actual WP page to avoid errors and let us use is_front_page().
 			// This is hacky but works. Awaiting https://core.trac.wordpress.org/ticket/21096.
->>>>>>> fec19970
 			global $wp_post_types;
 
 			$shop_page = get_post( wc_get_page_id( 'shop' ) );
@@ -371,29 +337,12 @@
 		}
 
 		$this->product_query( $q );
-<<<<<<< HEAD
-=======
 
 		// And remove the pre_get_posts hook.
->>>>>>> fec19970
 		$this->remove_product_query();
 	}
 
 	/**
-<<<<<<< HEAD
-=======
-	 * Search post excerpt.
-	 *
-	 * @deprecated 3.2.0 - Not needed anymore since WordPress 4.5.
-	 * @param string $deprecated Deprecated.
-	 */
-	public function search_post_excerpt( $deprecated = '' ) {
-		wc_deprecated_function( 'WC_Query::search_post_excerpt', '3.2.0', 'Excerpt added to search query by default since WordPress 4.5.' );
-		return $deprecated;
-	}
-
-	/**
->>>>>>> fec19970
 	 * WP SEO meta description.
 	 *
 	 * Hooked into wpseo_ hook already, so no need for function_exist.
@@ -420,11 +369,7 @@
 	 * Query the products, applying sorting/ordering etc.
 	 * This applies to the main WordPress loop.
 	 *
-<<<<<<< HEAD
-	 * @param mixed $q Query object.
-=======
 	 * @param WP_Query $q Query instance.
->>>>>>> fec19970
 	 */
 	public function product_query( $q ) {
 		if ( ! is_feed() ) {
@@ -470,33 +415,15 @@
 	}
 
 	/**
-<<<<<<< HEAD
 	 * Returns an array of arguments for ordering products based on the selected values.
 	 *
 	 * @param string $orderby Order by param.
 	 * @param string $order Order param.
-=======
-	 * Remove the posts_where filter.
-	 *
-	 * @deprecated 3.2.0 - Nothing to remove anymore because search_post_excerpt() is deprecated.
-	 */
-	public function remove_posts_where() {
-		wc_deprecated_function( 'WC_Query::remove_posts_where', '3.2.0', 'Nothing to remove anymore because search_post_excerpt() is deprecated.' );
-	}
-
-	/**
-	 * Returns an array of arguments for ordering products based on the selected values.
-	 *
-	 * @param string $orderby Order by.
-	 * @param string $order   Sorting order.
-	 *
->>>>>>> fec19970
 	 * @return array
 	 */
 	public function get_catalog_ordering_args( $orderby = '', $order = '' ) {
 		// Get ordering from query string unless defined.
 		if ( ! $orderby ) {
-<<<<<<< HEAD
 			$orderby_value = isset( $_GET['orderby'] ) ? wc_clean( (string) wp_unslash( $_GET['orderby'] ) ) : ''; // WPCS: sanitization ok, input var ok.
 
 			if ( ! $orderby_value ) {
@@ -507,10 +434,6 @@
 				}
 			}
 
-=======
-			$orderby_value = isset( $_GET['orderby'] ) ? wc_clean( wp_unslash( (string) $_GET['orderby'] ) ) : apply_filters( 'woocommerce_default_catalog_orderby', get_option( 'woocommerce_default_catalog_orderby' ) ); // WPCS: input var ok, CSRF ok.
-
->>>>>>> fec19970
 			// Get order + orderby args from string.
 			$orderby_value = explode( '-', $orderby_value );
 			$orderby       = esc_attr( $orderby_value[0] );
@@ -520,7 +443,6 @@
 		$orderby = strtolower( $orderby );
 		$order   = strtoupper( $order );
 		$args    = array(
-<<<<<<< HEAD
 			'orderby'  => $orderby,
 			'order'    => ( 'DESC' === $order ) ? 'DESC' : 'ASC',
 			'meta_key' => '', // @codingStandardsIgnoreLine
@@ -536,63 +458,36 @@
 				break;
 			case 'rand' :
 				$args['orderby']  = 'rand'; // @codingStandardsIgnoreLine
-=======
-			'orderby'  => 'relevance',
-			'order'    => 'DESC',
-			'meta_key' => '', // WPCS: slow query ok.
-		);
-
-		// Set to default. Menu order for non-searches, relevance for searches.
-		if ( ! is_search() ) {
-			$args['orderby']  = 'menu_order title';
-			$args['order']    = ( 'DESC' === $order ) ? 'DESC' : 'ASC';
-			$args['meta_key'] = ''; // WPCS: slow query ok.
-		}
-
-		switch ( $orderby ) {
-			case 'rand':
-				$args['orderby']  = 'rand';
->>>>>>> fec19970
-				break;
-			case 'date':
+				break;
+			case 'date' :
 				$args['orderby']  = 'date ID';
 				$args['order']    = ( 'ASC' === $order ) ? 'ASC' : 'DESC';
 				break;
-			case 'price':
+			case 'price' :
 				if ( 'DESC' === $order ) {
 					add_filter( 'posts_clauses', array( $this, 'order_by_price_desc_post_clauses' ) );
 				} else {
 					add_filter( 'posts_clauses', array( $this, 'order_by_price_asc_post_clauses' ) );
 				}
 				break;
-<<<<<<< HEAD
 			case 'popularity' :
 				$args['meta_key'] = 'total_sales'; // @codingStandardsIgnoreLine
-=======
-			case 'popularity':
-				$args['meta_key'] = 'total_sales'; // WPCS: slow query ok.
->>>>>>> fec19970
 
 				// Sorting handled later though a hook.
 				add_filter( 'posts_clauses', array( $this, 'order_by_popularity_post_clauses' ) );
 				break;
-<<<<<<< HEAD
 			case 'rating' :
 				$args['meta_key'] = '_wc_average_rating'; // @codingStandardsIgnoreLine
-=======
-			case 'rating':
-				$args['meta_key'] = '_wc_average_rating'; // WPCS: slow query ok.
->>>>>>> fec19970
 				$args['orderby']  = array(
 					'meta_value_num' => 'DESC',
 					'ID'             => 'ASC',
 				);
 				break;
-			case 'title':
+			case 'title' :
 				$args['orderby'] = 'title';
 				$args['order']   = ( 'DESC' === $order ) ? 'DESC' : 'ASC';
 				break;
-			case 'relevance':
+			case 'relevance' :
 				$args['orderby'] = 'relevance';
 				$args['order']   = 'DESC';
 				break;
@@ -604,14 +499,6 @@
 	/**
 	 * Handle numeric price sorting.
 	 *
-<<<<<<< HEAD
-	 * @param array $args Array of args to append to.
-	 * @return array
-	 */
-	public function order_by_price_asc_post_clauses( $args ) {
-		global $wpdb;
-		$args['join']    .= " INNER JOIN ( SELECT post_id, min( meta_value+0 ) price FROM $wpdb->postmeta WHERE meta_key='_price' GROUP BY post_id ) as price_query ON $wpdb->posts.ID = price_query.post_id ";
-=======
 	 * @param array $args Query args.
 	 * @return array
 	 */
@@ -634,7 +521,6 @@
 		} else {
 			$args['join']    .= " INNER JOIN ( SELECT post_id, min( meta_value+0 ) price FROM $wpdb->postmeta WHERE meta_key='_price' GROUP BY post_id ) as price_query ON $wpdb->posts.ID = price_query.post_id ";
 		}
->>>>>>> fec19970
 		$args['orderby'] = ' price_query.price ASC ';
 		return $args;
 	}
@@ -642,11 +528,7 @@
 	/**
 	 * Handle numeric price sorting.
 	 *
-<<<<<<< HEAD
-	 * @param array $args Array of args to append to.
-=======
 	 * @param array $args Query args.
->>>>>>> fec19970
 	 * @return array
 	 */
 	public function order_by_price_desc_post_clauses( $args ) {
@@ -670,10 +552,6 @@
 		}
 
 		$args['orderby'] = ' price_query.price DESC ';
-<<<<<<< HEAD
-
-=======
->>>>>>> fec19970
 		return $args;
 	}
 
@@ -682,11 +560,7 @@
 	 *
 	 * This lets us sort by meta value desc, and have a second orderby param.
 	 *
-<<<<<<< HEAD
-	 * @param array $args Array of args to append to.
-=======
 	 * @param array $args Query args.
->>>>>>> fec19970
 	 * @return array
 	 */
 	public function order_by_popularity_post_clauses( $args ) {
@@ -696,41 +570,10 @@
 	}
 
 	/**
-<<<<<<< HEAD
-	 * Appends meta queries to an array.
-	 *
-	 * @param  array $meta_query Existing meta query.
-	 * @param  bool  $main_query Is this the main query.
-=======
-	 * Order by rating post clauses.
-	 *
-	 * @deprecated 3.0.0
-	 * @param array $args Query args.
-	 * @return array
-	 */
-	public function order_by_rating_post_clauses( $args ) {
-		global $wpdb;
-
-		wc_deprecated_function( 'order_by_rating_post_clauses', '3.0' );
-
-		$args['fields'] .= ", AVG( $wpdb->commentmeta.meta_value ) as average_rating ";
-		$args['where']  .= " AND ( $wpdb->commentmeta.meta_key = 'rating' OR $wpdb->commentmeta.meta_key IS null ) ";
-		$args['join']   .= "
-			LEFT OUTER JOIN $wpdb->comments ON($wpdb->posts.ID = $wpdb->comments.comment_post_ID)
-			LEFT JOIN $wpdb->commentmeta ON($wpdb->comments.comment_ID = $wpdb->commentmeta.comment_id)
-		";
-		$args['orderby'] = "average_rating DESC, $wpdb->posts.post_date DESC";
-		$args['groupby'] = "$wpdb->posts.ID";
-
-		return $args;
-	}
-
-	/**
 	 * Appends meta queries to an array.
 	 *
 	 * @param  array $meta_query Meta query.
 	 * @param  bool  $main_query If is main query.
->>>>>>> fec19970
 	 * @return array
 	 */
 	public function get_meta_query( $meta_query = array(), $main_query = false ) {
@@ -744,13 +587,8 @@
 	/**
 	 * Appends tax queries to an array.
 	 *
-<<<<<<< HEAD
-	 * @param array $tax_query Existing tax query.
-	 * @param bool  $main_query Is this the main query.
-=======
 	 * @param  array $tax_query  Tax query.
 	 * @param  bool  $main_query If is main query.
->>>>>>> fec19970
 	 * @return array
 	 */
 	public function get_tax_query( $tax_query = array(), $main_query = false ) {
@@ -782,13 +620,8 @@
 		}
 
 		// Filter by rating.
-<<<<<<< HEAD
-		if ( isset( $_GET['rating_filter'] ) ) { // WPCS: input var ok.
-			$rating_filter = array_filter( array_map( 'absint', explode( ',', wp_unslash( $_GET['rating_filter'] ) ) ) ); // WPCS: sanitization ok, input var ok.
-=======
 		if ( isset( $_GET['rating_filter'] ) ) { // WPCS: input var ok, CSRF ok.
 			$rating_filter = array_filter( array_map( 'absint', explode( ',', $_GET['rating_filter'] ) ) ); // WPCS: input var ok, CSRF ok, Sanitization ok.
->>>>>>> fec19970
 			$rating_terms  = array();
 			for ( $i = 1; $i <= 5; $i ++ ) {
 				if ( in_array( $i, $rating_filter, true ) && isset( $product_visibility_terms[ 'rated-' . $i ] ) ) {
@@ -824,13 +657,8 @@
 	 * @return array
 	 */
 	private function price_filter_meta_query() {
-<<<<<<< HEAD
-		if ( isset( $_GET['max_price'] ) || isset( $_GET['min_price'] ) ) { // WPCS: input var ok.
-			$meta_query = wc_get_min_max_price_meta_query( $_GET ); // WPCS: input var ok.
-=======
 		if ( isset( $_GET['max_price'] ) || isset( $_GET['min_price'] ) ) { // WPCS: input var ok, CSRF ok.
 			$meta_query = wc_get_min_max_price_meta_query( $_GET ); // WPCS: input var ok, CSRF ok.
->>>>>>> fec19970
 			$meta_query['price_filter'] = true;
 
 			return $meta_query;
@@ -840,36 +668,8 @@
 	}
 
 	/**
-<<<<<<< HEAD
 	 * Get the main query which product queries ran against.
 	 *
-=======
-	 * Return a meta query for filtering by rating.
-	 *
-	 * @deprecated 3.0.0 Replaced with taxonomy.
-	 * @return array
-	 */
-	public function rating_filter_meta_query() {
-		return array();
-	}
-
-	/**
-	 * Returns a meta query to handle product visibility.
-	 *
-	 * @deprecated 3.0.0 Replaced with taxonomy.
-	 * @param string $compare Compare type.
-	 * @return array
-	 */
-	public function visibility_meta_query( $compare = 'IN' ) {
-		return array();
-	}
-
-	/**
-	 * Returns a meta query to handle product stock status.
-	 *
-	 * @deprecated 3.0.0 Replaced with taxonomy.
-	 * @param string $status Status.
->>>>>>> fec19970
 	 * @return array
 	 */
 	public static function get_main_query() {
@@ -923,11 +723,7 @@
 			}
 
 			$like  = '%' . $wpdb->esc_like( $term ) . '%';
-<<<<<<< HEAD
 			$sql[] = $wpdb->prepare( "(($wpdb->posts.post_title $like_op %s) $andor_op ($wpdb->posts.post_excerpt $like_op %s) $andor_op ($wpdb->posts.post_content $like_op %s))", $like, $like, $like ); // unprepared SQL ok.
-=======
-			$sql[] = $wpdb->prepare( "(($wpdb->posts.post_title $like_op %s) $andor_op ($wpdb->posts.post_excerpt $like_op %s) $andor_op ($wpdb->posts.post_content $like_op %s))", $like, $like, $like ); // WPCS: db call ok, cache ok, unprepared SQL ok.
->>>>>>> fec19970
 		}
 
 		if ( ! empty( $sql ) && ! is_user_logged_in() ) {
@@ -939,39 +735,38 @@
 
 	/**
 	 * Layered Nav Init.
-	 *
-	 * @return array
 	 */
 	public static function get_layered_nav_chosen_attributes() {
 		if ( ! is_array( self::$_chosen_attributes ) ) {
 			self::$_chosen_attributes = array();
 
-			$attribute_taxonomies = wc_get_attribute_taxonomies();
-			if ( $attribute_taxonomies ) {
+			if ( $attribute_taxonomies = wc_get_attribute_taxonomies() ) {
 				foreach ( $attribute_taxonomies as $tax ) {
 					$attribute    = wc_sanitize_taxonomy_name( $tax->attribute_name );
 					$taxonomy     = wc_attribute_taxonomy_name( $attribute );
-<<<<<<< HEAD
 					$filter_terms = ! empty( $_GET[ 'filter_' . $attribute ] ) ? explode( ',', wc_clean( wp_unslash( $_GET[ 'filter_' . $attribute ] ) ) ) : array(); // WPCS: sanitization ok, input var ok.
-=======
-					$filter_terms = ! empty( $_GET[ 'filter_' . $attribute ] ) ? explode( ',', wc_clean( wp_unslash( $_GET[ 'filter_' . $attribute ] ) ) ) : array(); // WPCS: input var ok, CSRF ok.
->>>>>>> fec19970
 
 					if ( empty( $filter_terms ) || ! taxonomy_exists( $taxonomy ) ) {
 						continue;
 					}
 
-<<<<<<< HEAD
 					$query_type = ! empty( $_GET[ 'query_type_' . $attribute ] ) && in_array( $_GET[ 'query_type_' . $attribute ], array( 'and', 'or' ), true ) ? wc_clean( wp_unslash( $_GET[ 'query_type_' . $attribute ] ) ) : ''; // WPCS: sanitization ok, input var ok.
-=======
-					$query_type = ! empty( $_GET[ 'query_type_' . $attribute ] ) && in_array( wp_unslash( $_GET[ 'query_type_' . $attribute ] ), array( 'and', 'or' ), true ) ? wc_clean( wp_unslash( $_GET[ 'query_type_' . $attribute ] ) ) : ''; // WPCS: input var ok, CSRF ok.
->>>>>>> fec19970
 					self::$_chosen_attributes[ $taxonomy ]['terms']      = array_map( 'sanitize_title', $filter_terms ); // Ensures correct encoding.
 					self::$_chosen_attributes[ $taxonomy ]['query_type'] = $query_type ? $query_type : apply_filters( 'woocommerce_layered_nav_default_query_type', 'and' );
 				}
 			}
 		}
 		return self::$_chosen_attributes;
+	}
+
+	/**
+	 * Remove the add-to-cart param from pagination urls.
+	 *
+	 * @param string $url URL.
+	 * @return string
+	 */
+	public function remove_add_to_cart_pagination( $url ) {
+		return remove_query_arg( 'add-to-cart', $url );
 	}
 
 	// @codingStandardsIgnoreStart
@@ -1061,7 +856,6 @@
 	}
 
 	/**
-<<<<<<< HEAD
 	 * Search post excerpt.
 	 *
 	 * @deprecated 3.2.0 - Not needed anymore since WordPress 4.5.
@@ -1079,14 +873,4 @@
 		wc_deprecated_function( 'WC_Query::remove_posts_where', '3.2.0', 'Nothing to remove anymore because search_post_excerpt() is deprecated.' );
 	}
 	// @codingStandardsIgnoreEnd
-=======
-	 * Remove the add-to-cart param from pagination urls.
-	 *
-	 * @param string $url URL.
-	 * @return string
-	 */
-	public function remove_add_to_cart_pagination( $url ) {
-		return remove_query_arg( 'add-to-cart', $url );
-	}
->>>>>>> fec19970
 }