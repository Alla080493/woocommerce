--- conflicted
+++ resolved
@@ -330,24 +330,11 @@
 			'/meta:*/'              => 'wp_kses_post', // Allow some HTML in meta fields.
 		);
 
-<<<<<<< HEAD
 		$callbacks = array();
 
 		// Figure out the parse function for each column.
 		foreach ( $this->get_mapped_keys() as $index => $heading ) {
 			$callback = 'wc_clean';
-=======
-		$parse_functions   = array();
-		$this->parsed_data = array();
-
-		// If we have no mapped data, abort.
-		if ( empty( $this->mapped_keys ) ) {
-			return;
-		}
-
-		// Figure out the parse function for each column.
-		foreach ( $this->mapped_keys as $index => $heading ) {
->>>>>>> 54cc0b34
 
 			if ( isset( $data_formatting[ $heading ] ) ) {
 				$callback = $data_formatting[ $heading ];
@@ -492,7 +479,6 @@
 
 		// Parse the data.
 		foreach ( $this->raw_data as $row ) {
-<<<<<<< HEAD
 			$data = array();
 
 			foreach ( $row as $id => $value ) {
@@ -502,11 +488,6 @@
 				}
 
 				$data[ $mapped_keys[ $id ] ] = call_user_func( $parse_functions[ $id ], $value );
-=======
-			$item = array();
-			foreach ( $row as $index => $field ) {
-				$item[ $this->mapped_keys[ $index ] ] = call_user_func( $parse_functions[ $index ], $field );
->>>>>>> 54cc0b34
 			}
 
 			$this->parsed_data[] = apply_filters( 'woocommerce_product_importer_parsed_data', $this->expand_data( $data ) );
