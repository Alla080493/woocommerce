--- conflicted
+++ resolved
@@ -188,50 +188,31 @@
 			return;
 		}
 
-<<<<<<< HEAD
-		$account_first_name    = ! empty( $_POST['account_first_name'] ) ? wc_clean( $_POST['account_first_name'] ) : '';
-		$account_last_name     = ! empty( $_POST['account_last_name'] ) ? wc_clean( $_POST['account_last_name'] ) : '';
-		$account_display_name  = ! empty( $_POST['account_display_name'] ) ? wc_clean( $_POST['account_display_name'] ) : '';
-		$account_email         = ! empty( $_POST['account_email'] ) ? wc_clean( $_POST['account_email'] ) : '';
-		$pass_cur              = ! empty( $_POST['password_current'] ) ? $_POST['password_current'] : '';
-		$pass1                 = ! empty( $_POST['password_1'] ) ? $_POST['password_1'] : '';
-		$pass2                 = ! empty( $_POST['password_2'] ) ? $_POST['password_2'] : '';
-		$save_pass             = true;
-
-		$user->first_name      = $account_first_name;
-		$user->last_name       = $account_last_name;
-		$user->display_name    = $account_display_name;
-
-		// Prevent display name to be changed to email
+		$current_user         = get_user_by( 'id', $user_id );
+		$current_first_name   = $current_user->first_name;
+		$current_last_name    = $current_user->last_name;
+		$current_email        = $current_user->user_email;
+
+		$account_first_name   = ! empty( $_POST['account_first_name'] ) ? wc_clean( $_POST['account_first_name'] ): '';
+		$account_last_name    = ! empty( $_POST['account_last_name'] ) ? wc_clean( $_POST['account_last_name'] ) : '';
+    $account_display_name = ! empty( $_POST['account_display_name'] ) ? wc_clean( $_POST['account_display_name'] ) : '';
+		$account_email        = ! empty( $_POST['account_email'] ) ? wc_clean( $_POST['account_email'] ) : '';
+		$pass_cur             = ! empty( $_POST['password_current'] ) ? $_POST['password_current'] : '';
+		$pass1                = ! empty( $_POST['password_1'] ) ? $_POST['password_1'] : '';
+		$pass2                = ! empty( $_POST['password_2'] ) ? $_POST['password_2'] : '';
+		$save_pass            = true;
+
+		$user                 = new stdClass();
+		$user->ID             = $user_id;
+		$user->first_name     = $account_first_name;
+		$user->last_name      = $account_last_name;
+		
+    // Prevent display name to be changed to email
 		if ( is_email( $account_display_name ) ) {
 			wc_add_notice( __( 'Display name cannot be changed to email address due to privacy concern.', 'woocommerce' ), 'error' );
 		}
-		
-		// Handle required fields
-=======
-		$current_user       = get_user_by( 'id', $user_id );
-		$current_first_name = $current_user->first_name;
-		$current_last_name  = $current_user->last_name;
-		$current_email      = $current_user->user_email;
-
-		$account_first_name = ! empty( $_POST['account_first_name'] ) ? wc_clean( $_POST['account_first_name'] ): '';
-		$account_last_name  = ! empty( $_POST['account_last_name'] ) ? wc_clean( $_POST['account_last_name'] )  : '';
-		$account_email      = ! empty( $_POST['account_email'] ) ? wc_clean( $_POST['account_email'] )          : '';
-		$pass_cur           = ! empty( $_POST['password_current'] ) ? $_POST['password_current']                : '';
-		$pass1              = ! empty( $_POST['password_1'] ) ? $_POST['password_1']                            : '';
-		$pass2              = ! empty( $_POST['password_2'] ) ? $_POST['password_2']                            : '';
-		$save_pass          = true;
-
-		$user               = new stdClass();
-		$user->ID           = $user_id;
-		$user->first_name   = $account_first_name;
-		$user->last_name    = $account_last_name;
-
-		// Prevent emails being displayed, or leave alone.
-		$user->display_name = is_email( $current_user->display_name ) ? $user->first_name : $current_user->display_name;
-
+    
 		// Handle required fields.
->>>>>>> c678958d
 		$required_fields = apply_filters( 'woocommerce_save_account_details_required_fields', array(
 			'account_first_name'    => __( 'First name', 'woocommerce' ),
 			'account_last_name'     => __( 'Last name', 'woocommerce' ),
