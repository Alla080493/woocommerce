<?php
if ( ! defined( 'ABSPATH' ) ) {
	exit;
}

/**
 * Product Variation Class
 *
 * The WooCommerce product variation class handles product variation data.
 *
 * @class 		WC_Product_Variation
 * @version		2.2.0
 * @package		WooCommerce/Classes
 * @category	Class
 * @author 		WooThemes
 */
class WC_Product_Variation extends WC_Product {

	/** @public int ID of the variable product. */
	public $variation_id;

	/** @public object Parent Variable product object. */
	public $parent;

	/** @public string Stores the shipping class of the variation. */
	public $variation_shipping_class         = false;
	
	/** @public int Stores the shipping class ID of the variation. */
	public $variation_shipping_class_id      = false;
	
	/** @public unused vars @deprecated in 2.2 */
	public $variation_has_sku                = true;
	public $variation_has_length             = true;
	public $variation_has_width              = true;
	public $variation_has_height             = true;
	public $variation_has_weight             = true;
	public $variation_has_tax_class          = true;
	public $variation_has_downloadable_files = true;

	/** @private array List of meta keys which apply to variations */
	public $variation_level_meta_keys        = array(
		'manage_stock',
		'stock_status',
		'stock',
		'backorders',
		'sku',
		'downloadable_files',
		'weight',
		'length',
		'height',
		'downloadable',
		'virtual',
		'tax_class',
		'sale_price_dates_from',
		'sale_price_dates_to',
		'price',
		'regular_price',
		'sale_price'
	);

	/**
	 * Loads required variation data.
	 *
	 * @access public
	 * @param int $variation_id ID of the variation to load
	 * @param array $args Array of the arguments containing parent product data
	 */
	public function __construct( $variation, $args = array() ) {
		if ( is_object( $variation ) ) {
			$this->variation_id = absint( $variation->ID );
		} else {
			$this->variation_id = absint( $variation );
		}

		/* Get main product data from parent (args) */
		$this->id = ! empty( $args['parent_id'] ) ? intval( $args['parent_id'] ) : wp_get_post_parent_id( $this->variation_id );

		// The post doesn't have a parent id, therefore its invalid.
		if ( empty( $this->id ) ) {
			return;
		}

		$this->product_type = 'variation';
		$this->parent       = ! empty( $args['parent'] ) ? $args['parent'] : get_product( $this->id );
		$this->post         = ! empty( $this->parent->post ) ? $this->parent->post : array();
	}

	/**
	 * __isset function.
	 *
	 * @access public
	 * @param mixed $key
	 * @return bool
	 */
	public function __isset( $key ) {
		if ( in_array( $key, $this->variation_level_meta_keys ) ) {
			return metadata_exists( 'post', $this->variation_id, '_' . $key ) || metadata_exists( 'post', $this->id, '_' . $key );
		} else {
			return metadata_exists( 'post', $this->id, '_' . $key );
		}
	}

	/**
	 * Get method returns variation meta data if set, otherwise in most cases the data from the parent.
	 *
	 * @access public
	 * @param string $key
	 * @return mixed
	 */
	public function __get( $key ) {
		if ( in_array( $key, $this->variation_level_meta_keys ) ) {

			// Get values or default if not set (no)
			if ( in_array( $key, array( 'downloadable', 'virtual', 'manage_stock' ) ) ) {
				$value = ( $value = get_post_meta( $this->variation_id, '_' . $key, true ) ) ? $value : 'no';

			// Data which must be set (not null), otherwise use parent data
			} elseif ( in_array( $key , array( 'tax_class', 'backorders' ) ) ) {
				$value = metadata_exists( 'post', $this->variation_id, '_' . $key ) ? get_post_meta( $this->variation, '_' . $key, true ) : get_post_meta( $this->id, '_' . $key, true );

			// Data which is only at variation level - no inheritance
			} elseif ( in_array( $key , array( 'price', 'regular_price', 'sale_price', 'sale_price_dates_to', 'sale_price_dates_from' ) ) ) {
				$value = ( $value = get_post_meta( $this->variation_id, '_' . $key, true ) ) ? $value : '';

			} elseif ( 'stock' === $key ) {
				$value = ( $value = get_post_meta( $this->variation_id, '_stock', true ) ) ? $value : 0;

			} else {
				$value = ( $value = get_post_meta( $this->variation_id, '_' . $key, true ) ) ? $value : get_post_meta( $this->id, '_' . $key, true );
			}

		} elseif ( 'variation_data' === $key ) {
			$all_meta = get_post_meta( $this->variation_id );

			// Get the variation attributes from meta
			foreach ( $all_meta as $name => $value ) {
				if ( ! strstr( $name, 'attribute_' ) ) {
					continue;
				}
				$this->variation_data[ $name ] = sanitize_title( $value[0] );
			}
			return $this->variation_data;

		} elseif ( 'variation_has_stock' === $key ) {
			return $this->managing_stock();

		} else {
			$value = parent::__get( $key );
		}

		return $value;
	}

	/**
	 * Returns whether or not the product post exists.
	 *
	 * @access public
	 * @return bool
	 */
	public function exists() {
		return ! empty( $this->id );
	}

	/**
	 * Wrapper for get_permalink. Adds this variations attributes to the URL.
	 * @return string
	 */
	public function get_permalink() {
		return add_query_arg( $this->variation_data, get_permalink( $this->id ) );
	}

	/**
	 * Get the add to url used mainly in loops.
	 *
	 * @access public
	 * @return string
	 */
	public function add_to_cart_url() {
		$url = $this->is_purchasable() && $this->is_in_stock() ? remove_query_arg( 'added-to-cart', add_query_arg( array_merge( array( 'variation_id' => $this->variation_id, 'add-to-cart' => $this->id ), $this->variation_data ) ) ) : get_permalink( $this->id );

		return apply_filters( 'woocommerce_product_add_to_cart_url', $url, $this );
	}

	/**
	 * Get the add to cart button text
	 *
	 * @access public
	 * @return string
	 */
	public function add_to_cart_text() {
		$text = $this->is_purchasable() && $this->is_in_stock() ? __( 'Add to cart', 'woocommerce' ) : __( 'Read More', 'woocommerce' );

		return apply_filters( 'woocommerce_product_add_to_cart_text', $text, $this );
	}

	/**
	 * Checks if this particular variation is visible (variations with no price, or out of stock, can be hidden)
	 *
	 * @return bool
	 */
	public function variation_is_visible() {
		$visible = true;

		// Published == enabled checkbox
		if ( get_post_status( $this->variation_id ) != 'publish' ) {
			$visible = false;
		}

		// Out of stock visibility
		elseif ( get_option('woocommerce_hide_out_of_stock_items') == 'yes' && ! $this->is_in_stock() ) {
			$visible = false;
		}

		// Price not set
		elseif ( $this->get_price() === "" ) {
			$visible = false;
		}

		return apply_filters( 'woocommerce_variation_is_visible', $visible, $this->variation_id, $this->id );
	}

	/**
	 * Returns false if the product cannot be bought.
	 *
	 * @access public
	 * @return bool
	 */
	public function is_purchasable() {
		// Published == enabled checkbox
		if ( get_post_status( $this->variation_id ) != 'publish' ) {
			$purchasable = false;
		} else {
			$purchasable = parent::is_purchasable();
<<<<<<< HEAD

		return apply_filters( 'woocommerce_variation_is_purchasable', $purchasable, $this );
=======
		}
		return $purchasable;
>>>>>>> 0f6f04e0
	}

	/**
	 * Returns whether or not the variations parent is visible.
	 *
	 * @access public
	 * @return bool
	 */
	public function parent_is_visible() {
		return $this->is_visible();
	}

	/**
     * Get variation ID
     *
     * @return int
     */
    public function get_variation_id() {
        return absint( $this->variation_id );
    }

    /**
     * Get variation attribute values
     *
     * @return array of attributes and their values for this variation
     */
    public function get_variation_attributes() {
        return $this->variation_data;
    }

	/**
     * Get variation price HTML. Prices are not inherited from parents.
     *
     * @return string containing the formatted price
     */
	public function get_price_html( $price = '' ) {
		$tax_display_mode      = get_option( 'woocommerce_tax_display_shop' );
		$display_price         = $tax_display_mode == 'incl' ? $this->get_price_including_tax() : $this->get_price_excluding_tax();
		$display_regular_price = $tax_display_mode == 'incl' ? $this->get_price_including_tax( 1, $this->get_regular_price() ) : $this->get_price_excluding_tax( 1, $this->get_regular_price() );
		$display_sale_price    = $tax_display_mode == 'incl' ? $this->get_price_including_tax( 1, $this->get_sale_price() ) : $this->get_price_excluding_tax( 1, $this->get_sale_price() );

		if ( $this->get_price() !== '' ) {
			if ( $this->is_on_sale() ) {
				$price = apply_filters( 'woocommerce_variation_sale_price_html', '<del>' . wc_price( $display_regular_price ) . '</del> <ins>' . wc_price( $display_sale_price ) . '</ins>' . $this->get_price_suffix(), $this );
			} elseif ( $this->get_price() > 0 ) {
				$price = apply_filters( 'woocommerce_variation_price_html', wc_price( $display_price ) . $this->get_price_suffix(), $this );
			} else {
				$price = apply_filters( 'woocommerce_variation_free_price_html', __( 'Free!', 'woocommerce' ), $this );
			}
		} else {
			$price = apply_filters( 'woocommerce_variation_empty_price_html', '', $this );
		}

		return apply_filters( 'woocommerce_get_variation_price_html', $price, $this );
	}

    /**
     * Gets the main product image ID.
     * @return int
     */
    public function get_image_id() {
    	if ( $this->variation_id && has_post_thumbnail( $this->variation_id ) ) {
			$image_id = get_post_thumbnail_id( $this->variation_id );
		} elseif ( has_post_thumbnail( $this->id ) ) {
			$image_id = get_post_thumbnail_id( $this->id );
		} elseif ( ( $parent_id = wp_get_post_parent_id( $this->id ) ) && has_post_thumbnail( $parent_id ) ) {
			$image_id = get_post_thumbnail_id( $parent_id );
		} else {
			$image_id = 0;
		}
		return $image_id;
    }

    /**
     * Gets the main product image.
     *
     * @access public
     * @param string $size (default: 'shop_thumbnail')
     * @return string
     */
    public function get_image( $size = 'shop_thumbnail', $attr = array() ) {
    	if ( $this->variation_id && has_post_thumbnail( $this->variation_id ) ) {
			$image = get_the_post_thumbnail( $this->variation_id, $size, $attr );
		} elseif ( has_post_thumbnail( $this->id ) ) {
			$image = get_the_post_thumbnail( $this->id, $size, $attr );
		} elseif ( ( $parent_id = wp_get_post_parent_id( $this->id ) ) && has_post_thumbnail( $parent_id ) ) {
			$image = get_the_post_thumbnail( $parent_id, $size , $attr);
		} else {
			$image = wc_placeholder_img( $size );
		}
		return $image;
    }

	/**
	 * Returns whether or not the product is in stock.
	 *
	 * @access public
	 * @return bool
	 */
	public function is_in_stock() {
		// If we're managing stock at variation level, check stock levels
		if ( $this->managing_stock() ) {
			if ( $this->backorders_allowed() ) {
				return true;
			} elseif ( $this->get_total_stock() <= get_option( 'woocommerce_notify_no_stock_amount' ) ) {
				return false;
			} else {
				return $this->stock_status === 'instock';
			}
		}
		else {
			return $this->stock_status === 'instock';
		}
	}

	/**
	 * Set stock level of the product variation.
	 *
	 * Uses queries rather than update_post_meta so we can do this in one query (to avoid stock issues). 
	 * We cannot rely on the original loaded value in case another order was made since then.
	 *
	 * @param int $amount
	 * @param string $mode can be set, add, or subtract
	 * @return int new stock level
	 */
	public function set_stock( $amount = null, $mode = 'set' ) {
		global $wpdb;

		if ( ! is_null( $amount ) && $this->managing_stock() ) {

			// Ensure key exists
			add_post_meta( $this->variation_id, '_stock', 0, true );

			// Update stock in DB directly
			switch ( $mode ) {
				case 'add' :
					$wpdb->query( "UPDATE {$wpdb->postmeta} SET meta_value = meta_value + {$amount} WHERE post_id = {$this->variation_id} AND meta_key='_stock'" );
				break;
				case 'subtract' :
					$wpdb->query( "UPDATE {$wpdb->postmeta} SET meta_value = meta_value - {$amount} WHERE post_id = {$this->variation_id} AND meta_key='_stock'" );
				break;
				default :
					$wpdb->query( "UPDATE {$wpdb->postmeta} SET meta_value = {$amount} WHERE post_id = {$this->variation_id} AND meta_key='_stock'" );
				break;
			}

			// Clear caches
			wp_cache_delete( $this->variation_id, 'post_meta' );

			// Clear total stock transient
			delete_transient( 'wc_product_total_stock_' . $this->id );

			// Stock status
			$this->check_stock_status();

			// Sync the parent
			WC_Product_Variable::sync( $this->id );

			// Trigger action
			do_action( 'woocommerce_variation_set_stock', $this );

		} elseif ( ! is_null( $amount ) ) {
			return $this->parent->set_stock( $amount, $mode );
		}

		return $this->get_stock_quantity();
	}

	/**
	 * set_stock_status function.
	 *
	 * @access public
	 */
	public function set_stock_status( $status ) {
		$status = 'outofstock' === $status ? 'outofstock' : 'instock';

		// Sanity check
		if ( $this->managing_stock() ) {
			if ( ! $this->backorders_allowed() && $this->get_stock_quantity() <= get_option( 'woocommerce_notify_no_stock_amount' ) ) {
				$status = 'outofstock';
			}
		} elseif ( $this->parent->managing_stock() ) {
			if ( ! $this->parent->backorders_allowed() && $this->parent->get_stock_quantity() <= get_option( 'woocommerce_notify_no_stock_amount' ) ) {
				$status = 'outofstock';
			}
		}

		if ( update_post_meta( $this->variation_id, '_stock_status', $status ) ) {
			do_action( 'woocommerce_variation_set_stock_status', $this->variation_id, $status );

			if ( $this->managing_stock() ) {
				WC_Product_Variable::sync_stock_status( $this->id );
			}
		}
	}

	/**
	 * Reduce stock level of the product.
	 *
	 * @param int $amount (default: 1) Amount to reduce by
	 * @return int stock level
	 */
	public function reduce_stock( $amount = 1 ) {
		if ( $this->managing_stock() ) {
			return $this->set_stock( $amount, 'subtract' );
		} else {
			return $this->parent->reduce_stock( $amount );
		}
	}

	/**
	 * Increase stock level of the product.
	 *
	 * @param int $amount (default: 1) Amount to increase by
	 * @return int stock level
	 */
	public function increase_stock( $amount = 1 ) {
		if ( $this->managing_stock() ) {
			return $this->set_stock( $amount, 'add' );
		} else {
			return $this->parent->increase_stock( $amount );
		}
	}

	/**
	 * Returns the availability of the product.
	 *
	 * @access public
	 * @return string
	 */
	public function get_availability() {
		if ( $this->managing_stock() ) {
			return parent::get_availability();
		} else {
			return $this->parent->get_availability();
		}
	}

	/**
	 * Returns whether or not the product needs to notify the customer on backorder.
	 *
	 * @access public
	 * @return bool
	 */
	public function backorders_require_notification() {
		if ( $this->managing_stock() ) {
			return parent::backorders_require_notification();
		} else {
			return $this->parent->backorders_require_notification();
		}
	}

	/**
	 * is_on_backorder function.
	 *
	 * @access public
	 * @param int $qty_in_cart (default: 0)
	 * @return bool
	 */
	public function is_on_backorder( $qty_in_cart = 0 ) {
		if ( $this->managing_stock() ) {
			return parent::is_on_backorder( $qty_in_cart );
		} else {
			return $this->parent->is_on_backorder( $qty_in_cart );
		}	}

	/**
	 * Returns whether or not the product has enough stock for the order.
	 *
	 * @access public
	 * @param mixed $quantity
	 * @return bool
	 */
	public function has_enough_stock( $quantity ) {
		if ( $this->managing_stock() ) {
			return parent::has_enough_stock( $quantity );
		} else {
			return $this->parent->has_enough_stock( $quantity );
		}	}

	/**
	 * Get the shipping class, and if not set, get the shipping class of the parent.
	 *
	 * @access public
	 * @return string
	 */
	public function get_shipping_class() {
		if ( ! $this->variation_shipping_class ) {
			$classes = get_the_terms( $this->variation_id, 'product_shipping_class' );

			if ( $classes && ! is_wp_error( $classes ) ) {
				$this->variation_shipping_class = current( $classes )->slug;
			} else {
				$this->variation_shipping_class = parent::get_shipping_class();
			}
		}
		return $this->variation_shipping_class;
	}

	/**
	 * Returns the product shipping class ID.
	 *
	 * @access public
	 * @return int
	 */
	public function get_shipping_class_id() {
		if ( ! $this->variation_shipping_class_id ) {
			$classes = get_the_terms( $this->variation_id, 'product_shipping_class' );

			if ( $classes && ! is_wp_error( $classes ) ) {
				$this->variation_shipping_class_id = current( $classes )->term_id;
			} else {
				$this->variation_shipping_class_id = parent::get_shipping_class_id();
			}
		}
		return absint( $this->variation_shipping_class_id );
	}

	/**
	 * Get product name with extra details such as SKU, price and attributes. Used within admin.
	 *
	 * @access public
	 * @param mixed $product
	 * @return string Formatted product name, including attributes and price
	 */
	public function get_formatted_name() {
		if ( $this->get_sku() ) {
			$identifier = $this->get_sku();
		} else {
			$identifier = '#' . $this->variation_id;
		}

		$attributes = $this->get_variation_attributes();
		$extra_data = ' &ndash; ' . implode( ', ', $attributes ) . ' &ndash; ' . wc_price( $this->get_price() );

		return sprintf( __( '%s &ndash; %s%s', 'woocommerce' ), $identifier, $this->get_title(), $extra_data );
	}
}<|MERGE_RESOLUTION|>--- conflicted
+++ resolved
@@ -231,13 +231,8 @@
 			$purchasable = false;
 		} else {
 			$purchasable = parent::is_purchasable();
-<<<<<<< HEAD
-
+		}
 		return apply_filters( 'woocommerce_variation_is_purchasable', $purchasable, $this );
-=======
-		}
-		return $purchasable;
->>>>>>> 0f6f04e0
 	}
 
 	/**
