--- conflicted
+++ resolved
@@ -1309,19 +1309,11 @@
 			$max_related_posts_query           = $query;
 			$max_related_posts_query['fields'] = "SELECT COUNT(DISTINCT ID) FROM {$wpdb->posts} p";
 			$max_related_posts                 = absint( $wpdb->get_var( implode( ' ', apply_filters( 'woocommerce_product_max_related_posts_query', $max_related_posts_query, $this->id ) ) ) );
-<<<<<<< HEAD
-			set_transient( $max_related_posts_transient_name, $max_related_posts, YEAR_IN_SECONDS );
-		}
-
-		// Generate limit
-		$offset          = absint( rand( 0, $max_related_posts - $limit ) );
-=======
 			set_transient( $max_related_posts_transient_name, $max_related_posts, DAY_IN_SECONDS * 30 );
 		}
 
 		// Generate limit
 		$offset          = $max_related_posts < $limit ? 0 : absint( rand( 0, $max_related_posts - $limit ) );
->>>>>>> f2fc3b15
 		$query['limits'] = " LIMIT {$offset}, {$limit} ";
 
 		// Get the posts
