<?php
/**
 * WooCommerce Updates
 *
 * Functions for updating data, used by the background updater.
 *
 * @author   WooThemes
 * @category Core
 * @package  WooCommerce/Functions
 * @version  2.6.0
 */

if ( ! defined( 'ABSPATH' ) ) {
	exit;
}

/**
 * Update file paths for 2.0
 *
 * @return void
 */
function wc_update_200_file_paths() {
	global $wpdb;

	// Upgrade old style files paths to support multiple file paths.
	$existing_file_paths = $wpdb->get_results( "SELECT meta_value, meta_id, post_id FROM {$wpdb->postmeta} WHERE meta_key = '_file_path' AND meta_value != '';" );

	if ( $existing_file_paths ) {

		foreach ( $existing_file_paths as $existing_file_path ) {

			$old_file_path = trim( $existing_file_path->meta_value );

			if ( ! empty( $old_file_path ) ) {
				$file_paths = serialize( array( md5( $old_file_path ) => $old_file_path ) );

				$wpdb->query( $wpdb->prepare( "UPDATE {$wpdb->postmeta} SET meta_key = '_file_paths', meta_value = %s WHERE meta_id = %d", $file_paths, $existing_file_path->meta_id ) );

				$wpdb->query( $wpdb->prepare( "UPDATE {$wpdb->prefix}woocommerce_downloadable_product_permissions SET download_id = %s WHERE product_id = %d", md5( $old_file_path ), $existing_file_path->post_id ) );

			}
		}
	}
}

/**
 * Update permalinks for 2.0
 *
 * @return void
 */
function wc_update_200_permalinks() {
	// Setup default permalinks if shop page is defined.
	$permalinks 	= get_option( 'woocommerce_permalinks' );
	$shop_page_id 	= wc_get_page_id( 'shop' );

	if ( empty( $permalinks ) && $shop_page_id > 0 ) {

		$base_slug 		= $shop_page_id > 0 && get_post( $shop_page_id ) ? get_page_uri( $shop_page_id ) : 'shop';

		$category_base 	= get_option( 'woocommerce_prepend_shop_page_to_urls' ) == 'yes' ? trailingslashit( $base_slug ) : '';
		$category_slug 	= get_option( 'woocommerce_product_category_slug' ) ? get_option( 'woocommerce_product_category_slug' ) : _x( 'product-category', 'slug', 'woocommerce' );
		$tag_slug 		= get_option( 'woocommerce_product_tag_slug' ) ? get_option( 'woocommerce_product_tag_slug' ) : _x( 'product-tag', 'slug', 'woocommerce' );

		if ( 'yes' == get_option( 'woocommerce_prepend_shop_page_to_products' ) ) {
			$product_base = trailingslashit( $base_slug );
		} else {
			if ( ( $product_slug = get_option( 'woocommerce_product_slug' ) ) !== false && ! empty( $product_slug ) ) {
				$product_base = trailingslashit( $product_slug );
			} else {
				$product_base = trailingslashit( _x( 'product', 'slug', 'woocommerce' ) );
			}
		}

		if ( get_option( 'woocommerce_prepend_category_to_products' ) == 'yes' ) {
			$product_base .= trailingslashit( '%product_cat%' );
		}

		$permalinks = array(
			'product_base' 		=> untrailingslashit( $product_base ),
			'category_base' 	=> untrailingslashit( $category_base . $category_slug ),
			'attribute_base' 	=> untrailingslashit( $category_base ),
			'tag_base' 			=> untrailingslashit( $category_base . $tag_slug ),
		);

		update_option( 'woocommerce_permalinks', $permalinks );
	}
}

/**
 * Update sub-category display options for 2.0
 *
 * @return void
 */
function wc_update_200_subcat_display() {
	// Update subcat display settings.
	if ( get_option( 'woocommerce_shop_show_subcategories' ) == 'yes' ) {
		if ( get_option( 'woocommerce_hide_products_when_showing_subcategories' ) == 'yes' ) {
			update_option( 'woocommerce_shop_page_display', 'subcategories' );
		} else {
			update_option( 'woocommerce_shop_page_display', 'both' );
		}
	}

	if ( get_option( 'woocommerce_show_subcategories' ) == 'yes' ) {
		if ( get_option( 'woocommerce_hide_products_when_showing_subcategories' ) == 'yes' ) {
			update_option( 'woocommerce_category_archive_display', 'subcategories' );
		} else {
			update_option( 'woocommerce_category_archive_display', 'both' );
		}
	}
}

/**
 * Update tax rates for 2.0
 *
 * @return void
 */
function wc_update_200_taxrates() {
	global $wpdb;

	// Update tax rates.
	$loop = 0;
	$tax_rates = get_option( 'woocommerce_tax_rates' );

	if ( $tax_rates ) {
		foreach ( $tax_rates as $tax_rate ) {

			foreach ( $tax_rate['countries'] as $country => $states ) {

				$states = array_reverse( $states );

				foreach ( $states as $state ) {

					if ( '*' == $state ) {
						$state = '';
					}

					$wpdb->insert(
						$wpdb->prefix . 'woocommerce_tax_rates',
						array(
							'tax_rate_country'  => $country,
							'tax_rate_state'    => $state,
							'tax_rate'          => $tax_rate['rate'],
							'tax_rate_name'     => $tax_rate['label'],
							'tax_rate_priority' => 1,
							'tax_rate_compound' => ( 'yes' === $tax_rate['compound'] ) ? 1 : 0,
							'tax_rate_shipping' => ( 'yes' === $tax_rate['shipping'] ) ? 1 : 0,
							'tax_rate_order'    => $loop,
							'tax_rate_class'    => $tax_rate['class'],
						)
					);

					$loop++;
				}
			}
		}
	}

	$local_tax_rates = get_option( 'woocommerce_local_tax_rates' );

	if ( $local_tax_rates ) {
		foreach ( $local_tax_rates as $tax_rate ) {

			$location_type = ( 'postcode' === $tax_rate['location_type'] ) ? 'postcode' : 'city';

			if ( '*' == $tax_rate['state'] ) {
				$tax_rate['state'] = '';
			}

			$wpdb->insert(
				$wpdb->prefix . 'woocommerce_tax_rates',
				array(
					'tax_rate_country'  => $tax_rate['country'],
					'tax_rate_state'    => $tax_rate['state'],
					'tax_rate'          => $tax_rate['rate'],
					'tax_rate_name'     => $tax_rate['label'],
					'tax_rate_priority' => 2,
					'tax_rate_compound' => ( 'yes' === $tax_rate['compound'] ) ? 1 : 0,
					'tax_rate_shipping' => ( 'yes' === $tax_rate['shipping'] ) ? 1 : 0,
					'tax_rate_order'    => $loop,
					'tax_rate_class'    => $tax_rate['class'],
				)
			);

			$tax_rate_id = $wpdb->insert_id;

			if ( $tax_rate['locations'] ) {
				foreach ( $tax_rate['locations'] as $location ) {

					$wpdb->insert(
						$wpdb->prefix . 'woocommerce_tax_rate_locations',
						array(
							'location_code' => $location,
							'tax_rate_id'   => $tax_rate_id,
							'location_type' => $location_type,
						)
					);

				}
			}

			$loop++;
		}
	}

	update_option( 'woocommerce_tax_rates_backup', $tax_rates );
	update_option( 'woocommerce_local_tax_rates_backup', $local_tax_rates );
	delete_option( 'woocommerce_tax_rates' );
	delete_option( 'woocommerce_local_tax_rates' );
}

/**
 * Upadte order item line items for 2.0
 *
 * @return void
 */
function wc_update_200_line_items() {
	global $wpdb;

	// Now its time for the massive update to line items - move them to the new DB tables.
	// Reverse with UPDATE `wpwc_postmeta` SET meta_key = '_order_items' WHERE meta_key = '_order_items_old'.
	$order_item_rows = $wpdb->get_results( "
		SELECT meta_value, post_id FROM {$wpdb->postmeta}
		WHERE meta_key = '_order_items'
	" );

	foreach ( $order_item_rows as $order_item_row ) {

		$order_items = (array) maybe_unserialize( $order_item_row->meta_value );

		foreach ( $order_items as $order_item ) {

			if ( ! isset( $order_item['line_total'] ) && isset( $order_item['taxrate'] ) && isset( $order_item['cost'] ) ) {
				$order_item['line_tax'] 			= number_format( ( $order_item['cost'] * $order_item['qty'] ) * ( $order_item['taxrate'] / 100 ), 2, '.', '' );
				$order_item['line_total'] 			= $order_item['cost'] * $order_item['qty'];
				$order_item['line_subtotal_tax'] 	= $order_item['line_tax'];
				$order_item['line_subtotal'] 		= $order_item['line_total'];
			}

			$order_item['line_tax'] 			= isset( $order_item['line_tax'] ) ? $order_item['line_tax'] : 0;
			$order_item['line_total']			= isset( $order_item['line_total'] ) ? $order_item['line_total'] : 0;
			$order_item['line_subtotal_tax'] 	= isset( $order_item['line_subtotal_tax'] ) ? $order_item['line_subtotal_tax'] : 0;
			$order_item['line_subtotal'] 		= isset( $order_item['line_subtotal'] ) ? $order_item['line_subtotal'] : 0;

			$item_id = wc_add_order_item( $order_item_row->post_id, array(
				 'order_item_name' 		=> $order_item['name'],
				 'order_item_type' 		=> 'line_item',
			) );

			 // Add line item meta.
			if ( $item_id ) {
				wc_add_order_item_meta( $item_id, '_qty', absint( $order_item['qty'] ) );
				wc_add_order_item_meta( $item_id, '_tax_class', $order_item['tax_class'] );
				wc_add_order_item_meta( $item_id, '_product_id', $order_item['id'] );
				wc_add_order_item_meta( $item_id, '_variation_id', $order_item['variation_id'] );
				wc_add_order_item_meta( $item_id, '_line_subtotal', wc_format_decimal( $order_item['line_subtotal'] ) );
				wc_add_order_item_meta( $item_id, '_line_subtotal_tax', wc_format_decimal( $order_item['line_subtotal_tax'] ) );
				wc_add_order_item_meta( $item_id, '_line_total', wc_format_decimal( $order_item['line_total'] ) );
				wc_add_order_item_meta( $item_id, '_line_tax', wc_format_decimal( $order_item['line_tax'] ) );

				$meta_rows = array();

				// Insert meta.
				if ( ! empty( $order_item['item_meta'] ) ) {
					foreach ( $order_item['item_meta'] as $key => $meta ) {
						// Backwards compatibility.
						if ( is_array( $meta ) && isset( $meta['meta_name'] ) ) {
							$meta_rows[] = '(' . $item_id . ',"' . esc_sql( $meta['meta_name'] ) . '","' . esc_sql( $meta['meta_value'] ) . '")';
						} else {
							$meta_rows[] = '(' . $item_id . ',"' . esc_sql( $key ) . '","' . esc_sql( $meta ) . '")';
						}
					}
				}

				// Insert meta rows at once.
				if ( count( $meta_rows ) > 0 ) {
					$wpdb->query( $wpdb->prepare( "
						INSERT INTO {$wpdb->prefix}woocommerce_order_itemmeta ( order_item_id, meta_key, meta_value )
						VALUES " . implode( ',', $meta_rows ) . ';
                    ', $order_item_row->post_id ) );
				}

				// Delete from DB (rename).
				$wpdb->query( $wpdb->prepare( "
					UPDATE {$wpdb->postmeta}
					SET meta_key = '_order_items_old'
					WHERE meta_key = '_order_items'
					AND post_id = %d
				", $order_item_row->post_id ) );
			}

			unset( $meta_rows, $item_id, $order_item );
		}
	}

	// Do the same kind of update for order_taxes - move to lines.
	// Reverse with UPDATE `wpwc_postmeta` SET meta_key = '_order_taxes' WHERE meta_key = '_order_taxes_old'.
	$order_tax_rows = $wpdb->get_results( "
		SELECT meta_value, post_id FROM {$wpdb->postmeta}
		WHERE meta_key = '_order_taxes'
	" );

	foreach ( $order_tax_rows as $order_tax_row ) {

		$order_taxes = (array) maybe_unserialize( $order_tax_row->meta_value );

		if ( ! empty( $order_taxes ) ) {
			foreach ( $order_taxes as $order_tax ) {

				if ( ! isset( $order_tax['label'] ) || ! isset( $order_tax['cart_tax'] ) || ! isset( $order_tax['shipping_tax'] ) ) {
					continue;
				}

				$item_id = wc_add_order_item( $order_tax_row->post_id, array(
					 'order_item_name' 		=> $order_tax['label'],
					 'order_item_type' 		=> 'tax',
				) );

				 // Add line item meta.
				if ( $item_id ) {
					wc_add_order_item_meta( $item_id, 'compound', absint( isset( $order_tax['compound'] ) ? $order_tax['compound'] : 0 ) );
					wc_add_order_item_meta( $item_id, 'tax_amount', wc_clean( $order_tax['cart_tax'] ) );
					wc_add_order_item_meta( $item_id, 'shipping_tax_amount', wc_clean( $order_tax['shipping_tax'] ) );
				}

				// Delete from DB (rename).
				$wpdb->query( $wpdb->prepare( "
					UPDATE {$wpdb->postmeta}
					SET meta_key = '_order_taxes_old'
					WHERE meta_key = '_order_taxes'
					AND post_id = %d
				", $order_tax_row->post_id ) );

				unset( $tax_amount );
			}
		}
	}
}

/**
 * Update image settings for 2.0
 *
 * @return void
 */
function wc_update_200_images() {
	// Grab the pre 2.0 Image options and use to populate the new image options settings,
	// cleaning up afterwards like nice people do.
	foreach ( array( 'catalog', 'single', 'thumbnail' ) as $value ) {

		$old_settings = array_filter( array(
			'width' => get_option( 'woocommerce_' . $value . '_image_width' ),
			'height' => get_option( 'woocommerce_' . $value . '_image_height' ),
			'crop' => get_option( 'woocommerce_' . $value . '_image_crop' ),
		) );

		if ( ! empty( $old_settings ) && update_option( 'shop_' . $value . '_image_size', $old_settings ) ) {

			delete_option( 'woocommerce_' . $value . '_image_width' );
			delete_option( 'woocommerce_' . $value . '_image_height' );
			delete_option( 'woocommerce_' . $value . '_image_crop' );

		}
	}
}

/**
 * Update DB version for 2.0
 *
 * @return void
 */
function wc_update_200_db_version() {
	WC_Install::update_db_version( '2.0.0' );
}

/**
 * Update Brazilian States for 2.0.9
 *
 * @return void
 */
function wc_update_209_brazillian_state() {
	global $wpdb;

	// Update brazillian state codes.
	$wpdb->update(
		$wpdb->postmeta,
		array(
			'meta_value' => 'BA',
		),
		array(
			'meta_key'   => '_billing_state',
			'meta_value' => 'BH',
		)
	);
	$wpdb->update(
		$wpdb->postmeta,
		array(
			'meta_value' => 'BA',
		),
		array(
			'meta_key'   => '_shipping_state',
			'meta_value' => 'BH',
		)
	);
	$wpdb->update(
		$wpdb->usermeta,
		array(
			'meta_value' => 'BA',
		),
		array(
			'meta_key'   => 'billing_state',
			'meta_value' => 'BH',
		)
	);
	$wpdb->update(
		$wpdb->usermeta,
		array(
			'meta_value' => 'BA',
		),
		array(
			'meta_key'   => 'shipping_state',
			'meta_value' => 'BH',
		)
	);
}

/**
 * Update DB version for 2.0.9
 *
 * @return void
 */
function wc_update_209_db_version() {
	WC_Install::update_db_version( '2.0.9' );
}

/**
 * Remove pages for 2.1
 *
 * @return void
 */
function wc_update_210_remove_pages() {
	// Pages no longer used.
	wp_trash_post( get_option( 'woocommerce_pay_page_id' ) );
	wp_trash_post( get_option( 'woocommerce_thanks_page_id' ) );
	wp_trash_post( get_option( 'woocommerce_view_order_page_id' ) );
	wp_trash_post( get_option( 'woocommerce_change_password_page_id' ) );
	wp_trash_post( get_option( 'woocommerce_edit_address_page_id' ) );
	wp_trash_post( get_option( 'woocommerce_lost_password_page_id' ) );
}

/**
 * Update file paths to support multiple files for 2.1
 *
 * @return void
 */
function wc_update_210_file_paths() {
	global $wpdb;

	// Upgrade file paths to support multiple file paths + names etc.
	$existing_file_paths = $wpdb->get_results( "SELECT meta_value, meta_id FROM {$wpdb->postmeta} WHERE meta_key = '_file_paths' AND meta_value != '';" );

	if ( $existing_file_paths ) {

		foreach ( $existing_file_paths as $existing_file_path ) {

			$needs_update = false;
			$new_value    = array();
			$value        = maybe_unserialize( trim( $existing_file_path->meta_value ) );

			if ( $value ) {
				foreach ( $value as $key => $file ) {
					if ( ! is_array( $file ) ) {
						$needs_update      = true;
						$new_value[ $key ] = array(
							'file' => $file,
							'name' => wc_get_filename_from_url( $file ),
						);
					} else {
						$new_value[ $key ] = $file;
					}
				}
				if ( $needs_update ) {
					$new_value = serialize( $new_value );

					$wpdb->query( $wpdb->prepare( "UPDATE {$wpdb->postmeta} SET meta_key = %s, meta_value = %s WHERE meta_id = %d", '_downloadable_files', $new_value, $existing_file_path->meta_id ) );
				}
			}
		}
	}
}

/**
 * Update DB version for 2.1
 *
 * @return void
 */
function wc_update_210_db_version() {
	WC_Install::update_db_version( '2.1.0' );
}

/**
 * Update shipping options for 2.2
 *
 * @return void
 */
function wc_update_220_shipping() {
	$woocommerce_ship_to_destination = 'shipping';

	if ( get_option( 'woocommerce_ship_to_billing_address_only' ) === 'yes' ) {
		$woocommerce_ship_to_destination = 'billing_only';
	} elseif ( get_option( 'woocommerce_ship_to_billing' ) === 'yes' ) {
		$woocommerce_ship_to_destination = 'billing';
	}

	add_option( 'woocommerce_ship_to_destination', $woocommerce_ship_to_destination, '', 'no' );
}

/**
 * Update order statuses for 2.2
 *
 * @return void
 */
function wc_update_220_order_status() {
	global $wpdb;
	$wpdb->query( "
		UPDATE {$wpdb->posts} as posts
		LEFT JOIN {$wpdb->term_relationships} AS rel ON posts.ID = rel.object_id
		LEFT JOIN {$wpdb->term_taxonomy} AS tax USING( term_taxonomy_id )
		LEFT JOIN {$wpdb->terms} AS term USING( term_id )
		SET posts.post_status = 'wc-pending'
		WHERE posts.post_type = 'shop_order'
		AND posts.post_status = 'publish'
		AND tax.taxonomy = 'shop_order_status'
		AND	term.slug LIKE 'pending%';
		"
	);
	$wpdb->query( "
		UPDATE {$wpdb->posts} as posts
		LEFT JOIN {$wpdb->term_relationships} AS rel ON posts.ID = rel.object_id
		LEFT JOIN {$wpdb->term_taxonomy} AS tax USING( term_taxonomy_id )
		LEFT JOIN {$wpdb->terms} AS term USING( term_id )
		SET posts.post_status = 'wc-processing'
		WHERE posts.post_type = 'shop_order'
		AND posts.post_status = 'publish'
		AND tax.taxonomy = 'shop_order_status'
		AND	term.slug LIKE 'processing%';
		"
	);
	$wpdb->query( "
		UPDATE {$wpdb->posts} as posts
		LEFT JOIN {$wpdb->term_relationships} AS rel ON posts.ID = rel.object_id
		LEFT JOIN {$wpdb->term_taxonomy} AS tax USING( term_taxonomy_id )
		LEFT JOIN {$wpdb->terms} AS term USING( term_id )
		SET posts.post_status = 'wc-on-hold'
		WHERE posts.post_type = 'shop_order'
		AND posts.post_status = 'publish'
		AND tax.taxonomy = 'shop_order_status'
		AND	term.slug LIKE 'on-hold%';
		"
	);
	$wpdb->query( "
		UPDATE {$wpdb->posts} as posts
		LEFT JOIN {$wpdb->term_relationships} AS rel ON posts.ID = rel.object_id
		LEFT JOIN {$wpdb->term_taxonomy} AS tax USING( term_taxonomy_id )
		LEFT JOIN {$wpdb->terms} AS term USING( term_id )
		SET posts.post_status = 'wc-completed'
		WHERE posts.post_type = 'shop_order'
		AND posts.post_status = 'publish'
		AND tax.taxonomy = 'shop_order_status'
		AND	term.slug LIKE 'completed%';
		"
	);
	$wpdb->query( "
		UPDATE {$wpdb->posts} as posts
		LEFT JOIN {$wpdb->term_relationships} AS rel ON posts.ID = rel.object_id
		LEFT JOIN {$wpdb->term_taxonomy} AS tax USING( term_taxonomy_id )
		LEFT JOIN {$wpdb->terms} AS term USING( term_id )
		SET posts.post_status = 'wc-cancelled'
		WHERE posts.post_type = 'shop_order'
		AND posts.post_status = 'publish'
		AND tax.taxonomy = 'shop_order_status'
		AND	term.slug LIKE 'cancelled%';
		"
	);
	$wpdb->query( "
		UPDATE {$wpdb->posts} as posts
		LEFT JOIN {$wpdb->term_relationships} AS rel ON posts.ID = rel.object_id
		LEFT JOIN {$wpdb->term_taxonomy} AS tax USING( term_taxonomy_id )
		LEFT JOIN {$wpdb->terms} AS term USING( term_id )
		SET posts.post_status = 'wc-refunded'
		WHERE posts.post_type = 'shop_order'
		AND posts.post_status = 'publish'
		AND tax.taxonomy = 'shop_order_status'
		AND	term.slug LIKE 'refunded%';
		"
	);
	$wpdb->query( "
		UPDATE {$wpdb->posts} as posts
		LEFT JOIN {$wpdb->term_relationships} AS rel ON posts.ID = rel.object_id
		LEFT JOIN {$wpdb->term_taxonomy} AS tax USING( term_taxonomy_id )
		LEFT JOIN {$wpdb->terms} AS term USING( term_id )
		SET posts.post_status = 'wc-failed'
		WHERE posts.post_type = 'shop_order'
		AND posts.post_status = 'publish'
		AND tax.taxonomy = 'shop_order_status'
		AND	term.slug LIKE 'failed%';
		"
	);
}

/**
 * Update variations for 2.2
 *
 * @return void
 */
function wc_update_220_variations() {
	global $wpdb;
	// Update variations which manage stock.
	$update_variations = $wpdb->get_results( "
		SELECT DISTINCT posts.ID AS variation_id, posts.post_parent AS variation_parent FROM {$wpdb->posts} as posts
		LEFT OUTER JOIN {$wpdb->postmeta} AS postmeta ON posts.ID = postmeta.post_id AND postmeta.meta_key = '_stock'
		LEFT OUTER JOIN {$wpdb->postmeta} as postmeta2 ON posts.ID = postmeta2.post_id AND postmeta2.meta_key = '_manage_stock'
		WHERE posts.post_type = 'product_variation'
		AND postmeta.meta_value IS NOT NULL
		AND postmeta.meta_value != ''
		AND postmeta2.meta_value IS NULL
	" );

	foreach ( $update_variations as $variation ) {
		$parent_backorders = get_post_meta( $variation->variation_parent, '_backorders', true );
		add_post_meta( $variation->variation_id, '_manage_stock', 'yes', true );
		add_post_meta( $variation->variation_id, '_backorders', $parent_backorders ? $parent_backorders : 'no', true );
	}
}

/**
 * Update attributes for 2.2
 *
 * @return void
 */
function wc_update_220_attributes() {
	global $wpdb;
	// Update taxonomy names with correct sanitized names.
	$attribute_taxonomies = $wpdb->get_results( 'SELECT attribute_name, attribute_id FROM ' . $wpdb->prefix . 'woocommerce_attribute_taxonomies' );

	foreach ( $attribute_taxonomies as $attribute_taxonomy ) {
		$sanitized_attribute_name = wc_sanitize_taxonomy_name( $attribute_taxonomy->attribute_name );
		if ( $sanitized_attribute_name !== $attribute_taxonomy->attribute_name ) {
			if ( ! $wpdb->get_var( $wpdb->prepare( "SELECT 1=1 FROM {$wpdb->prefix}woocommerce_attribute_taxonomies WHERE attribute_name = %s;", $sanitized_attribute_name ) ) ) {
				// Update attribute.
				$wpdb->update(
					"{$wpdb->prefix}woocommerce_attribute_taxonomies",
					array(
						'attribute_name' => $sanitized_attribute_name,
					),
					array(
						'attribute_id' => $attribute_taxonomy->attribute_id,
					)
				);

				// Update terms.
				$wpdb->update(
					$wpdb->term_taxonomy,
					array( 'taxonomy' => wc_attribute_taxonomy_name( $sanitized_attribute_name ) ),
					array( 'taxonomy' => 'pa_' . $attribute_taxonomy->attribute_name )
				);
			}
		}
	}
}

/**
 * Update DB version for 2.2
 *
 * @return void
 */
function wc_update_220_db_version() {
	WC_Install::update_db_version( '2.2.0' );
}

/**
 * Update options for 2.3
 *
 * @return void
 */
function wc_update_230_options() {
	// _money_spent and _order_count may be out of sync - clear them
	delete_metadata( 'user', 0, '_money_spent', '', true );
	delete_metadata( 'user', 0, '_order_count', '', true );

	// To prevent taxes being hidden when using a default 'no address' in a store with tax inc prices, set the woocommerce_default_customer_address to use the store base address by default.
	if ( '' === get_option( 'woocommerce_default_customer_address', false ) && wc_prices_include_tax() ) {
		update_option( 'woocommerce_default_customer_address', 'base' );
	}
}

/**
 * Update DB version for 2.3
 *
 * @return void
 */
function wc_update_230_db_version() {
	WC_Install::update_db_version( '2.3.0' );
}

/**
 * Update calc discount options for 2.4
 *
 * @return void
 */
function wc_update_240_options() {
	/**
	 * Coupon discount calculations.
	 * Maintain the old coupon logic for upgrades.
	 */
	update_option( 'woocommerce_calc_discounts_sequentially', 'yes' );
}

/**
 * Update shipping methods for 2.4
 *
 * @return void
 */
function wc_update_240_shipping_methods() {
	/**
	 * Flat Rate Shipping.
	 * Update legacy options to new math based options.
	 */
	$shipping_methods = array(
		'woocommerce_flat_rates'                        => new WC_Shipping_Legacy_Flat_Rate(),
		'woocommerce_international_delivery_flat_rates' => new WC_Shipping_Legacy_International_Delivery(),
	);
	foreach ( $shipping_methods as $flat_rate_option_key => $shipping_method ) {
		// Stop this running more than once if routine is repeated.
		if ( version_compare( $shipping_method->get_option( 'version', 0 ), '2.4.0', '<' ) ) {
			$has_classes                      = count( WC()->shipping->get_shipping_classes() ) > 0;
			$cost_key                         = $has_classes ? 'no_class_cost' : 'cost';
			$min_fee                          = $shipping_method->get_option( 'minimum_fee' );
			$math_cost_strings                = array( 'cost' => array(), 'no_class_cost' => array() );
			$math_cost_strings[ $cost_key ][] = $shipping_method->get_option( 'cost' );

			if ( $fee = $shipping_method->get_option( 'fee' ) ) {
				$math_cost_strings[ $cost_key ][] = strstr( $fee, '%' ) ? '[fee percent="' . str_replace( '%', '', $fee ) . '" min="' . esc_attr( $min_fee ) . '"]' : $fee;
			}

			foreach ( WC()->shipping->get_shipping_classes() as $shipping_class ) {
				$rate_key                       = 'class_cost_' . $shipping_class->slug;
				$math_cost_strings[ $rate_key ] = $math_cost_strings['no_class_cost'];
			}

			if ( $flat_rates = array_filter( (array) get_option( $flat_rate_option_key, array() ) ) ) {
				foreach ( $flat_rates as $shipping_class => $rate ) {
					$rate_key = 'class_cost_' . $shipping_class;
					if ( $rate['cost'] || $rate['fee'] ) {
						$math_cost_strings[ $rate_key ][] = $rate['cost'];
						$math_cost_strings[ $rate_key ][] = strstr( $rate['fee'], '%' ) ? '[fee percent="' . str_replace( '%', '', $rate['fee'] ) . '" min="' . esc_attr( $min_fee ) . '"]' : $rate['fee'];
					}
				}
			}

			if ( 'item' === $shipping_method->type ) {
				foreach ( $math_cost_strings as $key => $math_cost_string ) {
					$math_cost_strings[ $key ] = array_filter( array_map( 'trim', $math_cost_strings[ $key ] ) );
					if ( ! empty( $math_cost_strings[ $key ] ) ) {
						$last_key                                = max( 0, count( $math_cost_strings[ $key ] ) - 1 );
						$math_cost_strings[ $key ][0]            = '( ' . $math_cost_strings[ $key ][0];
						$math_cost_strings[ $key ][ $last_key ] .= ' ) * [qty]';
					}
				}
			}

			$math_cost_strings['cost'][] = $shipping_method->get_option( 'cost_per_order' );

			// Save settings.
			foreach ( $math_cost_strings as $option_id => $math_cost_string ) {
				$shipping_method->settings[ $option_id ] = implode( ' + ', array_filter( $math_cost_string ) );
			}

			$shipping_method->settings['version'] = '2.4.0';
			$shipping_method->settings['type']    = 'item' === $shipping_method->settings['type'] ? 'class' : $shipping_method->settings['type'];

			update_option( $shipping_method->plugin_id . $shipping_method->id . '_settings', $shipping_method->settings );
		}
	}
}

/**
 * Update API keys for 2.4
 *
 * @return void
 */
function wc_update_240_api_keys() {
	global $wpdb;
	/**
	 * Update the old user API keys to the new Apps keys.
	 */
	$api_users = $wpdb->get_results( "SELECT user_id FROM $wpdb->usermeta WHERE meta_key = 'woocommerce_api_consumer_key'" );
	$apps_keys = array();

	// Get user data.
	foreach ( $api_users as $_user ) {
		$user = get_userdata( $_user->user_id );
		$apps_keys[] = array(
			'user_id'         => $user->ID,
			'permissions'     => $user->woocommerce_api_key_permissions,
			'consumer_key'    => wc_api_hash( $user->woocommerce_api_consumer_key ),
			'consumer_secret' => $user->woocommerce_api_consumer_secret,
			'truncated_key'   => substr( $user->woocommerce_api_consumer_secret, -7 ),
		);
	}

	if ( ! empty( $apps_keys ) ) {
		// Create new apps.
		foreach ( $apps_keys as $app ) {
			$wpdb->insert(
				$wpdb->prefix . 'woocommerce_api_keys',
				$app,
				array(
					'%d',
					'%s',
					'%s',
					'%s',
					'%s',
				)
			);
		}

		// Delete old user keys from usermeta.
		foreach ( $api_users as $_user ) {
			$user_id = intval( $_user->user_id );
			delete_user_meta( $user_id, 'woocommerce_api_consumer_key' );
			delete_user_meta( $user_id, 'woocommerce_api_consumer_secret' );
			delete_user_meta( $user_id, 'woocommerce_api_key_permissions' );
		}
	}
}

/**
 * Update webhooks for 2.4
 *
 * @return void
 */
function wc_update_240_webhooks() {
	/**
	 * Webhooks.
	 * Make sure order.update webhooks get the woocommerce_order_edit_status hook.
	 */
	$order_update_webhooks = get_posts( array(
		'posts_per_page' => -1,
		'post_type'      => 'shop_webhook',
		'meta_key'       => '_topic',
		'meta_value'     => 'order.updated',
	) );
	foreach ( $order_update_webhooks as $order_update_webhook ) {
		$webhook = new WC_Webhook( $order_update_webhook->ID );
		$webhook->set_topic( 'order.updated' );
	}
}

/**
 * Update refunds for 2.4
 *
 * @return void
 */
function wc_update_240_refunds() {
	global $wpdb;
	/**
	 * Refunds for full refunded orders.
	 * Update fully refunded orders to ensure they have a refund line item so reports add up.
	 */
	$refunded_orders = get_posts( array(
		'posts_per_page' => -1,
		'post_type'      => 'shop_order',
		'post_status'    => array( 'wc-refunded' ),
	) );

	// Ensure emails are disabled during this update routine.
	remove_all_actions( 'woocommerce_order_status_refunded_notification' );
	remove_all_actions( 'woocommerce_order_partially_refunded_notification' );
	remove_action( 'woocommerce_order_status_refunded', array( 'WC_Emails', 'send_transactional_email' ) );
	remove_action( 'woocommerce_order_partially_refunded', array( 'WC_Emails', 'send_transactional_email' ) );

	foreach ( $refunded_orders as $refunded_order ) {
		$order_total    = get_post_meta( $refunded_order->ID, '_order_total', true );
		$refunded_total = $wpdb->get_var( $wpdb->prepare( "
			SELECT SUM( postmeta.meta_value )
			FROM $wpdb->postmeta AS postmeta
			INNER JOIN $wpdb->posts AS posts ON ( posts.post_type = 'shop_order_refund' AND posts.post_parent = %d )
			WHERE postmeta.meta_key = '_refund_amount'
			AND postmeta.post_id = posts.ID
		", $refunded_order->ID ) );

		if ( $order_total > $refunded_total ) {
			wc_create_refund( array(
				'amount'     => $order_total - $refunded_total,
				'reason'     => __( 'Order fully refunded', 'woocommerce' ),
				'order_id'   => $refunded_order->ID,
				'line_items' => array(),
				'date'       => $refunded_order->post_modified,
			) );
		}
	}

	wc_delete_shop_order_transients();
}

/**
 * Update DB version for 2.4
 *
 * @return void
 */
function wc_update_240_db_version() {
	WC_Install::update_db_version( '2.4.0' );
}

/**
 * Update variations for 2.4.1
 *
 * @return void
 */
function wc_update_241_variations() {
	global $wpdb;

	// Select variations that don't have any _stock_status implemented on WooCommerce 2.2.
	$update_variations = $wpdb->get_results( "
		SELECT DISTINCT posts.ID AS variation_id, posts.post_parent AS variation_parent
		FROM {$wpdb->posts} as posts
		LEFT OUTER JOIN {$wpdb->postmeta} AS postmeta ON posts.ID = postmeta.post_id AND postmeta.meta_key = '_stock_status'
		WHERE posts.post_type = 'product_variation'
		AND postmeta.meta_value IS NULL
	" );

	foreach ( $update_variations as $variation ) {
		// Get the parent _stock_status.
		$parent_stock_status = get_post_meta( $variation->variation_parent, '_stock_status', true );

		// Set the _stock_status.
		add_post_meta( $variation->variation_id, '_stock_status', $parent_stock_status ? $parent_stock_status : 'instock', true );

		// Delete old product children array.
		delete_transient( 'wc_product_children_' . $variation->variation_parent );
	}

	// Invalidate old transients such as wc_var_price.
	WC_Cache_Helper::get_transient_version( 'product', true );
}

/**
 * Update DB version for 2.4.1
 *
 * @return void
 */
function wc_update_241_db_version() {
	WC_Install::update_db_version( '2.4.1' );
}

/**
 * Update currency settings for 2.5
 *
 * @return void
 */
function wc_update_250_currency() {
	global $wpdb;
	// Fix currency settings for LAK currency.
	$current_currency = get_option( 'woocommerce_currency' );

	if ( 'KIP' === $current_currency ) {
		update_option( 'woocommerce_currency', 'LAK' );
	}

	// Update LAK currency code.
	$wpdb->update(
		$wpdb->postmeta,
		array(
			'meta_value' => 'LAK',
		),
		array(
			'meta_key'   => '_order_currency',
			'meta_value' => 'KIP',
		)
	);
}

/**
 * Update DB version for 2.5
 *
 * @return void
 */
function wc_update_250_db_version() {
	WC_Install::update_db_version( '2.5.0' );
}

/**
 * Update ship to countries options for 2.6
 *
 * @return void
 */
function wc_update_260_options() {
	// woocommerce_calc_shipping option has been removed in 2.6.
	if ( 'no' === get_option( 'woocommerce_calc_shipping' ) ) {
		update_option( 'woocommerce_ship_to_countries', 'disabled' );
	}

	WC_Admin_Notices::add_notice( 'legacy_shipping' );
}

/**
 * Update term meta for 2.6
 *
 * @return void
 */
function wc_update_260_termmeta() {
	global $wpdb;
	/**
	 * Migrate term meta to WordPress tables.
	 */
	if ( get_option( 'db_version' ) >= 34370 && $wpdb->get_var( "SHOW TABLES LIKE '{$wpdb->prefix}woocommerce_termmeta';" ) ) {
		if ( $wpdb->query( "INSERT INTO {$wpdb->termmeta} ( term_id, meta_key, meta_value ) SELECT woocommerce_term_id, meta_key, meta_value FROM {$wpdb->prefix}woocommerce_termmeta;" ) ) {
			$wpdb->query( "DROP TABLE IF EXISTS {$wpdb->prefix}woocommerce_termmeta" );
			wp_cache_flush();
		}
	}
}

/**
 * Update zones for 2.6
 *
 * @return void
 */
function wc_update_260_zones() {
	global $wpdb;
	/**
	 * Old (table rate) shipping zones to new core shipping zones migration.
	 * zone_enabled and zone_type are no longer used, but it's safe to leave them be.
	 */
	if ( $wpdb->get_var( "SHOW COLUMNS FROM `{$wpdb->prefix}woocommerce_shipping_zones` LIKE 'zone_enabled';" ) ) {
		$wpdb->query( "ALTER TABLE {$wpdb->prefix}woocommerce_shipping_zones CHANGE `zone_type` `zone_type` VARCHAR(40) NOT NULL DEFAULT '';" );
		$wpdb->query( "ALTER TABLE {$wpdb->prefix}woocommerce_shipping_zones CHANGE `zone_enabled` `zone_enabled` INT(1) NOT NULL DEFAULT 1;" );
	}
}

/**
 * Update zone methods for 2.6
 *
 * @return void
 */
function wc_update_260_zone_methods() {
	global $wpdb;

	/**
	 * Shipping zones in WC 2.6.0 use a table named woocommerce_shipping_zone_methods.
	 * Migrate the old data out of woocommerce_shipping_zone_shipping_methods into the new table and port over any known options (used by table rates and flat rate boxes).
	 */
	if ( $wpdb->get_var( "SHOW TABLES LIKE '{$wpdb->prefix}woocommerce_shipping_zone_shipping_methods';" ) ) {
		$old_methods = $wpdb->get_results( "SELECT zone_id, shipping_method_type, shipping_method_order, shipping_method_id FROM {$wpdb->prefix}woocommerce_shipping_zone_shipping_methods;" );

		if ( $old_methods ) {
			$max_new_id = $wpdb->get_var( "SELECT MAX(instance_id) FROM {$wpdb->prefix}woocommerce_shipping_zone_methods" );
			$max_old_id = $wpdb->get_var( "SELECT MAX(shipping_method_id) FROM {$wpdb->prefix}woocommerce_shipping_zone_shipping_methods" );

			// Avoid ID conflicts.
			$wpdb->query( $wpdb->prepare( "ALTER TABLE {$wpdb->prefix}woocommerce_shipping_zone_methods AUTO_INCREMENT = %d;", max( $max_new_id, $max_old_id ) + 1 ) );

			// Store changes.
			$changes = array();

			// Move data.
			foreach ( $old_methods as $old_method ) {
				$wpdb->insert( $wpdb->prefix . 'woocommerce_shipping_zone_methods', array(
					'zone_id'      => $old_method->zone_id,
					'method_id'    => $old_method->shipping_method_type,
					'method_order' => $old_method->shipping_method_order,
				) );

				$new_instance_id = $wpdb->insert_id;

				// Move main settings.
				$older_settings_key = 'woocommerce_' . $old_method->shipping_method_type . '-' . $old_method->shipping_method_id . '_settings';
				$old_settings_key   = 'woocommerce_' . $old_method->shipping_method_type . '_' . $old_method->shipping_method_id . '_settings';
				add_option( 'woocommerce_' . $old_method->shipping_method_type . '_' . $new_instance_id . '_settings', get_option( $old_settings_key, get_option( $older_settings_key ) ) );

				// Handling for table rate and flat rate box shipping.
				if ( 'table_rate' === $old_method->shipping_method_type ) {
					// Move priority settings.
					add_option( 'woocommerce_table_rate_default_priority_' . $new_instance_id, get_option( 'woocommerce_table_rate_default_priority_' . $old_method->shipping_method_id ) );
					add_option( 'woocommerce_table_rate_priorities_' . $new_instance_id, get_option( 'woocommerce_table_rate_priorities_' . $old_method->shipping_method_id ) );

					// Move rates.
					$wpdb->update(
						$wpdb->prefix . 'woocommerce_shipping_table_rates',
						array(
							'shipping_method_id' => $new_instance_id,
						),
						array(
							'shipping_method_id' => $old_method->shipping_method_id,
						)
					);
				} elseif ( 'flat_rate_boxes' === $old_method->shipping_method_type ) {
					$wpdb->update(
						$wpdb->prefix . 'woocommerce_shipping_flat_rate_boxes',
						array(
							'shipping_method_id' => $new_instance_id,
						),
						array(
							'shipping_method_id' => $old_method->shipping_method_id,
						)
					);
				}

				$changes[ $old_method->shipping_method_id ] = $new_instance_id;
			}

			// $changes contains keys (old method ids) and values (new instance ids) if extra processing is needed in plugins.
			// Store this to an option so extensions can pick it up later, then fire an action.
			update_option( 'woocommerce_updated_instance_ids', $changes );
			do_action( 'woocommerce_updated_instance_ids', $changes );
		}
	}

	// Change ranges used to ...
	$wpdb->query( "UPDATE {$wpdb->prefix}woocommerce_shipping_zone_locations SET location_code = REPLACE( location_code, '-', '...' );" );
}

/**
 * Update refunds for 2.6
 *
 * @return void
 */
function wc_update_260_refunds() {
	global $wpdb;
	/**
	 * Refund item qty should be negative.
	 */
	$wpdb->query( "
	UPDATE {$wpdb->prefix}woocommerce_order_itemmeta as item_meta
	LEFT JOIN {$wpdb->prefix}woocommerce_order_items as items ON item_meta.order_item_id = items.order_item_id
	LEFT JOIN {$wpdb->posts} as posts ON items.order_id = posts.ID
	SET item_meta.meta_value = item_meta.meta_value * -1
	WHERE item_meta.meta_value > 0 AND item_meta.meta_key = '_qty' AND posts.post_type = 'shop_order_refund'
	" );
}

/**
 * Update DB version for 2.6
 *
 * @return void
 */
function wc_update_260_db_version() {
	WC_Install::update_db_version( '2.6.0' );
}

/**
 * Update webhooks for 3.0
 *
 * @return void
 */
function wc_update_300_webhooks() {
	/**
	 * Make sure product.update webhooks get the woocommerce_product_quick_edit_save
	 * and woocommerce_product_bulk_edit_save hooks.
	 */
	$product_update_webhooks = get_posts( array(
		'posts_per_page' => -1,
		'post_type'      => 'shop_webhook',
		'meta_key'       => '_topic',
		'meta_value'     => 'product.updated',
	) );
	foreach ( $product_update_webhooks as $product_update_webhook ) {
		$webhook = new WC_Webhook( $product_update_webhook->ID );
		$webhook->set_topic( 'product.updated' );
	}
}

/**
 * Add an index to the field comment_type to improve the response time of the query
 * used by WC_Comments::wp_count_comments() to get the number of comments by type.
 */
function wc_update_300_comment_type_index() {
	global $wpdb;

	$index_exists = $wpdb->get_row( "SHOW INDEX FROM {$wpdb->comments} WHERE column_name = 'comment_type' and key_name = 'woo_idx_comment_type'" );

	if ( is_null( $index_exists ) ) {
		// Add an index to the field comment_type to improve the response time of the query
		// used by WC_Comments::wp_count_comments() to get the number of comments by type.
		$wpdb->query( "ALTER TABLE {$wpdb->comments} ADD INDEX woo_idx_comment_type (comment_type)" );
	}
}

/**
 * Update grouped products for 3.0
 *
 * @return void
 */
function wc_update_300_grouped_products() {
	global $wpdb;
	$parents = $wpdb->get_col( "SELECT DISTINCT( post_parent ) FROM {$wpdb->posts} WHERE post_parent > 0 AND post_type = 'product';" );
	foreach ( $parents as $parent_id ) {
		$parent = wc_get_product( $parent_id );
		if ( $parent && $parent->is_type( 'grouped' ) ) {
			$children_ids = get_posts( array(
				'post_parent'    => $parent_id,
				'posts_per_page' => -1,
				'post_type'      => 'product',
				'fields'         => 'ids',
			) );
			update_post_meta( $parent_id, '_children', $children_ids );

			// Update children to remove the parent.
			$wpdb->update(
				$wpdb->posts,
				array(
					'post_parent' => 0,
				),
				array(
					'post_parent' => $parent_id,
				)
			);
		}
	}
}

/**
 * Update shipping tax classes for 3.0
 *
 * @return void
 */
function wc_update_300_settings() {
	$woocommerce_shipping_tax_class = get_option( 'woocommerce_shipping_tax_class' );
	if ( '' === $woocommerce_shipping_tax_class ) {
		update_option( 'woocommerce_shipping_tax_class', 'inherit' );
	} elseif ( 'standard' === $woocommerce_shipping_tax_class ) {
		update_option( 'woocommerce_shipping_tax_class', '' );
	}
}

/**
 * Convert meta values into term for product visibility.
 */
function wc_update_300_product_visibility() {
	global $wpdb;

	WC_Install::create_terms();

	if ( $featured_term = get_term_by( 'name', 'featured', 'product_visibility' ) ) {
		$wpdb->query( $wpdb->prepare( "INSERT IGNORE INTO {$wpdb->term_relationships} SELECT post_id, %d, 0 FROM {$wpdb->postmeta} WHERE meta_key = '_featured' AND meta_value = 'yes';", $featured_term->term_taxonomy_id ) );
	}

	if ( $exclude_search_term = get_term_by( 'name', 'exclude-from-search', 'product_visibility' ) ) {
		$wpdb->query( $wpdb->prepare( "INSERT IGNORE INTO {$wpdb->term_relationships} SELECT post_id, %d, 0 FROM {$wpdb->postmeta} WHERE meta_key = '_visibility' AND meta_value IN ('hidden', 'catalog');", $exclude_search_term->term_taxonomy_id ) );
	}

	if ( $exclude_catalog_term = get_term_by( 'name', 'exclude-from-catalog', 'product_visibility' ) ) {
		$wpdb->query( $wpdb->prepare( "INSERT IGNORE INTO {$wpdb->term_relationships} SELECT post_id, %d, 0 FROM {$wpdb->postmeta} WHERE meta_key = '_visibility' AND meta_value IN ('hidden', 'search');", $exclude_catalog_term->term_taxonomy_id ) );
	}

	if ( $outofstock_term = get_term_by( 'name', 'outofstock', 'product_visibility' ) ) {
		$wpdb->query( $wpdb->prepare( "INSERT IGNORE INTO {$wpdb->term_relationships} SELECT post_id, %d, 0 FROM {$wpdb->postmeta} WHERE meta_key = '_stock_status' AND meta_value = 'outofstock';", $outofstock_term->term_taxonomy_id ) );
	}

	if ( $rating_term = get_term_by( 'name', 'rated-1', 'product_visibility' ) ) {
		$wpdb->query( $wpdb->prepare( "INSERT IGNORE INTO {$wpdb->term_relationships} SELECT post_id, %d, 0 FROM {$wpdb->postmeta} WHERE meta_key = '_wc_average_rating' AND ROUND( meta_value ) = 1;", $rating_term->term_taxonomy_id ) );
	}

	if ( $rating_term = get_term_by( 'name', 'rated-2', 'product_visibility' ) ) {
		$wpdb->query( $wpdb->prepare( "INSERT IGNORE INTO {$wpdb->term_relationships} SELECT post_id, %d, 0 FROM {$wpdb->postmeta} WHERE meta_key = '_wc_average_rating' AND ROUND( meta_value ) = 2;", $rating_term->term_taxonomy_id ) );
	}

	if ( $rating_term = get_term_by( 'name', 'rated-3', 'product_visibility' ) ) {
		$wpdb->query( $wpdb->prepare( "INSERT IGNORE INTO {$wpdb->term_relationships} SELECT post_id, %d, 0 FROM {$wpdb->postmeta} WHERE meta_key = '_wc_average_rating' AND ROUND( meta_value ) = 3;", $rating_term->term_taxonomy_id ) );
	}

	if ( $rating_term = get_term_by( 'name', 'rated-4', 'product_visibility' ) ) {
		$wpdb->query( $wpdb->prepare( "INSERT IGNORE INTO {$wpdb->term_relationships} SELECT post_id, %d, 0 FROM {$wpdb->postmeta} WHERE meta_key = '_wc_average_rating' AND ROUND( meta_value ) = 4;", $rating_term->term_taxonomy_id ) );
	}

	if ( $rating_term = get_term_by( 'name', 'rated-5', 'product_visibility' ) ) {
		$wpdb->query( $wpdb->prepare( "INSERT IGNORE INTO {$wpdb->term_relationships} SELECT post_id, %d, 0 FROM {$wpdb->postmeta} WHERE meta_key = '_wc_average_rating' AND ROUND( meta_value ) = 5;", $rating_term->term_taxonomy_id ) );
	}
}

/**
 * Update DB Version.
 */
function wc_update_300_db_version() {
	WC_Install::update_db_version( '3.0.0' );
}

/**
 * Add an index to the downloadable product permissions table to improve performance of update_user_by_order_id.
 */
function wc_update_310_downloadable_products() {
	global $wpdb;

	$index_exists = $wpdb->get_row( "SHOW INDEX FROM {$wpdb->prefix}woocommerce_downloadable_product_permissions WHERE column_name = 'order_id' and key_name = 'order_id'" );

	if ( is_null( $index_exists ) ) {
		$wpdb->query( "ALTER TABLE {$wpdb->prefix}woocommerce_downloadable_product_permissions ADD INDEX order_id (order_id)" );
	}
}

/**
 * Find old order notes and ensure they have the correct type for exclusion.
 */
function wc_update_310_old_comments() {
	global $wpdb;

	$wpdb->query( "UPDATE $wpdb->comments comments LEFT JOIN $wpdb->posts as posts ON comments.comment_post_ID = posts.ID SET comment_type = 'order_note' WHERE posts.post_type = 'shop_order' AND comment_type = '';" );
}

/**
 * Update DB Version.
 */
function wc_update_310_db_version() {
	WC_Install::update_db_version( '3.1.0' );
}

/**
 * Update shop_manager capabilities.
 */
function wc_update_312_shop_manager_capabilities() {
	$role = get_role( 'shop_manager' );
	$role->remove_cap( 'unfiltered_html' );
}

/**
 * Update DB Version.
 */
function wc_update_312_db_version() {
	WC_Install::update_db_version( '3.1.2' );
}

/**
 * Update state codes for Mexico.
 */
function wc_update_320_mexican_states() {
	global $wpdb;

	$mx_states = array(
		'Distrito Federal'    => 'CMX',
		'Jalisco'             => 'JAL',
		'Nuevo Leon'          => 'NLE',
		'Aguascalientes'      => 'AGS',
		'Baja California'     => 'BCN',
		'Baja California Sur' => 'BCS',
		'Campeche'            => 'CAM',
		'Chiapas'             => 'CHP',
		'Chihuahua'           => 'CHH',
		'Coahuila'            => 'COA',
		'Colima'              => 'COL',
		'Durango'             => 'DGO',
		'Guanajuato'          => 'GTO',
		'Guerrero'            => 'GRO',
		'Hidalgo'             => 'HGO',
		'Estado de Mexico'    => 'MEX',
		'Michoacan'           => 'MIC',
		'Morelos'             => 'MOR',
		'Nayarit'             => 'NAY',
		'Oaxaca'              => 'OAX',
		'Puebla'              => 'PUE',
		'Queretaro'           => 'QRO',
		'Quintana Roo'        => 'ROO',
		'San Luis Potosi'     => 'SLP',
		'Sinaloa'             => 'SIN',
		'Sonora'              => 'SON',
		'Tabasco'             => 'TAB',
		'Tamaulipas'          => 'TMP',
		'Tlaxcala'            => 'TLA',
		'Veracruz'            => 'VER',
		'Yucatan'             => 'YUC',
		'Zacatecas'           => 'ZAC',
	);

	foreach ( $mx_states as $old => $new ) {
		$wpdb->query(
			$wpdb->prepare(
				"
					UPDATE $wpdb->postmeta
					SET meta_value = %s
		 			WHERE meta_key IN ( '_billing_state', '_shipping_state' )
		 			AND meta_value = %s
				",
				$new, $old
			)
		);
		$wpdb->update(
			"{$wpdb->prefix}woocommerce_shipping_zone_locations",
			array(
				'location_code' => 'MX:' . $new,
			),
			array(
				'location_code' => 'MX:' . $old,
			)
		);
		$wpdb->update(
			"{$wpdb->prefix}woocommerce_tax_rates",
			array(
				'tax_rate_state' => strtoupper( $new ),
			),
			array(
				'tax_rate_state' => strtoupper( $old ),
			)
		);
	}
}

/**
 * Update DB Version.
 */
function wc_update_320_db_version() {
	WC_Install::update_db_version( '3.2.0' );
}

/**
<<<<<<< HEAD
 * Move comment based webhook logs to WC_Logger.
 *
 * @return void
 */
function wc_update_330_webhook_logs() {
	global $wpdb;

	$existing_webhook_logs = $wpdb->get_results( "SELECT comment_ID, comment_post_ID, comment_date_gmt FROM {$wpdb->comments} WHERE comment_type = 'webhook_delivery'" ); // @codingStandardsIgnoreLine

	if ( $existing_webhook_logs ) {
		$logger = wc_get_logger();
		foreach ( $existing_webhook_logs as $webhook_log ) {
			$webhook = new WC_WebHook( $webhook_log->comment_post_ID );
			$message = print_r( array( // @codingStandardsIgnoreLine
				'Webhook Delivery' => array(
					'Delivery ID' => $webhook_log->comment_ID,
					'Date' => date_i18n( __( 'M j, Y @ G:i', 'woocommerce' ), strtotime( $webhook_log->comment_date_gmt ), true ),
					'URL' => $webhook->get_delivery_url(),
					'Request' => array(
						'Method' => get_comment_meta( $webhook_log->comment_ID, '_request_method', true ),
						'Headers' => get_comment_meta( $webhook_log->comment_ID, '_request_headers', true ),
						'Body' => get_comment_meta( $webhook_log->comment_ID, '_request_body', true ),
					),
					'Response' => array(
						'Code' => get_comment_meta( $webhook_log->comment_ID, '_response_code', true ),
						'Message' => get_comment_meta( $webhook_log->comment_ID, '_response_message', true ),
						'Headers' => get_comment_meta( $webhook_log->comment_ID, '_response_headers', true ),
						'Body' => get_comment_meta( $webhook_log->comment_ID, '_response_body', true ),
					),
					'Duration' => get_comment_meta( $webhook_log->comment_ID, '_duration', true ),
				),
			), true );
			$logger->log( 'info', $message, array(
				'source' => 'webhooks-delivery',
			) );
		}
	}
=======
 * Update image settings to use new aspect ratios and widths.
 */
function wc_update_330_image_options() {
	$old_thumbnail_size = get_option( 'shop_catalog_image_size', array() );
	$old_single_size    = get_option( 'shop_single_image_size', array() );

	if ( ! empty( $old_thumbnail_size['width'] ) ) {
		update_option( 'woocommerce_thumbnail_image_width', absint( $old_thumbnail_size['width'] ) );
	}

	if ( ! empty( $old_thumbnail_size['crop'] ) ) {
		update_option( 'woocommerce_thumbnail_cropping', '1:1' );
	} elseif ( isset( $old_thumbnail_size['crop'] ) ) {
		update_option( 'woocommerce_thumbnail_cropping', 'uncropped' );
	}

	if ( ! empty( $old_single_size['width'] ) ) {
		update_option( 'woocommerce_single_image_width', absint( $old_single_size['width'] ) );
	}
}

/**
 * Update DB Version.
 */
function wc_update_330_db_version() {
	WC_Install::update_db_version( '3.3.0' );
>>>>>>> ef4859aa
}<|MERGE_RESOLUTION|>--- conflicted
+++ resolved
@@ -1411,7 +1411,6 @@
 }
 
 /**
-<<<<<<< HEAD
  * Move comment based webhook logs to WC_Logger.
  *
  * @return void
@@ -1449,7 +1448,9 @@
 			) );
 		}
 	}
-=======
+}
+
+/**
  * Update image settings to use new aspect ratios and widths.
  */
 function wc_update_330_image_options() {
@@ -1476,5 +1477,4 @@
  */
 function wc_update_330_db_version() {
 	WC_Install::update_db_version( '3.3.0' );
->>>>>>> ef4859aa
 }