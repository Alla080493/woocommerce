<?php
if ( ! defined( 'ABSPATH' ) ) {
	exit;
}

/**
 * WC Order Item Data Store: Misc Order Item Data functions.
 *
 * @version  2.7.0
 * @category Class
 * @author   WooCommerce
 */
class WC_Order_Item_Data_Store implements WC_Order_Item_Data_Store_Interface {

	/**
	 * Add an order item to an order.
	 *
	 * @since  2.7.0
	 * @param  int   $order_id
	 * @param  array $item. order_item_name and order_item_type.
	 * @return int Order Item ID
	 */
	public function add_order_item( $order_id, $item ) {
		global $wpdb;
		$wpdb->insert(
			$wpdb->prefix . "woocommerce_order_items",
			array(
				'order_item_name'       => $item['order_item_name'],
				'order_item_type'       => $item['order_item_type'],
				'order_id'              => $order_id,
			),
			array(
				'%s',
				'%s',
				'%d',
			)
		);

		return absint( $wpdb->insert_id );
	}

	/**
	 * Update an order item.
	 *
	 * @since  2.7.0
	 * @param  int   $item_id
	 * @param  array $item. order_item_name or order_item_type.
	 * @return boolean
	 */
	public function update_order_item( $item_id, $item ) {
		global $wpdb;
		return $wpdb->update( $wpdb->prefix . 'woocommerce_order_items', $item, array( 'order_item_id' => $item_id ) );
	}

	/**
	 * Delete an order item.
	 *
	 * @since  2.7.0
	 * @param  int   $item_id
	 */
	public function delete_order_item( $item_id ) {
		global $wpdb;
		$wpdb->query( $wpdb->prepare( "DELETE FROM {$wpdb->prefix}woocommerce_order_items WHERE order_item_id = %d", $item_id ) );
		$wpdb->query( $wpdb->prepare( "DELETE FROM {$wpdb->prefix}woocommerce_order_itemmeta WHERE order_item_id = %d", $item_id ) );
	}

	/**
	 * Get order ID by order item ID.
	 *
	 * @since 2.7.0
	 * @param  int $item_id
	 * @return int
	 */
	public function get_order_id_by_order_item_id( $item_id ) {
		global $wpdb;
		return (int) $wpdb->get_var( $wpdb->prepare(
			"SELECT order_id FROM {$wpdb->prefix}woocommerce_order_items WHERE order_item_id = %d",
			$item_id
		) );
	}

	/**
	 * Update term meta.
	 *
	 * @since  2.7.0
	 * @param  int    $item_id
	 * @param  string $meta_key
	 * @param  mixed  $meta_value
	 * @param  string $prev_value (default: '')
	 * @return bool
	 */
	public function update_metadata( $item_id, $meta_key, $meta_value, $prev_value = '' ) {
		return update_metadata( 'order_item', $item_id, $meta_key, $meta_value, $prev_value );
	}

	/**
	 * Add term meta.
	 *
	 * @since  2.7.0
	 * @param  int    $item_id
	 * @param  string $meta_key
	 * @param  mixed  $meta_value
	 * @param  bool   $unique (default: false)
	 * @return int    New row ID or 0
	 */
	public function add_metadata( $item_id, $meta_key, $meta_value, $unique = false ) {
		return add_metadata( 'order_item', $item_id, $meta_key, $meta_value, $unique );
	}

	/**
	 * Delete term meta.
	 *
	 * @since  2.7.0
	 * @param  int    $item_id
	 * @param  string $meta_key
	 * @param  string $meta_value (default: '')
	 * @param  bool   $delete_all (default: false)
	 * @return bool
	 */
	public function delete_metadata( $item_id, $meta_key, $meta_value = '', $delete_all = false ) {
		return delete_metadata( 'order_item', $item_id, $meta_key, $meta_value, $delete_all );
	}

	/**
	 * Get term meta.
	 *
	 * @since  2.7.0
	 * @param  int    $item_id
	 * @param  string $key
	 * @param  bool   $single (default: true)
	 * @return mixed
	 */
	public function get_metadata( $item_id, $key, $single = true ) {
		return get_metadata( 'order_item', $item_id, $key, $single );
	}
<<<<<<< HEAD
=======

	/**
	 * Get order ID by order item ID.
	 *
	 * @since 2.7.0
	 * @param  int $item_id
	 * @return int
	 */
	function get_order_id_by_order_item_id( $item_id ) {
		global $wpdb;
		return (int) $wpdb->get_var( $wpdb->prepare(
			"SELECT order_id FROM {$wpdb->prefix}woocommerce_order_items WHERE order_item_id = %d",
			$item_id
		) );
	}

	/**
	 * Get the order item type based on Item ID.
	 *
	 * @since 2.7.0
	 * @param int $item_id
	 * @return string
	 */
	public function get_order_item_type( $item_id ) {
		global $wpdb;
		$item_data = $wpdb->get_row( $wpdb->prepare( "SELECT order_item_type FROM {$wpdb->prefix}woocommerce_order_items WHERE order_item_id = %d LIMIT 1;", $item_id ) );
		return $item_data->order_item_type;
	}
>>>>>>> 1c10ad94
}<|MERGE_RESOLUTION|>--- conflicted
+++ resolved
@@ -65,21 +65,6 @@
 	}
 
 	/**
-	 * Get order ID by order item ID.
-	 *
-	 * @since 2.7.0
-	 * @param  int $item_id
-	 * @return int
-	 */
-	public function get_order_id_by_order_item_id( $item_id ) {
-		global $wpdb;
-		return (int) $wpdb->get_var( $wpdb->prepare(
-			"SELECT order_id FROM {$wpdb->prefix}woocommerce_order_items WHERE order_item_id = %d",
-			$item_id
-		) );
-	}
-
-	/**
 	 * Update term meta.
 	 *
 	 * @since  2.7.0
@@ -133,8 +118,6 @@
 	public function get_metadata( $item_id, $key, $single = true ) {
 		return get_metadata( 'order_item', $item_id, $key, $single );
 	}
-<<<<<<< HEAD
-=======
 
 	/**
 	 * Get order ID by order item ID.
@@ -163,5 +146,4 @@
 		$item_data = $wpdb->get_row( $wpdb->prepare( "SELECT order_item_type FROM {$wpdb->prefix}woocommerce_order_items WHERE order_item_id = %d LIMIT 1;", $item_id ) );
 		return $item_data->order_item_type;
 	}
->>>>>>> 1c10ad94
 }