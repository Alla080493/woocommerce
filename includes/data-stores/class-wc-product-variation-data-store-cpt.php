--- conflicted
+++ resolved
@@ -32,14 +32,8 @@
 	 * Reads a product from the database and sets its data to the class.
 	 *
 	 * @since 3.0.0
-<<<<<<< HEAD
 	 * @param WC_Product $product
-=======
-	 *
-	 * @param WC_Data $product
-	 *
 	 * @throws Exception
->>>>>>> 00e5189a
 	 */
 	public function read( &$product ) {
 		$product->set_defaults();
