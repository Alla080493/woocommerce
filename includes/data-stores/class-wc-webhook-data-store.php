<?php
/**
 * Webhook Data Store
 *
 * @version  3.3.0
 * @package  WooCommerce/Classes/Data_Store
 */

if ( ! defined( 'ABSPATH' ) ) {
	exit;
}

/**
 * Webhook data store class.
 */
class WC_Webhook_Data_Store implements WC_Webhook_Data_Store_Interface {

	/**
	 * Create a new webhook in the database.
	 *
	 * @since 3.3.0
	 * @param WC_Webhook $webhook Webhook instance.
	 */
	public function create( &$webhook ) {
		global $wpdb;

		$changes = $webhook->get_changes();
		if ( isset( $changes['date_created'] ) ) {
			$date_created     = $webhook->get_date_created()->date( 'Y-m-d H:i:s' );
			$date_created_gmt = gmdate( 'Y-m-d H:i:s', $webhook->get_date_created()->getTimestamp() );
		} else {
			$date_created     = current_time( 'mysql' );
			$date_created_gmt = current_time( 'mysql', 1 );
			$webhook->set_date_created( $date_created );
		}

		// Pending delivery by default if not set while creating a new webhook.
		if ( ! isset( $changes['pending_delivery'] ) ) {
			$webhook->set_pending_delivery( true );
		}

		$data = array(
			'status'           => $webhook->get_status( 'edit' ),
			'name'             => $webhook->get_name( 'edit' ),
			'user_id'          => $webhook->get_user_id( 'edit' ),
			'delivery_url'     => $webhook->get_delivery_url( 'edit' ),
			'secret'           => $webhook->get_secret( 'edit' ),
			'topic'            => $webhook->get_topic( 'edit' ),
			'date_created'     => $date_created,
			'date_created_gmt' => $date_created_gmt,
			'api_version'      => $this->get_api_version_number( $webhook->get_api_version( 'edit' ) ),
			'failure_count'    => $webhook->get_failure_count( 'edit' ),
			'pending_delivery' => $webhook->get_pending_delivery( 'edit' ),
		);

		$wpdb->insert( $wpdb->prefix . 'wc_webhooks', $data ); // WPCS: DB call ok.

		$webhook_id = $wpdb->insert_id;
		$webhook->set_id( $webhook_id );
		$webhook->apply_changes();

		$this->delete_transients( $webhook->get_status( 'edit' ) );
		WC_Cache_Helper::incr_cache_prefix( 'webhooks' );
		do_action( 'woocommerce_new_webhook', $webhook_id );
	}

	/**
	 * Read a webhook from the database.
	 *
	 * @since  3.3.0
	 * @param  WC_Webhook $webhook Webhook instance.
	 * @throws Exception When webhook is invalid.
	 */
	public function read( &$webhook ) {
		global $wpdb;

		$data = wp_cache_get( $webhook->get_id(), 'webhooks' );

		if ( false === $data ) {
			$data = $wpdb->get_row( $wpdb->prepare( "SELECT webhook_id, status, name, user_id, delivery_url, secret, topic, date_created, date_modified, api_version, failure_count, pending_delivery FROM {$wpdb->prefix}wc_webhooks WHERE webhook_id = %d LIMIT 1;", $webhook->get_id() ), ARRAY_A ); // WPCS: cache ok, DB call ok.

			wp_cache_add( $webhook->get_id(), $data, 'webhooks' );
		}

		if ( is_array( $data ) ) {
			$webhook->set_props(
				array(
					'id'               => $data['webhook_id'],
					'status'           => $data['status'],
					'name'             => $data['name'],
					'user_id'          => $data['user_id'],
					'delivery_url'     => $data['delivery_url'],
					'secret'           => $data['secret'],
					'topic'            => $data['topic'],
					'date_created'     => '0000-00-00 00:00:00' === $data['date_created'] ? null : $data['date_created'],
					'date_modified'    => '0000-00-00 00:00:00' === $data['date_modified'] ? null : $data['date_modified'],
					'api_version'      => $data['api_version'],
					'failure_count'    => $data['failure_count'],
					'pending_delivery' => $data['pending_delivery'],
				)
			);
			$webhook->set_object_read( true );

			do_action( 'woocommerce_webhook_loaded', $webhook );
		} else {
			throw new Exception( __( 'Invalid webhook.', 'woocommerce' ) );
		}
	}

	/**
	 * Update a webhook.
	 *
	 * @since 3.3.0
	 * @param WC_Webhook $webhook Webhook instance.
	 */
	public function update( &$webhook ) {
		global $wpdb;

		$changes = $webhook->get_changes();
		$trigger = isset( $changes['delivery_url'] );

		if ( isset( $changes['date_modified'] ) ) {
			$date_modified     = $webhook->get_date_modified()->date( 'Y-m-d H:i:s' );
			$date_modified_gmt = gmdate( 'Y-m-d H:i:s', $webhook->get_date_modified()->getTimestamp() );
		} else {
			$date_modified     = current_time( 'mysql' );
			$date_modified_gmt = current_time( 'mysql', 1 );
			$webhook->set_date_modified( $date_modified );
		}

		$data = array(
			'status'            => $webhook->get_status( 'edit' ),
			'name'              => $webhook->get_name( 'edit' ),
			'user_id'           => $webhook->get_user_id( 'edit' ),
			'delivery_url'      => $webhook->get_delivery_url( 'edit' ),
			'secret'            => $webhook->get_secret( 'edit' ),
			'topic'             => $webhook->get_topic( 'edit' ),
			'date_modified'     => $date_modified,
			'date_modified_gmt' => $date_modified_gmt,
			'api_version'       => $this->get_api_version_number( $webhook->get_api_version( 'edit' ) ),
			'failure_count'     => $webhook->get_failure_count( 'edit' ),
			'pending_delivery'  => $webhook->get_pending_delivery( 'edit' ),
		);

		$wpdb->update(
			$wpdb->prefix . 'wc_webhooks',
			$data,
			array(
				'webhook_id' => $webhook->get_id(),
			)
		); // WPCS: DB call ok.

		$webhook->apply_changes();

		if ( isset( $changes['status'] ) ) {
			// We need to delete all transients, because we can't be sure of the old status.
			$this->delete_transients( 'all' );
		}
		wp_cache_delete( $webhook->get_id(), 'webhooks' );
		WC_Cache_Helper::incr_cache_prefix( 'webhooks' );

		if ( 'active' === $webhook->get_status() && ( $trigger || $webhook->get_pending_delivery() ) ) {
			$webhook->deliver_ping();
		}

		do_action( 'woocommerce_webhook_updated', $webhook->get_id() );
	}

	/**
	 * Remove a webhook from the database.
	 *
	 * @since 3.3.0
	 * @param WC_Webhook $webhook      Webhook instance.
	 */
	public function delete( &$webhook ) {
		global $wpdb;

		$wpdb->delete(
			$wpdb->prefix . 'wc_webhooks',
			array(
				'webhook_id' => $webhook->get_id(),
			),
			array( '%d' )
		); // WPCS: cache ok, DB call ok.

		$this->delete_transients( 'all' );
		WC_Cache_Helper::incr_cache_prefix( 'webhooks' );
		do_action( 'woocommerce_webhook_deleted', $webhook->get_id(), $webhook );
	}

	/**
	 * Get API version number.
	 *
	 * @since  3.3.0
	 * @param  string $api_version REST API version.
	 * @return int
	 */
	public function get_api_version_number( $api_version ) {
		return 'legacy_v3' === $api_version ? -1 : intval( substr( $api_version, -1 ) );
	}

	/**
	 * Get webhooks IDs from the database.
	 *
	 * @since  3.3.0
	 * @throws InvalidArgumentException If a $status value is passed in that is not in the known wc_get_webhook_statuses() keys.
	 * @param  string $status Optional - status to filter results by. Must be a key in return value of @see wc_get_webhook_statuses(). @since 3.6.0.
	 * @return int[]
	 */
	public function get_webhooks_ids( $status = '' ) {
		if ( ! empty( $status ) ) {
			$this->validate_status( $status );
		}

		$ids = get_transient( $this->get_transient_key( $status ) );

		if ( false === $ids ) {
			$ids = $this->search_webhooks(
				array(
					'limit'  => -1,
					'status' => $status,
				)
			);
			$ids = array_map( 'absint', $ids );
			set_transient( $this->get_transient_key( $status ), $ids );
		}

		return $ids;
	}

	/**
	 * Search webhooks.
	 *
	 * @param  array $args Search arguments.
	 * @return array|object
	 */
	public function search_webhooks( $args ) {
		global $wpdb;

		$args = wp_parse_args(
			$args,
			array(
<<<<<<< HEAD
				'limit'    => 10,
				'offset'   => 0,
				'order'    => 'DESC',
				'orderby'  => 'id',
				'paginate' => false,
=======
				'limit'   => 10,
				'offset'  => 0,
				'order'   => 'DESC',
				'orderby' => 'id',
>>>>>>> fdd8a354
			)
		);

		// Map post statuses.
		$statuses = array(
			'publish' => 'active',
			'draft'   => 'paused',
			'pending' => 'disabled',
		);

		// Map orderby to support a few post keys.
		$orderby_mapping = array(
			'ID'            => 'webhook_id',
			'id'            => 'webhook_id',
			'name'          => 'name',
			'title'         => 'name',
			'post_title'    => 'name',
			'post_name'     => 'name',
			'date_created'  => 'date_created_gmt',
			'date'          => 'date_created_gmt',
			'post_date'     => 'date_created_gmt',
			'date_modified' => 'date_modified_gmt',
			'modified'      => 'date_modified_gmt',
			'post_modified' => 'date_modified_gmt',
		);
		$orderby         = isset( $orderby_mapping[ $args['orderby'] ] ) ? $orderby_mapping[ $args['orderby'] ] : 'webhook_id';
		$order           = "ORDER BY {$orderby} " . esc_sql( strtoupper( $args['order'] ) );
		$limit           = -1 < $args['limit'] ? $wpdb->prepare( 'LIMIT %d', $args['limit'] ) : '';
		$offset          = 0 < $args['offset'] ? $wpdb->prepare( 'OFFSET %d', $args['offset'] ) : '';
		$status          = ! empty( $args['status'] ) ? $wpdb->prepare( 'AND `status` = %s', isset( $statuses[ $args['status'] ] ) ? $statuses[ $args['status'] ] : $args['status'] ) : '';
		$search          = ! empty( $args['search'] ) ? "AND `name` LIKE '%" . $wpdb->esc_like( sanitize_text_field( $args['search'] ) ) . "%'" : '';
		$include         = '';
		$exclude         = '';
		$date_created    = '';
		$date_modified   = '';

		if ( ! empty( $args['include'] ) ) {
			$args['include'] = implode( ',', wp_parse_id_list( $args['include'] ) );
			$include         = 'AND webhook_id IN (' . $args['include'] . ')';
		}

		if ( ! empty( $args['exclude'] ) ) {
			$args['exclude'] = implode( ',', wp_parse_id_list( $args['exclude'] ) );
			$exclude         = 'AND webhook_id NOT IN (' . $args['exclude'] . ')';
		}

		if ( ! empty( $args['after'] ) || ! empty( $args['before'] ) ) {
			$args['after']  = empty( $args['after'] ) ? '0000-00-00' : $args['after'];
			$args['before'] = empty( $args['before'] ) ? current_time( 'mysql', 1 ) : $args['before'];

			$date_created = "AND `date_created_gmt` BETWEEN STR_TO_DATE('" . esc_sql( $args['after'] ) . "', '%Y-%m-%d %H:%i:%s') and STR_TO_DATE('" . esc_sql( $args['before'] ) . "', '%Y-%m-%d %H:%i:%s')";
		}

		if ( ! empty( $args['modified_after'] ) || ! empty( $args['modified_before'] ) ) {
			$args['modified_after']  = empty( $args['modified_after'] ) ? '0000-00-00' : $args['modified_after'];
			$args['modified_before'] = empty( $args['modified_before'] ) ? current_time( 'mysql', 1 ) : $args['modified_before'];

			$date_modified = "AND `date_modified_gmt` BETWEEN STR_TO_DATE('" . esc_sql( $args['modified_after'] ) . "', '%Y-%m-%d %H:%i:%s') and STR_TO_DATE('" . esc_sql( $args['modified_before'] ) . "', '%Y-%m-%d %H:%i:%s')";
		}

		// Check for cache.
		$cache_key   = WC_Cache_Helper::get_cache_prefix( 'webhooks' ) . 'search_webhooks' . md5( implode( ',', $args ) );
		$cache_value = wp_cache_get( $cache_key, 'webhook_search_results' );

		if ( $cache_value ) {
			return $cache_value;
		}

		if ( $args['paginate'] ) {
			$query = trim(
				"SELECT SQL_CALC_FOUND_ROWS webhook_id
				FROM {$wpdb->prefix}wc_webhooks
				WHERE 1=1
				{$status}
				{$search}
				{$include}
				{$exclude}
				{$date_created}
				{$date_modified}
				{$order}
				{$limit}
				{$offset}"
			);

			$webhook_ids  = wp_parse_id_list( $wpdb->get_col( $query ) ); // phpcs:ignore WordPress.DB.PreparedSQL.NotPrepared
			$total        = (int) $wpdb->get_var( 'SELECT FOUND_ROWS();' );
			$return_value = (object) array(
				'webhooks'      => $webhook_ids,
				'total'         => $total,
				'max_num_pages' => $args['limit'] > 1 ? ceil( $total / $args['limit'] ) : 1,
			);
		} else {
			$query = trim(
				"SELECT webhook_id
				FROM {$wpdb->prefix}wc_webhooks
				WHERE 1=1
				{$status}
				{$search}
				{$include}
				{$exclude}
				{$date_created}
				{$date_modified}
				{$order}
				{$limit}
				{$offset}"
			);

			$webhook_ids  = wp_parse_id_list( $wpdb->get_col( $query ) ); // phpcs:ignore WordPress.DB.PreparedSQL.NotPrepared
			$return_value = $webhook_ids;
		}

		wp_cache_set( $cache_key, $return_value, 'webhook_search_results' );

		return $return_value;
	}

	/**
	 * Count webhooks.
	 *
	 * @since 3.6.0
	 * @param string $status Status to count.
	 * @return int
	 */
	protected function get_webhook_count( $status = 'active' ) {
		global $wpdb;

		$count = wp_cache_get( $status . '_count', 'webhooks' );

		if ( false === $count ) {
			$count = absint( $wpdb->get_var( $wpdb->prepare( "SELECT count( webhook_id ) FROM {$wpdb->prefix}wc_webhooks WHERE `status` = %s;", $status ) ) );

			wp_cache_add( $status . '_count', $count, 'webhooks' );
		}

		return $count;
	}

	/**
	 * Get total webhook counts by status.
	 *
	 * @return array
	 */
	public function get_count_webhooks_by_status() {
		$statuses = array_keys( wc_get_webhook_statuses() );
		$counts   = array();

		foreach ( $statuses as $status ) {
			$counts[ $status ] = $this->get_webhook_count( $status );
		}

		return $counts;
	}

	/**
	 * Check if a given string is in known statuses, based on return value of @see wc_get_webhook_statuses().
	 *
	 * @since  3.6.0
	 * @throws InvalidArgumentException If $status is not empty and not in the known wc_get_webhook_statuses() keys.
	 * @param  string $status Status to check.
	 */
	private function validate_status( $status ) {
		if ( ! array_key_exists( $status, wc_get_webhook_statuses() ) ) {
			throw new InvalidArgumentException( sprintf( 'Invalid status given: %s. Status must be one of: %s.', $status, implode( ', ', array_keys( wc_get_webhook_statuses() ) ) ) );
		}
	}

	/**
	 * Get the transient key used to cache a set of webhook IDs, optionally filtered by status.
	 *
	 * @since  3.6.0
	 * @param  string $status Optional - status of cache key.
	 * @return string
	 */
	private function get_transient_key( $status = '' ) {
		return empty( $status ) ? 'woocommerce_webhook_ids' : sprintf( 'woocommerce_webhook_ids_status_%s', $status );
	}

	/**
	 * Delete the transients used to cache a set of webhook IDs, optionally filtered by status.
	 *
	 * @since 3.6.0
	 * @param string $status Optional - status of cache to delete, or 'all' to delete all caches.
	 */
	private function delete_transients( $status = '' ) {

		// Always delete the non-filtered cache.
		delete_transient( $this->get_transient_key( '' ) );

		if ( ! empty( $status ) ) {
			if ( 'all' === $status ) {
				foreach ( wc_get_webhook_statuses() as $status_key => $status_string ) {
					delete_transient( $this->get_transient_key( $status_key ) );
				}
			} else {
				delete_transient( $this->get_transient_key( $status ) );
			}
		}
	}
}<|MERGE_RESOLUTION|>--- conflicted
+++ resolved
@@ -240,18 +240,11 @@
 		$args = wp_parse_args(
 			$args,
 			array(
-<<<<<<< HEAD
 				'limit'    => 10,
 				'offset'   => 0,
 				'order'    => 'DESC',
 				'orderby'  => 'id',
 				'paginate' => false,
-=======
-				'limit'   => 10,
-				'offset'  => 0,
-				'order'   => 'DESC',
-				'orderby' => 'id',
->>>>>>> fdd8a354
 			)
 		);
 
